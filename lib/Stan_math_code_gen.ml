(** Generate C++ from the MIR.

    This module makes extensive use of the Format[0] module via the Fmt[1] API.
    As such, you'll need to understand the "%a" and "@" notation from [0], especially
    the section headed "Formatted pretty-printing." Then, we use functions like
    [pf] and [strf] from the Fmt library[1]. On top of that, the "@" pretty-printing
    specifiers all actually correspond 1-to-1 with commands like [open_box] from
    the Format library[0]. The boxing system is best described in this explainer
    pdf [2], particularly Section 3 ("Format basics"). It's worth noting that someone
    was able to make a decent-looking pretty-printer for a subset of Javascript[3] that
    might serve as a good reference. Good luck!

    [0] Format module doc: https://caml.inria.fr/pub/docs/manual-ocaml/libref/Format.html
    [1] Fmt module doc: https://erratique.ch/software/fmt/doc/Fmt.html
    [2] Format Unraveled: https://hal.archives-ouvertes.fr/hal-01503081/file/format-unraveled.pdf
    [3] Javascript pretty-printer https://github.com/Virum/compiler/blob/28e807b842bab5dcf11460c8193dd5b16674951f/JavaScript.ml#L112
*)

open Core_kernel
open Mir
open Fmt

let pp_operator = function
  | Plus -> "+"
  | Minus -> "-"
  | Times -> "*"
  | Divide -> "/"
  | Modulo -> "%"
  | Or -> "||"
  | And -> "&&"
  | Equals -> "=="
  | NEquals -> "!="
  | Less -> "<"
  | Leq -> "<="
  | Greater -> ">"
  | Geq -> ">="

let zero = Lit (Int, "0")

let rec pp_unsizedtype scalar_type ppf = function
  | Ast.UInt | UReal -> string ppf scalar_type
  | UArray t -> pf ppf "std::vector<%a>" (pp_unsizedtype scalar_type) t
  | UMatrix -> pf ppf "Eigen::Matrix<%s, -1, -1>" scalar_type
  | URowVector -> pf ppf "Eigen::Matrix<%s, 1, -1>" scalar_type
  | UVector -> pf ppf "Eigen::Matrix<%s, -1, 1>" scalar_type
  | x -> raise_s [%message (x : unsizedtype) "not implemented yet"]

let%expect_test "emit function type raises" =
  ( match pp_unsizedtype "sars" stdout Ast.UMathLibraryFunction with
  | () -> ()
  | exception e -> print_s [%sexp (e : exn)] ) ;
  [%expect {| ((x UMathLibraryFunction) "not implemented yet") |}]

let pp_call ppf (name, pp_arg, args) =
  pf ppf "%s(@[<hov>%a@])" name (list ~sep:comma pp_arg) args

let pp_call_str ppf (name, args) = pp_call ppf (name, string, args)

let rec pp_expr ppf s =
  match s with
  | Var s -> string ppf s
  | Lit (Str, s) -> pf ppf "%S" s
  | Lit (_, s) -> string ppf s
  | FunApp (fname, args) -> pp_call ppf (fname, pp_expr, args)
  | BinOp (e1, op, e2) ->
      pf ppf "%a %s %a" pp_expr e1 (pp_operator op) pp_expr e2
  | TernaryIf (cond, ifb, elseb) ->
      pf ppf "(%a) ? (%a) : (%a)" pp_expr cond pp_expr ifb pp_expr elseb
  | Indexed (e, idcs) ->
      pf ppf "stan::model::rvalue(@[<hov>%a,@,%a,@]@ \"%a\")" pp_expr e
        pp_indices idcs pp_expr e

and pp_index ppf idx =
  let idx_phrase fmt idtype = pf ppf fmt ("stan::model::index_" ^ idtype) in
  match idx with
  | All -> idx_phrase "%s" "omni()"
  | Single e -> idx_phrase "%s(%a)" "uni" pp_expr e
  | Upfrom e -> idx_phrase "%s(%a)" "min" pp_expr e
  | Downfrom e -> idx_phrase "%s(%a)" "max" pp_expr e
  | Between (e1, e2) -> idx_phrase "%s(%a, %a)" "min_max" pp_expr e1 pp_expr e2
  | MultiIndex e -> idx_phrase "%s(%a)" "multi" pp_expr e

and pp_indices ppf = function
  | [] -> pf ppf "stan::model::nil_index_list()"
  | hd :: tail ->
      pf ppf "stan::model::cons_list(%a,@ %a)" pp_index hd pp_indices tail

let%expect_test "multi index" =
  Indexed (Var "vec", [MultiIndex (Var "intarr1"); MultiIndex (Var "intarr2")])
  |> strf "%a" pp_expr |> print_endline ;
  [%expect
    {|
    stan::model::rvalue(vec,
                        stan::model::cons_list(stan::model::index_multi(intarr1),
                        stan::model::cons_list(stan::model::index_multi(intarr2),
                        stan::model::nil_index_list())),
    "vec") |}]

let rec stantype_prim_str = function
  | Ast.UInt -> "int"
  | UArray t -> stantype_prim_str t
  | _ -> "double"

let pp_prim_stantype ppf st = pp_unsizedtype (stantype_prim_str st) ppf st
let pp_block ppf (pp_body, body) = pf ppf "{@;<1 2>@[<v>%a@]@,}" pp_body body

(** [pp_for_loop ppf (loopvar, lower, upper, pp_body, body)] tries to
    pretty print a for-loop from lower to upper given some loopvar.*)
let pp_for_loop ppf (loopvar, lower, upper, pp_body, body) =
  pf ppf "@[<hov>for (@[<hov>size_t %s = %a;@ %s < %a;@ %s++@])" loopvar
    pp_expr lower loopvar pp_expr upper loopvar ;
  pf ppf "@,@;<1 2>@[<v>%a@]@]" pp_body body

let rec pp_run_code_per_el ?depth:(d = 0) pp_code_per_element ppf (name, st) =
  let mkloopvar d = sprintf "i_%d__" d in
  let loopvar = mkloopvar d in
  match st with
  | Ast.SInt | SReal -> pf ppf "%a" pp_code_per_element name
  | SVector dim | SRowVector dim ->
      pp_for_loop ppf
        (loopvar, zero, dim, pp_code_per_element, sprintf "%s[%s]" name loopvar)
  | SMatrix (dim1, dim2) ->
      let loopvar2 = mkloopvar (d + 1) in
      pp_for_loop ppf
        ( loopvar
        , zero
        , dim1
        , pp_for_loop
        , ( loopvar2
          , zero
          , dim2
          , pp_code_per_element
          , sprintf "%s(%s, %s)" name loopvar loopvar2 ) )
  | SArray (st, dim) ->
      pp_for_loop ppf
        ( loopvar
        , zero
        , dim
        , pp_run_code_per_el ~depth:(d + 1) pp_code_per_element
        , (sprintf "%s[%s]" name loopvar, st) )

let rec integer_el_type = function
  | Ast.SReal | SVector _ | SMatrix _ | SRowVector _ -> false
  | SInt -> true
  | SArray (st, _) -> integer_el_type st

let pp_arg ppf ((adtype, name, st), idx) =
  let adstr =
    match adtype with
    | Ast.DataOnly -> stantype_prim_str st
    | Ast.AutoDiffable -> sprintf "T%d__" idx
  in
  pf ppf "const %a& %s" (pp_unsizedtype adstr) st name

let with_idx lst = List.(zip_exn lst (range 0 (length lst)))

let%expect_test "with idx" =
  print_s [%sexp (with_idx (List.range 10 15) : (int * int) list)] ;
  [%expect {| ((10 0) (11 1) (12 2) (13 3) (14 4)) |}]

let pp_decl ppf (vident, st) =
  pf ppf "%a %s;" pp_prim_stantype (Ast.remove_size st) vident

let with_no_loc stmt = {stmt; sloc= ""}

let pp_located_msg ppf msg =
  pf ppf
    {|stan::lang::rethrow_located(
          std::runtime_error(std::string(%s) + e.what(), current_statement__));
      // Next line prevents compiler griping about no return
      throw std::runtime_error("*** IF YOU SEE THIS, PLEASE REPORT A BUG ***"); |}
  @@ Option.value ~default:"e" msg

let maybe_templated_arg_types (args : fun_arg_decl) =
  let is_autodiff (adtype, _, _) =
    match adtype with Ast.AutoDiffable -> true | _ -> false
  in
  List.filter ~f:is_autodiff args |> List.mapi ~f:(fun i _ -> sprintf "T%d__" i)

let%expect_test "arg types templated correctly" =
  [(Ast.AutoDiffable, "xreal", Ast.UReal); (Ast.DataOnly, "yint", Ast.UInt)]
  |> maybe_templated_arg_types |> String.concat ~sep:"," |> print_endline ;
  [%expect {| T0__ |}]

(** Pretty-prints a function's return-type, taking into account templated argument
    promotion.*)
let pp_returntype ppf arg_types rt =
  let scalar =
    strf "typename boost::math::tools::promote_args<@[<-35>%a@]>::type"
      (list ~sep:comma string)
      (maybe_templated_arg_types arg_types)
  in
  pf ppf "%a@ " (option ~none:(const string "void") (pp_unsizedtype scalar)) rt

let pp_location = fmt "current_statement__ = %S;@;"

(** [pp_located_error ppf (pp_body_block, body_block, err_msg)] surrounds [body_block]
    with a C++ try-catch that will rethrow the error with the proper source location
    from the [body_block] (required to be a [stmt_loc Block] variant).*)
let pp_located_error ppf (pp_body_block, body, err_msg) =
  pf ppf "@ try %a" pp_body_block body ;
  (* XXX Figure out a good way to refactor this so it doesn't require a body block. *)
  string ppf " catch (const std::exception& e) " ;
  pp_block ppf (pp_located_msg, err_msg)

let rec pp_for_each_in_array ppf (cctype, pp_body, ident) =
  match cctype with
  | Ast.SArray (t, dim) ->
      let loopvar, reset_sym = Util.gensym_enter () in
      let new_ident = strf "%s[%s]" ident loopvar in
      let new_pp_body ppf ident =
        pp_for_loop ppf (loopvar, zero, dim, pp_body, ident)
      in
      pp_for_each_in_array ppf (t, new_pp_body, new_ident) ;
      reset_sym ()
  | _ -> pp_body ppf ident

let%expect_test "single pp_for_each_in_array" =
  let ppbody ppf id = pf ppf "%s++" id in
  strf "%a" pp_for_each_in_array (Ast.SReal, ppbody, "x") |> print_endline ;
  [%expect {| x++ |}]

let%expect_test "for each in array" =
  let ppbody ppf id = pf ppf "check_whatever(%s);" id in
  strf "%a" pp_for_each_in_array
    (Ast.SArray (Ast.SArray (Ast.SReal, Var "z"), Var "y"), ppbody, "alpha")
  |> print_endline ;
  [%expect
    {|
    for (size_t sym2__ = 0; sym2__ < z; sym2__++)
      for (size_t sym1__ = 0; sym1__ < y; sym1__++)
        check_whatever(alpha[sym1__][sym2__]); |}]

let trans_math_fn fname =
  match fname with "print" -> ("stan_print", [Var "pstream__"]) | x -> (x, [])

let rec pp_statement ppf {stmt; sloc} =
  ( match stmt with
  | Block _ | SList _ | FunDef _ | Break | Continue | Skip -> ()
  | _ -> pp_location ppf sloc ) ;
  let pp_stmt_list = list ~sep:cut pp_statement in
  match stmt with
  | Assignment (assignee, rhs) ->
      (* XXX completely wrong *)
<<<<<<< HEAD
      pf ppf "@[<hov 4>%a =@;%a;@]" pp_expr assignee pp_expr rhs
=======
      pf ppf "%a = %a;" pp_expr assignee pp_expr rhs
  | TargetPE e -> pf ppf "lp_accum__.add(%a)" pp_expr e
>>>>>>> 2a0e8d64
  | NRFunApp (fname, args) ->
      let fname, extra_args = trans_math_fn fname in
      pf ppf "%s(@[<hov>%a@]);" fname (list ~sep:comma pp_expr)
        (extra_args @ args)
  | Break -> string ppf "break;"
  | Continue -> string ppf "continue;"
  | Return e -> pf ppf "return %a;" (option pp_expr) e
  | Skip -> ()
  | Check {ccfunname; ccvid; ccargs; cctype} ->
      let pp_ckfn ppf ident =
        pf ppf "check_%s(@[<hov>%a@]);" ccfunname (list ~sep:comma pp_expr)
          (Var "function__" :: Var ident :: ccargs)
      in
      pp_for_each_in_array ppf (cctype, pp_ckfn, ccvid)
  | IfElse (cond, ifbranch, elsebranch) ->
      let pp_else ppf x = pf ppf "else %a" pp_statement x in
      pf ppf "if (@[<hov>%a@]) %a %a" pp_expr cond pp_block
        (pp_statement, ifbranch) (option pp_else) elsebranch
  | While (cond, body) ->
      pf ppf "while (@[<hov>%a@]) %a" pp_expr cond pp_block (pp_statement, body)
  | For {loopvar; lower; upper; body} ->
      let lv = strf "%a" pp_expr loopvar in
      pp_for_loop ppf (lv, lower, upper, pp_statement, body)
  | Block ls -> pp_block ppf (pp_stmt_list, ls)
  | SList ls -> pp_stmt_list ppf ls
  | Decl {decl_adtype; decl_id; decl_type} ->
      ignore decl_adtype ;
      pp_decl ppf (decl_id, decl_type)
  | FunDef {fdrt; fdname; fdargs; fdbody} -> (
      let argtypetemplates =
        List.mapi ~f:(fun i _ -> sprintf "T%d__" i) fdargs
      in
      (* Print template line*)
      pf ppf "@[<hov>template <%a>@]@ "
        (list ~sep:comma (fmt "typename %s"))
        argtypetemplates ;
      (* print return type *)
      pp_returntype ppf fdargs fdrt ;
      (* XXX this is all so ugly: *)
      pf ppf "%s(@[<hov>%a" fdname (list ~sep:comma pp_arg) (with_idx fdargs) ;
      pf ppf ", std::ostream* pstream__" ;
      pf ppf "@]) " ;
      match fdbody.stmt with
      | Skip -> pf ppf ";@ "
      | _ ->
          pp_block ppf
            ( (fun ppf fdbody ->
                let text = pf ppf "%s@;" in
                pf ppf
                  "@[<hv 8>typedef typename \
                   boost::math::tools::promote_args<%a>::type \
                   local_scalar_t__;@]@,"
                  (list ~sep:comma string) argtypetemplates ;
                text "typedef local_scalar_t__ fun_return_scalar_t__;" ;
                text "const static bool propto__ = true;" ;
                text "(void) propto__;" ;
                text
                  "local_scalar_t__ \
                   DUMMY_VAR__(std::numeric_limits<double>::quiet_NaN());" ;
                text "(void) DUMMY_VAR__;  // suppress unused var warning" ;
                (* XXX Need to figure out how to pass in appropriate template arguments
                   to pp_statement or something such that local variable declarations get the right
                   scalar type w.r.t. autodiff/template (var vs double scalar type).
                *)
                pp_located_error ppf (pp_statement, fdbody, None) )
            , fdbody ) ;
          pf ppf "@ " )

let%expect_test "location propagates" =
  {sloc= "hi"; stmt= Block [{stmt= NRFunApp ("print", []); sloc= "lo"}]}
  |> strf "@[<v>%a@]" pp_statement
  |> print_endline ;
  [%expect
    {|
    {
      current_statement__ = "lo";
      stan_print(pstream__);
    } |}]

let%expect_test "if" =
  with_no_loc
    (IfElse
       ( Var "true"
       , with_no_loc (NRFunApp ("print", [Var "x"]))
       , Some
           (with_no_loc (Block [with_no_loc (NRFunApp ("print", [Var "y"]))]))
       ))
  |> strf "@[<v>%a@]" pp_statement
  |> print_endline ;
  [%expect
    {|
    current_statement__ = "";
    if (true) {
      current_statement__ = "";
      stan_print(pstream__, x);
    } else {
      current_statement__ = "";
      stan_print(pstream__, y);
    } |}]

let%expect_test "run code per element" =
  let assign ppf x =
    [ Assignment (Var x, Indexed (Var "vals_r__", [Single (Var "pos__++")]))
    ; NRFunApp ("print", [Var x]) ]
    |> List.map ~f:with_no_loc |> Block |> with_no_loc |> pp_statement ppf
  in
  strf "@[<v>%a@]"
    (pp_run_code_per_el assign)
    ("dubvec", SArray (SArray (SMatrix (Var "Y", Var "Z"), Var "X"), Var "W"))
  |> print_endline ;
  [%expect
    {|
    for (size_t i_0__ = 0; i_0__ < W; i_0__++)
      for (size_t i_1__ = 0; i_1__ < X; i_1__++)
        for (size_t i_2__ = 0; i_2__ < Y; i_2__++)
          for (size_t i_3__ = 0; i_3__ < Z; i_3__++)
            {
              current_statement__ = "";
              dubvec[i_0__][i_1__](i_2__, i_3__) =
                  stan::model::rvalue(vals_r__,
                                      stan::model::cons_list(stan::model::index_uni(pos__++),
                                      stan::model::nil_index_list()),
                  "vals_r__");
              current_statement__ = "";
              stan_print(pstream__, dubvec[i_0__][i_1__](i_2__, i_3__));
            } |}]

let%expect_test "decl" =
  Decl {decl_adtype= AutoDiffable; decl_id= "i"; decl_type= SInt}
  |> with_no_loc |> strf "%a" pp_statement |> print_endline ;
  [%expect {|
    current_statement__ = "";
    int i; |}]

let version = "// Code generated by Stan version 2.18.0"
let includes = "#include <stan/model/model_header.hpp>"

let%expect_test "udf" =
  FunDef
    { fdrt= None
    ; fdname= "sars"
    ; fdargs=
        [(Ast.DataOnly, "x", UMatrix); (Ast.AutoDiffable, "y", URowVector)]
    ; fdbody=
        Return (Some (FunApp ("add", [Var "x"; Lit (Int, "1")])))
        |> with_no_loc |> List.return |> Block |> with_no_loc }
  |> with_no_loc
  |> strf "@[<v>%a" pp_statement
  |> print_endline ;
  [%expect
    {|
    template <typename T0__, typename T1__>
    void
    sars(const Eigen::Matrix<double, -1, -1>& x,
         const Eigen::Matrix<T1__, 1, -1>& y, std::ostream* pstream__) {
      typedef typename boost::math::tools::promote_args<T0__,
              T1__>::type local_scalar_t__;
      typedef local_scalar_t__ fun_return_scalar_t__;
      const static bool propto__ = true;
      (void) propto__;
      local_scalar_t__ DUMMY_VAR__(std::numeric_limits<double>::quiet_NaN());
      (void) DUMMY_VAR__;  // suppress unused var warning

      try {
        current_statement__ = "";
        return add(x, 1);
      } catch (const std::exception& e) {
        stan::lang::rethrow_located(
              std::runtime_error(std::string(e) + e.what(), current_statement__));
          // Next line prevents compiler griping about no return
          throw std::runtime_error("*** IF YOU SEE THIS, PLEASE REPORT A BUG ***");
      }
    } |}]

let rec basetype = function
  | Ast.UInt -> "int"
  | UReal -> "double"
  | UArray t -> basetype t
  | UMatrix -> "matrix_d"
  | URowVector -> "row_vector_d"
  | UVector -> "vector_d"
  | x -> raise_s [%message "basetype not defined for " (x : unsizedtype)]

let rec pp_zeroing_ctor_call ppf st =
  match st with
  | Ast.SInt | SReal -> string ppf "0"
  | SArray (t, dim) -> pf ppf "%a, %a" pp_expr dim pp_zeroing_ctor_call t
  | SRowVector dim | SVector dim -> ignore dim ; pf ppf "%s" "XXX todo"
  | SMatrix (dim1, dim2) -> ignore (dim1, dim2)

let var_context_container st =
  match basetype (Ast.remove_size st) with "int" -> "vals_i" | _ -> "vals_r"

(* Read in data steps:
   1. context__.validate_dims() (what is this?)
   1. find vals_%s__ from context__.vals_%s(vident)
   1. keep track of pos__
   1. run checks on resulting vident
*)
let pp_read_data ppf (decl_id, st, loc) =
  (* XXX:
     * Add stuff like
       context__.validate_dims("data initialization", "J", "int", context__.to_vec());
     * Add validate_non_negative_index("sigma", "J", J);
  *)
  pp_location ppf loc ;
  let vals = var_context_container st ^ "__" in
  let pp_read ppf loopvar = pf ppf "%s = %s;" decl_id loopvar in
  pf ppf "%s = context__.%s(\"%s\");@;" vals vals decl_id ;
  pp_run_code_per_el pp_read ppf (vals, st) ;
  pf ppf "@;"

let%expect_test "read int[N] y" =
  strf "@[<v>%a@]" pp_read_data ("y", Ast.SArray (Ast.SInt, Var "N"), "")
  |> print_endline ;
  [%expect
    {|
    current_statement__ = "";
    vals_i__ = context__.vals_i__("y");
    for (size_t i_0__ = 0; i_0__ < N; i_0__++) y = vals_i__[i_0__]; |}]

let data_decls_of_p {datavars; _} =
  Map.Poly.data datavars |> List.map ~f:tvdecl_to_decl

let pp_read_and_check_decls ppf p =
  pf ppf "//Read data variables in@," ;
  list ~sep:cut pp_read_data ppf (data_decls_of_p p) ;
  pp_statement ppf (snd p.tdatab)

let block_of_list s =
  {s with stmt= (match s.stmt with SList ls -> Block ls | x -> x)}

let pp_ctor ppf p =
  (* XXX:
     1. Set num_params_r__
  *)
  let params =
    [ "stan::io::var_context& context__"; "unsigned int random_seed__ = 0"
    ; "std::ostream* pstream__ = nullptr" ]
  in
  pf ppf "%s(@[<hov 0>%a) : prob_grad(0) @]" p.prog_name
    (list ~sep:comma string) params ;
  pp_block ppf
    ( (fun ppf p ->
        pf ppf "typedef double local_scalar_t__;" ;
        pf ppf "@ boost::ecuyer1988 base_rng__ = " ;
        pf ppf "@     stan::services::util::create_rng(random_seed__, 0);" ;
        pf ppf "@ (void) base_rng__;  // suppress unused var warning" ;
        pf ppf "@ static const char* function__ = \"%s_namespace::%s\";"
          p.prog_name p.prog_name ;
        pf ppf "@ (void) function__;  // dummy to suppress unused var warning" ;
        pp_located_error ppf
          ((fun ppf p -> pp_block ppf (pp_read_and_check_decls, p)), p, None)
        )
    , p )

let pp_model_private ppf p =
  pf ppf "%a" (list ~sep:cut pp_decl)
    (List.map ~f:(fun (x, y, _) -> (x, y)) (data_decls_of_p p))

let pp_get_param_names ppf p =
  let param_names =
    p.modelb |> fst |> Map.Poly.keys |> List.sort ~compare:String.compare
  in
  let add_param = fmt "names.push_back(%S);" in
  pf ppf "@[<v 2>void %a const {@,%a@]@,}" pp_call_str
    ("get_param_names", ["std::vector<std::string>& names"])
    (list ~sep:cut add_param) param_names

let rec get_dims = function
  | Ast.SInt | Ast.SReal -> []
  | Ast.SVector d | Ast.SRowVector d -> [d]
  | Ast.SMatrix (dim1, dim2) -> [dim1; dim2]
  | Ast.SArray (t, dim) -> dim :: get_dims t

let%expect_test "dims" =
  strf "@[%a@]" (list ~sep:comma pp_expr)
    (get_dims (Ast.SArray (Ast.SMatrix (Var "x", Var "y"), Var "z")))
  |> print_endline ;
  [%expect {| z, x, y |}]

let get_params {modelb; _} = fst modelb

let get_param_types p =
  get_params p |> Map.Poly.data |> List.map ~f:tvdecl_to_decl
  |> List.map ~f:(fun (_, t, _) -> t)

let pp_get_dims ppf p =
  let pp_dim ppf dim = pf ppf "dims__.push_back(%a);@," pp_expr dim in
  let pp_dim_sep ppf () =
    pf ppf "dimss__.push_back(dims__);@,dims__.resize(0);@,"
  in
  let params = ["std::vector<std::vector<size_t>>& dimss__"] in
  pf ppf "@[<v 2>void %a const " pp_call_str ("get_dims", params) ;
  pf ppf "{@,dimss__.resize(0);@,std::vector<size_t> dims__;@,%a%a@]@,}"
    (list ~sep:pp_dim_sep (list ~sep:cut pp_dim))
    (List.map ~f:get_dims (get_param_types p))
    pp_dim_sep ()

let pp_write_array ppf p =
  ignore p ;
  string ppf "//TODO write_array"

let pp_constrained_param_names ppf p =
  ignore p ;
  string ppf "//TODO constrained_param_names"

let pp_unconstrained_param_names ppf p =
  ignore p ;
  string ppf "//TODO unconstrained_param_names"

let pp_jacobians ppf params = ignore params ; string ppf "//TODO"
let pp_transformed_params ppf params = ignore params ; string ppf "//TODO"

let pp_transformed_param_checks ppf params =
  ignore params ; string ppf "//TODO"

let pp_transform_inits ppf params =
  ignore params ;
  string ppf "//TODO transform_inits"

let pp_fndef_sig ppf (rt, fname, params) =
  pf ppf "%s %s(@[<hov>%a@])" rt fname (list ~sep:comma string) params

let pp_log_prob ppf p =
  let text = pf ppf "%s@," in
  text "template <bool propto__, bool jacobian__, typename T__>" ;
  let params =
    [ "std::vector<T__>& params_r__"; "std::vector<int>& params_i__"
    ; "std::ostream* pstream__ = 0" ]
  in
  pf ppf "T__ %a" pp_call_str ("log_prob", params) ;
  pf ppf " {@,@[<v 2>" ;
  text "typedef T__ local_scalar_t__;" ;
  text
    "local_scalar_t__ DUMMY_VAR__(std::numeric_limits<double>::quiet_NaN());" ;
  text "(void) DUMMY_VAR__;  // dummy to suppress unused var warning" ;
  text "T__ lp__(0.0);" ;
  text "stan::math::accumulator<T__> lp_accum__;" ;
  text "stan::io::reader<local_scalar_t__> in__(params_r__, params_i__);" ;
  pf ppf "//Jacobians@,%a@," pp_jacobians (get_params p) ;
  pf ppf "//Transformed parameters@,%a@," pp_transformed_params (get_params p) ;
  pf ppf "//Transformed parameter constraint checks@,%a@,"
    pp_transformed_param_checks (get_params p) ;
  pp_located_error ppf (pp_statement, p.modelb |> snd |> block_of_list, None) ;
  pf ppf "@]@,}@,"

let pp_model_public ppf p =
  pf ppf "@ %a" pp_ctor p ;
  pf ppf "@ %a" pp_log_prob p ;
  pf ppf "@ %a" pp_get_param_names p ;
  pf ppf "@ %a" pp_get_dims p ;
  pf ppf "@ %a" pp_write_array p ;
  pf ppf "@ %a" pp_constrained_param_names p ;
  pf ppf "@ %a" pp_unconstrained_param_names p ;
  pf ppf "@ %a" pp_transform_inits p

let pp_model ppf p =
  pf ppf "class %s : public prob_grad {" p.prog_name ;
  pf ppf "@ @[<v 1>@ private:@ @[<v 1> %a@]@ " pp_model_private p ;
  pf ppf "@ public:@ @[<v 1> ~%s() { }" p.prog_name ;
  pf ppf "@ @ static std::string model_name() { return \"%s\"; }" p.prog_name ;
  pf ppf "@ %a@]@]@ }" pp_model_public p

let globals = "static char* current_statement__;"

let usings =
  {|
using std::istream;
using std::string;
using std::stringstream;
using std::vector;
using stan::io::dump;
using stan::math::lgamma;
using stan::model::prob_grad;
using namespace stan::math; |}

let pp_prog ppf (p : stmt_loc prog) =
  pf ppf "@[<v>@ %s@ %s@ namespace %s_namespace {@ %s@ %s@ %a@ %a@ }@ @]"
    version includes p.prog_name usings globals pp_statement p.functionsb
    pp_model p ;
  pf ppf "@,typedef %snamespace::%s stan_model;@," p.prog_name p.prog_name<|MERGE_RESOLUTION|>--- conflicted
+++ resolved
@@ -242,12 +242,8 @@
   match stmt with
   | Assignment (assignee, rhs) ->
       (* XXX completely wrong *)
-<<<<<<< HEAD
       pf ppf "@[<hov 4>%a =@;%a;@]" pp_expr assignee pp_expr rhs
-=======
-      pf ppf "%a = %a;" pp_expr assignee pp_expr rhs
   | TargetPE e -> pf ppf "lp_accum__.add(%a)" pp_expr e
->>>>>>> 2a0e8d64
   | NRFunApp (fname, args) ->
       let fname, extra_args = trans_math_fn fname in
       pf ppf "%s(@[<hov>%a@]);" fname (list ~sep:comma pp_expr)
