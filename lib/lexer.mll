(** The lexer that will feed into the parser. An OCamllex file. *)

{
  open Lexing
  open Debug

(* Boilerplate for getting line numbers for errors *)
  let incr_linenum lexbuf =
    let pos = lexbuf.lex_curr_p in
    lexbuf.lex_curr_p <- { pos with
      pos_lnum = pos.pos_lnum + 1;
      pos_bol = pos.pos_cnum;
    }

(* Some definitions for handling includes correctly *)
  let dup_exists l = match Core_kernel.List.find_a_dup ~compare:String.compare l
                     with | Some _ -> true
                          | None -> false

  let include_stack = Stack.create ()

  let include_paths : string list ref = ref []

  let rec try_open_in paths fname pos =
  match paths with
    | [] -> raise (Errors.SyntaxError
              (Includes ("Could not find include file " ^ fname ^
                         " in specified include paths.\n", lexeme_start_p
                (Stack.top include_stack))))
    | path :: rest_of_paths ->
    try
      let old_path = (Stack.top include_stack).lex_start_p.pos_fname in
      let open Printf in
      let full_path = path ^ "/" ^ fname in
<<<<<<< HEAD
        open_in full_path, full_path ^ "\" included from \"" ^ old_path
    with _ -> try_open_in rest_of_paths fname
  (* TODO: Put in precise location with line number and position in the whole chain of included froms? *)

=======
        open_in full_path, sprintf "%s, included from\nfile %s" full_path
          (Errors.append_position_to_filename old_path 
            (sprintf ", line %d, column %d"
                     pos.pos_lnum
                     (pos.pos_cnum - pos.pos_bol)))
    with _ -> try_open_in rest_of_paths fname pos
  
>>>>>>> 736f3e35
  let maybe_remove_quotes str =
    let open Core_kernel.String in
    if is_prefix str ~prefix:"\"" &&
       is_suffix str ~suffix:"\""
    then drop_suffix (drop_prefix str 1) 1
    else str

  let try_get_new_lexbuf fname pos =
    let chan, path = try_open_in !include_paths (maybe_remove_quotes fname) pos in
    let new_lexbuf = from_channel chan in
    let _ = (new_lexbuf).lex_start_p <- { pos_fname= path
                                        ; pos_lnum= 1
                                        ; pos_bol= 0
                                        ; pos_cnum= 0 } in
    let _ = new_lexbuf.lex_curr_p <- new_lexbuf.lex_start_p in
    let _ = if dup_exists (Str.split (Str.regexp ", included from\nfile ") path)
            then raise (Errors.SyntaxError (
              Includes ("Found cyclical include structure.\n",
                        (lexeme_start_p (Stack.top include_stack))))) in
    let _ = Stack.push new_lexbuf include_stack in
    new_lexbuf
}

(* Some auxiliary definition for variables and constants *)
let string_literal = '"' [^'"']* '"'
let identifier = ['a'-'z' 'A'-'Z' '_'] ['a'-'z' 'A'-'Z' '0'-'9' '_']*   (* TODO: We should probably expand the alphabet *)

let integer_constant =  ['0'-'9']+

let exp_literal = ['e' 'E'] ['+' '-']? integer_constant
let real_constant1 = integer_constant? '.' ['0'-'9']* exp_literal?
let real_constant2 = '.' ['0'-'9']+ exp_literal?
let real_constant3 = integer_constant exp_literal
let real_constant = real_constant1 | real_constant2 | real_constant3
let space = ' ' | '\t' | '\012' | '\r'
let non_space_or_newline = [^' ' '\t' '\012' '\r' '\n']

rule token = parse
(* White space, line numers and comments *)
    '\n'                      { lexer_logger "newline" ;
                                incr_linenum lexbuf ; token lexbuf }
  | space                     { lexer_logger "space" ; token lexbuf }
  | "/*"                      { lexer_logger "multicomment" ;
                                multiline_comment lexbuf ; token lexbuf }
  | "//"                      { lexer_logger "single comment" ;
                                singleline_comment lexbuf ; token lexbuf }
  | "#include"
    ( ( space | '\n')+)
    ( '"' [^ '"']* '"'
    | non_space_or_newline*
    as fname)                 { lexer_logger ("include " ^ fname) ;
                                let new_lexbuf = try_get_new_lexbuf fname lexbuf.lex_curr_p in
                                token new_lexbuf }
  | "#"                       { lexer_logger "#comment" ;
                                Errors.warn_deprecated
                                  (lexbuf.lex_curr_p, "Comments beginning with \
                                                       # are deprecated. \
                                                       Please use // in place \
                                                       of # for line \
                                                       comments.") ;
                                singleline_comment lexbuf; token lexbuf } (* deprecated *)
(* Program blocks *)
  | "functions"               { lexer_logger "functions" ;
                                Parser.FUNCTIONBLOCK }
  | "data"                    { lexer_logger "data" ; Parser.DATABLOCK }
  | "transformed data"        { lexer_logger "transformed data" ;
                                Parser.TRANSFORMEDDATABLOCK }
  | "parameters"              { lexer_logger "parameters" ;
                                Parser.PARAMETERSBLOCK }
  | "transformed parameters"  { lexer_logger "transformed parameters" ;
                                Parser.TRANSFORMEDPARAMETERSBLOCK }
  | "model"                   { lexer_logger "model" ; Parser.MODELBLOCK }
  | "generated quantities"    { lexer_logger "generated quantities" ;
                                Parser.GENERATEDQUANTITIESBLOCK }
(* Punctuation *)
  | '{'                       { lexer_logger "{" ; Parser.LBRACE }
  | '}'                       { lexer_logger "}" ; Parser.RBRACE }
  | '('                       { lexer_logger "(" ; Parser.LPAREN }
  | ')'                       { lexer_logger ")" ; Parser.RPAREN }
  | '['                       { lexer_logger "[" ; Parser.LBRACK }
  | ']'                       { lexer_logger "]" ; Parser.RBRACK }
  | '<'                       { lexer_logger "<" ; Parser.LABRACK }
  | '>'                       { lexer_logger ">" ; Parser.RABRACK }
  | ','                       { lexer_logger "," ; Parser.COMMA }
  | ';'                       { lexer_logger ";" ; Parser.SEMICOLON }
  | '|'                       { lexer_logger "|" ; Parser.BAR }
(* Control flow keywords *)
  | "return"                  { lexer_logger "return" ; Parser.RETURN }
  | "if"                      { lexer_logger "if" ; Parser.IF }
  | "else"                    { lexer_logger "else" ; Parser.ELSE }
  | "while"                   { lexer_logger "while" ; Parser.WHILE }
  | "for"                     { lexer_logger "for" ; Parser.FOR }
  | "in"                      { lexer_logger "in" ; Parser.IN }
  | "break"                   { lexer_logger "break" ; Parser.BREAK }
  | "continue"                { lexer_logger "continue" ; Parser.CONTINUE }
(* Types *)
  | "void"                    { lexer_logger "void" ; Parser.VOID }
  | "int"                     { lexer_logger "int" ; Parser.INT }
  | "real"                    { lexer_logger "real" ; Parser.REAL }
  | "vector"                  { lexer_logger "vector" ; Parser.VECTOR }
  | "row_vector"              { lexer_logger "row_vector" ; Parser.ROWVECTOR }
  | "matrix"                  { lexer_logger "matrix" ; Parser.MATRIX }
  | "ordered"                 { lexer_logger "ordered" ; Parser.ORDERED }
  | "positive_ordered"        { lexer_logger "positive_ordered" ;
                                Parser.POSITIVEORDERED }
  | "simplex"                 { lexer_logger "simplex" ; Parser.SIMPLEX }
  | "unit_vector"             { lexer_logger "unit_vector" ; Parser.UNITVECTOR }
  | "cholesky_factor_corr"    { lexer_logger "cholesky_factor_corr" ;
                                Parser.CHOLESKYFACTORCORR }
  | "cholesky_factor_cov"     { lexer_logger "cholesky_factor_cov" ;
                                Parser.CHOLESKYFACTORCOV }
  | "corr_matrix"             { lexer_logger "corr_matrix" ; Parser.CORRMATRIX }
  | "cov_matrix"              { lexer_logger "cov_matrix" ; Parser.COVMATRIX }
(* Transformation keywords *)
  | "lower"                   { lexer_logger "lower" ; Parser.LOWER }
  | "upper"                   { lexer_logger "upper" ; Parser.UPPER }
  | "offset"                  { lexer_logger "offset" ; Parser.OFFSET }
  | "multiplier"              { lexer_logger "multiplier" ; Parser.MULTIPLIER }
(* Operators *)
  | '?'                       { lexer_logger "?" ; Parser.QMARK }
  | ':'                       { lexer_logger ":" ; Parser.COLON }
  | '!'                       { lexer_logger "!" ; Parser.BANG }
  | '-'                       { lexer_logger "-" ; Parser.MINUS }
  | '+'                       { lexer_logger "+" ; Parser.PLUS }
  | '^'                       { lexer_logger "^" ; Parser.HAT }
  | '\''                      { lexer_logger "\'" ; Parser.TRANSPOSE }
  | '*'                       { lexer_logger "*" ; Parser.TIMES }
  | '/'                       { lexer_logger "/" ; Parser.DIVIDE }
  | '%'                       { lexer_logger "%" ; Parser.MODULO }
  | "\\"                      { lexer_logger "\\" ; Parser.LDIVIDE }
  | ".*"                      { lexer_logger ".*" ; Parser.ELTTIMES }
  | "./"                      { lexer_logger "./" ; Parser.ELTDIVIDE }
  | "||"                      { lexer_logger "||" ; Parser.OR }
  | "&&"                      { lexer_logger "&&" ; Parser.AND }
  | "=="                      { lexer_logger "==" ; Parser.EQUALS }
  | "!="                      { lexer_logger "!=" ; Parser.NEQUALS }
  | "<="                      { lexer_logger "<=" ; Parser.LEQ }
  | ">="                      { lexer_logger ">=" ; Parser.GEQ }
  | "~"                       { lexer_logger "~" ; Parser.TILDE }
(* Assignments *)
  | '='                       { lexer_logger "=" ; Parser.ASSIGN }
  | "+="                      { lexer_logger "+=" ; Parser.PLUSASSIGN }
  | "-="                      { lexer_logger "-=" ; Parser.MINUSASSIGN }
  | "*="                      { lexer_logger "*=" ; Parser.TIMESASSIGN }
  | "/="                      { lexer_logger "/=" ; Parser.DIVIDEASSIGN }
  | ".*="                     { lexer_logger ".*=" ; Parser.ELTTIMESASSIGN }
  | "./="                     { lexer_logger "./=" ; Parser.ELTDIVIDEASSIGN }
  | "<-"                      { lexer_logger "<-" ;
                                Errors.warn_deprecated
                                  (lexbuf.lex_curr_p, "assignment operator <- \
                                                       is deprecated in the \
                                                       Stan language; use = \
                                                       instead.") ;
                                Parser.ARROWASSIGN } (* deprecated *)
  | "increment_log_prob"      { lexer_logger "increment_log_prob" ;
                                Errors.warn_deprecated
                                  (lexbuf.lex_curr_p, "increment_log_prob(...)\
                                                       ; is deprecated and \
                                                       will be removed in the \
                                                       future. Use target \
                                                       += ...; instead.") ;
                                Parser.INCREMENTLOGPROB } (* deprecated *)
(* Effects *)
  | "print"                   { lexer_logger "print" ; Parser.PRINT }
  | "reject"                  { lexer_logger "reject" ; Parser.REJECT }
  | 'T'                       { lexer_logger "T" ; Parser.TRUNCATE } (* TODO: this is a hack; we should change to something like truncate and make it a reserved keyword *)
(* Constants and identifiers *)
  | integer_constant as i     { lexer_logger ("int_constant " ^ i) ;
                                Parser.INTNUMERAL (lexeme lexbuf) }
  | real_constant as r        { lexer_logger ("real_constant " ^ r) ;
                                Parser.REALNUMERAL (lexeme lexbuf) }
  | "target"                  { lexer_logger "target" ; Parser.TARGET } (* NB: the stanc2 parser allows variables to be named target. I think it's a bad idea and have disallowed it. *)
  | "get_lp"                  { lexer_logger "get_lp" ;
                                Errors.warn_deprecated
                                  (lexbuf.lex_curr_p, "get_lp() function is \
                                                       deprecated. It will be \
                                                       removed in a future \
                                                       release. Use target() \
                                                       instead.") ;
                                Parser.GETLP } (* deprecated *)
  | string_literal as s       { lexer_logger ("string_literal " ^ s) ;
                                Parser.STRINGLITERAL (lexeme lexbuf) }
  | identifier as id          { lexer_logger ("identifier " ^ id) ;
                                Parser.IDENTIFIER (lexeme lexbuf) }
(* End of file *)
  | eof                       { lexer_logger "eof" ;
                                if Stack.length include_stack = 1
                                then Parser.EOF
                                else
                                  let _ = (Stack.pop include_stack) in
                                  let old_lexbuf = (Stack.top include_stack) in
                                    token old_lexbuf }

  | _                         { raise (Errors.SyntaxError
                                (Lexing (lexeme (Stack.top include_stack),
                                        (lexeme_start_p (Stack.top include_stack
                                        ))))) }

(* Multi-line comment terminated by "*/" *)
and multiline_comment = parse
  | "*/"   { () }
  | eof    { failwith "unterminated comment" }
  | '\n'   { incr_linenum lexbuf; multiline_comment lexbuf }
  | _      { multiline_comment lexbuf }

(* Single-line comment terminated by a newline *)
and singleline_comment = parse
  | '\n'   { incr_linenum lexbuf }
  | eof    { () }
  | _      { singleline_comment lexbuf }

{
}<|MERGE_RESOLUTION|>--- conflicted
+++ resolved
@@ -32,20 +32,13 @@
       let old_path = (Stack.top include_stack).lex_start_p.pos_fname in
       let open Printf in
       let full_path = path ^ "/" ^ fname in
-<<<<<<< HEAD
-        open_in full_path, full_path ^ "\" included from \"" ^ old_path
-    with _ -> try_open_in rest_of_paths fname
-  (* TODO: Put in precise location with line number and position in the whole chain of included froms? *)
-
-=======
         open_in full_path, sprintf "%s, included from\nfile %s" full_path
-          (Errors.append_position_to_filename old_path 
+          (Errors.append_position_to_filename old_path
             (sprintf ", line %d, column %d"
                      pos.pos_lnum
                      (pos.pos_cnum - pos.pos_bol)))
     with _ -> try_open_in rest_of_paths fname pos
-  
->>>>>>> 736f3e35
+
   let maybe_remove_quotes str =
     let open Core_kernel.String in
     if is_prefix str ~prefix:"\"" &&
