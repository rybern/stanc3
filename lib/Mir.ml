(** The Middle Intermediate Representation, which program transformations
    operate on *)

open Core_kernel

(*
   XXX Missing:
   * TODO? foreach loops - matrix vs array (fine because of get_base1?)
   * TODO during optimization:
       - mark for loops with known bounds
       - mark FnApps as containing print or reject
*)

type litType = Int | Real | Str [@@deriving sexp, hash]

and 'e index =
  | All
  | Single of 'e
  (*
  | MatrixSingle of 'e
 *)
  | Upfrom of 'e
  | Downfrom of 'e
  | Between of 'e * 'e
  | MultiIndex of 'e

and 'e expr =
  | Var of string
  | Lit of litType * string
  | FunApp of string * 'e list
  | TernaryIf of 'e * 'e * 'e
  | And of 'e * 'e
  | Or of 'e * 'e
  | Indexed of 'e * 'e index list
[@@deriving sexp, hash, map]

<<<<<<< HEAD
type operator = Ast.operator
=======
let pp_builtin_syntax = Fmt.(string |> styled `Yellow)

let rec pp_expr pp_e ppf = function
  | Var varname -> Fmt.string ppf varname
  | Lit (Str, str) -> Fmt.pf ppf "%S" str
  | Lit (_, str) -> Fmt.string ppf str
  | FunApp (name, args) ->
      Fmt.string ppf name ;
      Fmt.(list pp_e ~sep:Fmt.comma |> parens) ppf args
  | TernaryIf (pred, texpr, fexpr) ->
      Fmt.pf ppf {|@[%a@ %a@,%a@,%a@ %a@]|} pp_e pred pp_builtin_syntax "?"
        pp_e texpr pp_builtin_syntax ":" pp_e fexpr
  | Indexed (expr, indices) ->
      Fmt.pf ppf {|@[%a%a@]|} pp_e expr
        Fmt.(list (pp_index pp_e) ~sep:comma |> brackets)
        indices

and pp_index pp_e ppf = function
  | All -> Fmt.char ppf ':'
  | Single index -> pp_e ppf index
  | Upfrom index -> Fmt.pf ppf {|%a:|} pp_e index
  | Downfrom index -> Fmt.pf ppf {|:%a|} pp_e index
  | Between (lower, upper) -> Fmt.pf ppf {|%a:%a|} pp_e lower pp_e upper
  | MultiIndex index -> Fmt.pf ppf {|%a|} pp_e index

>>>>>>> feedf21c
type unsizedtype = Ast.unsizedtype [@@deriving sexp, hash]
type 'e sizedtype = 'e Ast.sizedtype [@@deriving sexp, hash, map]
type autodifftype = Ast.autodifftype [@@deriving sexp, hash]

let angle_brackets pp_v ppf v = Fmt.pf ppf "@[<1><%a>@]" pp_v v
let label str pp_v ppf v = Fmt.pf ppf "%s=%a" str pp_v v
let pp_keyword = Fmt.(string |> styled `Blue)

let pp_autodifftype ppf = function
  | Ast.DataOnly -> pp_keyword ppf "data "
  | Ast.AutoDiffable -> ()

let rec pp_unsizedtype ppf = function
  | Ast.UInt -> pp_keyword ppf "int"
  | UReal -> pp_keyword ppf "real"
  | UVector -> pp_keyword ppf "vector"
  | URowVector -> pp_keyword ppf "row_vector"
  | UMatrix -> pp_keyword ppf "matrix"
  | UArray ut -> (Fmt.brackets pp_unsizedtype) ppf ut
  | UFun (argtypes, rt) ->
      Fmt.pf ppf {|%a => %a|}
        Fmt.(list (pair ~sep:comma pp_autodifftype pp_unsizedtype) ~sep:comma)
        argtypes pp_returntype rt
  | UMathLibraryFunction ->
      (angle_brackets Fmt.string) ppf "Stan Math function"

and pp_returntype ppf = function
  | Ast.Void -> Fmt.string ppf "void"
  | Ast.ReturnType ut -> pp_unsizedtype ppf ut

(* This directive silences some spurious warnings from ppx_deriving *)
[@@@ocaml.warning "-A"]

type fun_arg_decl = (autodifftype * string * unsizedtype) list

and ('e, 's) statement =
  | Assignment of 'e * 'e
  | TargetPE of 'e
  | NRFunApp of string * 'e list
  | Break
  | Continue
  | Return of 'e option
  | Skip
  | IfElse of 'e * 's * 's option
  | While of 'e * 's
  (* XXX Collapse with For? *)
  | For of {loopvar: string; lower: 'e; upper: 'e; body: 's}
  (* A Block for now corresponds tightly with a C++ block:
     variables declared within it have local scope and are garbage collected
     when the block ends.*)
  | Block of 's list
  (* SList has no semantics, just programming convenience *)
  | SList of 's list
  | Decl of
      { decl_adtype: autodifftype
      ; decl_id: string
      ; decl_type: 'e sizedtype }
  | FunDef of
      { fdrt: unsizedtype option
      ; fdname: string
      ; fdargs: fun_arg_decl
      ; fdbody: 's }
[@@deriving sexp, hash, map]

let pp_fun_arg_decl ppf (autodifftype, name, unsizedtype) =
  Fmt.pf ppf "%a%a %s" pp_autodifftype autodifftype pp_unsizedtype unsizedtype
    name

let pp_transformation pp_e ppf = function
  | Ast.Identity -> ()
  | Lower expr -> (pp_e |> label "lower" |> angle_brackets) ppf expr
  | Upper expr -> (pp_e |> label "upper" |> angle_brackets) ppf expr
  | LowerUpper (lower_expr, upper_expr) ->
      ( Fmt.(pair ~sep:comma (pp_e |> label "lower") (pp_e |> label "upper"))
      |> angle_brackets )
        ppf (lower_expr, upper_expr)
  | Offset expr -> (pp_e |> label "offet" |> angle_brackets) ppf expr
  | Multiplier expr -> (pp_e |> label "multiplier" |> angle_brackets) ppf expr
  | OffsetMultiplier (offset_expr, mult_expr) ->
      ( Fmt.(
          pair ~sep:comma (pp_e |> label "offset") (pp_e |> label "multiplier"))
      |> angle_brackets )
        ppf (offset_expr, mult_expr)
  | Ordered -> (angle_brackets Fmt.string) ppf "ordered"
  | PositiveOrdered -> (angle_brackets Fmt.string) ppf "positive_ordered"
  | Simplex -> (angle_brackets Fmt.string) ppf "simplex"
  | UnitVector -> (angle_brackets Fmt.string) ppf "unit_vector"
  | CholeskyCorr -> (angle_brackets Fmt.string) ppf "cholesky_factor_corr"
  | CholeskyCov -> (angle_brackets Fmt.string) ppf "cholesky_factor_cov"
  | Correlation -> (angle_brackets Fmt.string) ppf "corr_matrix"
  | Covariance -> (angle_brackets Fmt.string) ppf "cov_matrix"

let rec pp_sizedtype pp_e ppf (st, trans) =
  match st with
  | Ast.SInt -> Fmt.pf ppf {|%s%a|} "int" (pp_transformation pp_e) trans
  | Ast.SReal -> Fmt.pf ppf {|%s%a|} "real" (pp_transformation pp_e) trans
  | Ast.SVector expr ->
      Fmt.pf ppf {|vector%a%a|} (pp_transformation pp_e) trans
        (Fmt.brackets pp_e) expr
  | Ast.SRowVector expr ->
      Fmt.pf ppf {|row_vector%a%a|} (pp_transformation pp_e) trans
        (Fmt.brackets pp_e) expr
  | Ast.SMatrix (d1_expr, d2_expr) ->
      Fmt.pf ppf {|matrix%a%a|} (pp_transformation pp_e) trans
        Fmt.(pair ~sep:comma pp_e pp_e |> brackets)
        (d1_expr, d2_expr)
  | Ast.SArray (st, expr) ->
      Fmt.pf ppf {|array%a%a|} (pp_transformation pp_e) trans
        Fmt.(
          pair ~sep:comma
            (fun ppf st -> pp_sizedtype pp_e ppf (st, Ast.Identity))
            pp_e
          |> brackets)
        (st, expr)

let rec pp_statement pp_e pp_s ppf = function
  | Assignment (assignee, expr) ->
      Fmt.pf ppf {|@[<h>%a :=@ %a;@]|} pp_e assignee pp_e expr
  | TargetPE expr ->
      Fmt.pf ppf {|@[<h>%a +=@ %a;@]|} pp_keyword "target" pp_e expr
  | NRFunApp (name, args) ->
      Fmt.pf ppf {|@[%s%a;@]|} name Fmt.(list pp_e ~sep:comma |> parens) args
  | Break -> pp_keyword ppf "break;"
  | Continue -> pp_keyword ppf "continue;"
  | Skip -> pp_keyword ppf "skip;"
  | Return (Some expr) -> Fmt.pf ppf {|%a %a;|} pp_keyword "return" pp_e expr
  | Return _ -> pp_keyword ppf "return;"
  | IfElse (pred, s_true, Some s_false) ->
      Fmt.pf ppf {|@[<v2>@[%a(%a)@] {@;%a@]@;@[<v2>@[} %a@] {@;%a@]@;}|}
        pp_builtin_syntax "if" pp_e pred pp_s s_true pp_builtin_syntax "else"
        pp_s s_false
  | IfElse (pred, s_true, _) ->
      Fmt.pf ppf {|@[<v2>@[%a(%a)@] {@;%a@]@;}|} pp_builtin_syntax "if" pp_e
        pred pp_s s_true
  | While (pred, stmt) ->
      Fmt.pf ppf {|@[<v2>@[%a(%a)@] {@;%a@]@;}|} pp_builtin_syntax "while" pp_e
        pred pp_s stmt
  | For {loopvar; lower; upper; body} ->
      Fmt.pf ppf {|@[<v2>@[%a(%s in %a:%a)@] {@;%a@]@;}|} pp_builtin_syntax
        "for" loopvar pp_e lower pp_e upper pp_s body
  | Block stmts -> Fmt.pf ppf {|@[<v>%a@]|} Fmt.(list pp_s ~sep:Fmt.cut) stmts
  | SList stmts -> Fmt.(list pp_s ~sep:Fmt.cut |> vbox) ppf stmts
  | Decl {decl_adtype; decl_id; decl_type} ->
      Fmt.pf ppf {|%a%a %s;|} pp_autodifftype decl_adtype (pp_sizedtype pp_e)
        (decl_type, Ast.Identity) decl_id
  | FunDef {fdrt; fdname; fdargs; fdbody} -> (
    match fdrt with
    | Some rt ->
        Fmt.pf ppf {|@[<v2>%a %s%a {@ %a@]@ }|} pp_unsizedtype rt fdname
          Fmt.(list pp_fun_arg_decl ~sep:comma |> parens)
          fdargs pp_s fdbody
    | None ->
        Fmt.pf ppf {|@[<v2>%s %s%a {@ %a@]@ }|} "void" fdname
          Fmt.(list pp_fun_arg_decl ~sep:comma |> parens)
          fdargs pp_s fdbody )

type io_block =
  | Data
  | Parameters
  | TransformedParameters
  | GeneratedQuantities
[@@deriving sexp, hash]

let pp_io_block ppf = function
  | Data -> Fmt.string ppf "data"
  | Parameters -> Fmt.string ppf "parameters"
  | TransformedParameters -> Fmt.string ppf "transformed_parameters"
  | GeneratedQuantities -> Fmt.string ppf "generated_quantities"

type 'e io_var = string * ('e sizedtype * io_block) [@@deriving sexp]

let pp_io_var pp_e ppf (name, (sized_ty, io_block)) =
  Fmt.pf ppf "@[<h>%a %a %s;@]" pp_io_block io_block (pp_sizedtype pp_e)
    (sized_ty, Ast.Identity) name

let pp_block label pp_elem ppf elems =
  Fmt.pf ppf {|@[<v2>%a {@ %a@]@ }|} pp_keyword label
    Fmt.(list ~sep:cut pp_elem)
    elems ;
  Format.pp_force_newline ppf ()

let pp_io_var_block label pp_e = pp_block label (pp_io_var pp_e)

type ('e, 's) prog =
  { functions_block: 's list
  ; input_vars: 'e io_var list
  ; prepare_data: 's list (* data & transformed data decls and statements *)
  ; prepare_params: 's list (* param & tparam decls and statements *)
  ; log_prob: 's list (*assumes data & params are in scope and ready*)
  ; generate_quantities: 's list (* assumes data & params ready & in scope*)
  ; transform_inits: 's list
  ; output_vars: 'e io_var list
  ; prog_name: string
  ; prog_path: string }
[@@deriving sexp]

let pp_input_vars pp_e ppf {input_vars; _} =
  pp_io_var_block "input_vars" pp_e ppf input_vars

let pp_output_vars pp_e ppf {output_vars; _} =
  pp_io_var_block "output_vars" pp_e ppf output_vars

let pp_functions_block pp_s ppf {functions_block; _} =
  pp_block "functions" pp_s ppf functions_block

let pp_prepare_data pp_s ppf {prepare_data; _} =
  pp_block "prepare_data" pp_s ppf prepare_data

let pp_prepare_params pp_s ppf {prepare_params; _} =
  pp_block "prepare_params" pp_s ppf prepare_params

let pp_log_prob pp_s ppf {log_prob; _} = pp_block "log_prob" pp_s ppf log_prob

let pp_generate_quantities pp_s ppf {generate_quantities; _} =
  pp_block "generate_quantities" pp_s ppf generate_quantities

let pp_transform_inits pp_s ppf {transform_inits; _} =
  pp_block "transform_inits" pp_s ppf transform_inits

let pp_prog pp_e pp_s ppf prog =
  Format.open_vbox 0 ;
  pp_functions_block pp_s ppf prog ;
  Fmt.cut ppf () ;
  pp_input_vars pp_e ppf prog ;
  Fmt.cut ppf () ;
  pp_prepare_data pp_s ppf prog ;
  Fmt.cut ppf () ;
  pp_prepare_params pp_s ppf prog ;
  Fmt.cut ppf () ;
  pp_log_prob pp_s ppf prog ;
  Fmt.cut ppf () ;
  pp_generate_quantities pp_s ppf prog ;
  Fmt.cut ppf () ;
  pp_transform_inits pp_s ppf prog ;
  Fmt.cut ppf () ;
  pp_output_vars pp_e ppf prog ;
  Format.close_box ()

type expr_typed_located =
  { texpr_type: Ast.unsizedtype
  ; texpr_loc: Ast.location_span sexp_opaque [@compare.ignore]
  ; texpr: expr_typed_located expr
  ; texpr_adlevel: autodifftype }
[@@deriving sexp, hash, map, of_sexp]

let rec pp_expr_typed_located ppf {texpr; _} =
  pp_expr pp_expr_typed_located ppf texpr

type stmt_loc =
  { sloc: Ast.location_span sexp_opaque [@compare.ignore]
  ; stmt: (expr_typed_located, stmt_loc) statement }
[@@deriving hash, map, of_sexp]

let rec pp_stmt_loc ppf {stmt; _} =
  pp_statement pp_expr_typed_located pp_stmt_loc ppf stmt

let rec sexp_of_expr_typed_located {texpr; _} =
  sexp_of_expr sexp_of_expr_typed_located texpr

let rec sexp_of_stmt_loc {stmt; _} =
  sexp_of_statement sexp_of_expr_typed_located sexp_of_stmt_loc stmt

type typed_prog = (expr_typed_located, stmt_loc) prog [@@deriving sexp]

let pp_typed_prog ppf prog = pp_prog pp_expr_typed_located pp_stmt_loc ppf prog

(* ===================== Some helper functions and values ====================== *)
let no_loc = {Ast.filename= ""; line_num= 0; col_num= 0; included_from= None}
let no_span = {Ast.begin_loc= no_loc; end_loc= no_loc}

let internal_expr =
  { texpr= Var "UHOH"
  ; texpr_loc= no_span
  ; texpr_type= UInt
  ; texpr_adlevel= DataOnly }

let zero = {internal_expr with texpr= Lit (Int, "0"); texpr_type= UInt}

(* Internal function names *)
let fn_length = "Length__"
let fn_make_array = "MakeArray__"
let fn_make_rowvec = "MakeRowVec__"
let fn_negative_infinity = "negative_infinity"
let fn_read_data = "ReadData__"
let fn_read_param = "ReadParam__"
let fn_constrain = "Constrain__"
let fn_unconstrain = "Unconstrain__"
let fn_check = "Check__"
let fn_print = "Print__"
let fn_reject = "Reject__"<|MERGE_RESOLUTION|>--- conflicted
+++ resolved
@@ -34,13 +34,12 @@
   | Indexed of 'e * 'e index list
 [@@deriving sexp, hash, map]
 
-<<<<<<< HEAD
-type operator = Ast.operator
-=======
 let pp_builtin_syntax = Fmt.(string |> styled `Yellow)
 
 let rec pp_expr pp_e ppf = function
   | Var varname -> Fmt.string ppf varname
+  | And (lhs, rhs) -> Fmt.pf ppf "%a && %a" pp_e lhs pp_e rhs
+  | Or (lhs, rhs) -> Fmt.pf ppf "%a || %a" pp_e lhs pp_e rhs
   | Lit (Str, str) -> Fmt.pf ppf "%S" str
   | Lit (_, str) -> Fmt.string ppf str
   | FunApp (name, args) ->
@@ -62,7 +61,7 @@
   | Between (lower, upper) -> Fmt.pf ppf {|%a:%a|} pp_e lower pp_e upper
   | MultiIndex index -> Fmt.pf ppf {|%a|} pp_e index
 
->>>>>>> feedf21c
+type operator = Ast.operator
 type unsizedtype = Ast.unsizedtype [@@deriving sexp, hash]
 type 'e sizedtype = 'e Ast.sizedtype [@@deriving sexp, hash, map]
 type autodifftype = Ast.autodifftype [@@deriving sexp, hash]
