--- conflicted
+++ resolved
@@ -97,16 +97,10 @@
 
 type 's prog =
   { functionsb: 's
-<<<<<<< HEAD
-  ; datavars: tvtable
-  ; tdatab: tvtable * 's
-  ; modelb: tvtable * 's
-  ; gqb: tvtable * 's
-=======
-  ; datab: top_var_table * 's
+  ; datavars: top_var_table
+  ; tdatab: top_var_table * 's
   ; modelb: top_var_table * 's
   ; gqb: top_var_table * 's
->>>>>>> 08306873
   ; prog_name: string
   ; prog_path: string }
 [@@deriving sexp]
