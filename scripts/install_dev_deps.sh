#!/bin/bash

# Merlin, utop, ocp-indent, ocamlformat, and patdiff are all for developer assistance
opam pin -y ocamlformat 0.8
<<<<<<< HEAD
opam install -y ocamlformat.0.8 merlin utop ocp-indent patdiff
=======
opam install -y merlin utop ocp-indent patdiff
>>>>>>> 3f03c611
<|MERGE_RESOLUTION|>--- conflicted
+++ resolved
@@ -2,8 +2,4 @@
 
 # Merlin, utop, ocp-indent, ocamlformat, and patdiff are all for developer assistance
 opam pin -y ocamlformat 0.8
-<<<<<<< HEAD
-opam install -y ocamlformat.0.8 merlin utop ocp-indent patdiff
-=======
-opam install -y merlin utop ocp-indent patdiff
->>>>>>> 3f03c611
+opam install -y ocamlformat.0.8 merlin utop ocp-indent patdiff