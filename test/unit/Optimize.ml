open Core_kernel
open Frontend
open Analysis_and_optimization.Optimize
open Middle
open Common
open Analysis_and_optimization.Mir_utils

let semantic_check_program ast =
  Option.value_exn
    (Result.ok
       (Semantic_check.semantic_check_program
          (Option.value_exn (Result.ok ast))))

let%expect_test "map_rec_stmt_loc" =
  Gensym.reset_danger_use_cautiously () ;
  let ast =
    Parse.parse_string Parser.Incremental.program
      {|
      model {
        print(24);
        if (13) {
          print(244);
          if (24) {
            print(24);
          }
        }
      }
      |}
  in
  let ast = semantic_check_program ast in
  let mir = Ast_to_Mir.trans_prog "" ast in
  let f = function
    | Stmt.Fixed.Pattern.NRFunApp (CompilerInternal, "FnPrint__", [s]) ->
        Stmt.Fixed.Pattern.NRFunApp (CompilerInternal, "FnPrint__", [s; s])
    | x -> x
  in
  let mir = Program.map Fn.id (map_rec_stmt_loc f) mir in
  Fmt.strf "@[<v>%a@]" Program.Typed.pp mir |> print_endline ;
  [%expect
    {|
      log_prob {
        {
          FnPrint__(24, 24);
          if(13) {
            FnPrint__(244, 244);
            if(24) {
              FnPrint__(24, 24);
            }
          }
        }
      }

      generate_quantities {
        if(PNot__(emit_transformed_parameters__ || emit_generated_quantities__)) return;
        if(PNot__(emit_generated_quantities__)) return;
      } |}]

let%expect_test "map_rec_state_stmt_loc" =
  Gensym.reset_danger_use_cautiously () ;
  let ast =
    Parse.parse_string Parser.Incremental.program
      {|
      model {
        print(24);
        if (13) {
          print(244);
          if (24) {
            print(24);
          }
        }
      }
      |}
  in
  let ast = semantic_check_program ast in
  let mir = Ast_to_Mir.trans_prog "" ast in
  let f i = function
    | Stmt.Fixed.Pattern.NRFunApp (CompilerInternal, "FnPrint__", [s]) ->
        Stmt.Fixed.Pattern.
          (NRFunApp (CompilerInternal, "FnPrint__", [s; s]), i + 1)
    | x -> (x, i)
  in
  let mir_stmt, num =
    (map_rec_state_stmt_loc f 0)
      Stmt.Fixed.{pattern= SList mir.log_prob; meta= Location_span.empty}
  in
  let mir = {mir with log_prob= [mir_stmt]} in
  Fmt.strf "@[<v>%a@]" Program.Typed.pp mir |> print_endline ;
  print_endline (string_of_int num) ;
  [%expect
    {|
      log_prob {
        {
          FnPrint__(24, 24);
          if(13) {
            FnPrint__(244, 244);
            if(24) {
              FnPrint__(24, 24);
            }
          }
        }
      }

      generate_quantities {
        if(PNot__(emit_transformed_parameters__ || emit_generated_quantities__)) return;
        if(PNot__(emit_generated_quantities__)) return;
      }



      3 |}]

let%expect_test "inline functions" =
  Gensym.reset_danger_use_cautiously () ;
  let ast =
    Parse.parse_string Parser.Incremental.program
      {|
      functions {
        void f(int x, matrix y) {
          print(x);
          print(y);
        }
        real g(int z) {
          return z^2;
        }
      }
      model {
        f(3, [[3,2],[4,6]]);
        reject(g(53));
      }
      |}
  in
  let ast = semantic_check_program ast in
  let mir = Ast_to_Mir.trans_prog "" ast in
  let mir = function_inlining mir in
  Fmt.strf "@[<v>%a@]" Program.Typed.pp mir |> print_endline ;
  [%expect
    {|
      functions {
        void f(int x, matrix y) {
          {
            FnPrint__(x);
            FnPrint__(y);
          }
        }
        real g(int z) {
          {
            return (z ^ 2);
          }
        }
      }



      log_prob {
        {
<<<<<<< HEAD
          f(3, FnMakeRowVec__(FnMakeRowVec__(3, 2), FnMakeRowVec__(4, 6)));
          FnReject__(g(53));
=======
          data int inline_sym1__;
          inline_sym1__ = 0;
          for(inline_sym2__ in 1:1) {
            FnPrint__(3);
            FnPrint__(FnMakeRowVec__(FnMakeRowVec__(3, 2), FnMakeRowVec__(4, 6)));
          }
          real inline_sym3__;
          data int inline_sym4__;
          inline_sym4__ = 0;
          for(inline_sym5__ in 1:1) {
            inline_sym4__ = 1;
            inline_sym3__ = (53 ^ 2);
            break;
          }
          FnReject__(inline_sym3__);
>>>>>>> a3aa5260
        }
      }

      generate_quantities {
        if(emit_transformed_parameters__) ; else {

        }
        if(PNot__(emit_transformed_parameters__ || emit_generated_quantities__)) return;
        if(PNot__(emit_generated_quantities__)) return;
      } |}]

let%expect_test "inline functions 2" =
  Gensym.reset_danger_use_cautiously () ;
  let ast =
    Parse.parse_string Parser.Incremental.program
      {|
      functions {
        void f() {
        }
        void g() {
          f();
        }
      }
      generated quantities {
        g();
      }
      |}
  in
  let ast = semantic_check_program ast in
  let mir = Ast_to_Mir.trans_prog "" ast in
  let mir = function_inlining mir in
  Fmt.strf "@[<v>%a@]" Program.Typed.pp mir |> print_endline ;
  [%expect
    {|
      functions {
        void f() {
          {

          }
        }
        void g() {
          {
            f();
          }
        }
      }




      generate_quantities {
        if(emit_transformed_parameters__) ; else {

        }
        if(PNot__(emit_transformed_parameters__ || emit_generated_quantities__)) return;
        if(PNot__(emit_generated_quantities__)) return;
<<<<<<< HEAD
        g();
=======
        data int inline_sym7__;
        inline_sym7__ = 0;
        for(inline_sym8__ in 1:1) {
          data int inline_sym5__;
          inline_sym5__ = 0;
          for(inline_sym6__ in 1:1) {

          }
          if(inline_sym7__) break;
        }
>>>>>>> a3aa5260
      } |}]

let%expect_test "list collapsing" =
  Gensym.reset_danger_use_cautiously () ;
  let ast =
    Parse.parse_string Parser.Incremental.program
      {|
      functions {
        void f(int x, matrix y) {
          print(x);
          print(y);
        }
        real g(int z) {
          return z^2;
        }
      }
      model {
        f(3, [[3,2],[4,6]]);
        reject(g(53));
      }
      |}
  in
  let ast = semantic_check_program ast in
  let mir = Ast_to_Mir.trans_prog "" ast in
  let mir = function_inlining mir in
  let mir = list_collapsing mir in
  print_s [%sexp (mir : Middle.Program.Typed.t)] ;
  [%expect
    {|
    ((functions_block
      (((fdrt ()) (fdname f)
        (fdargs ((AutoDiffable x UInt) (AutoDiffable y UMatrix)))
        (fdbody
         (((pattern
            (Block
             (((pattern
                (NRFunApp CompilerInternal FnPrint__
                 (((pattern (Var x))
                   (meta ((type_ UInt) (loc <opaque>) (adlevel DataOnly)))))))
               (meta <opaque>))
              ((pattern
                (NRFunApp CompilerInternal FnPrint__
                 (((pattern (Var y))
                   (meta ((type_ UMatrix) (loc <opaque>) (adlevel AutoDiffable)))))))
               (meta <opaque>)))))
           (meta <opaque>))))
        (fdloc <opaque>))
       ((fdrt (UReal)) (fdname g) (fdargs ((AutoDiffable z UInt)))
        (fdbody
         (((pattern
            (Block
             (((pattern
                (Return
                 (((pattern
                    (FunApp StanLib Pow__
                     (((pattern (Var z))
                       (meta ((type_ UInt) (loc <opaque>) (adlevel DataOnly))))
                      ((pattern (Lit Int 2))
                       (meta ((type_ UInt) (loc <opaque>) (adlevel DataOnly)))))))
                   (meta ((type_ UReal) (loc <opaque>) (adlevel DataOnly)))))))
               (meta <opaque>)))))
           (meta <opaque>))))
        (fdloc <opaque>))))
     (input_vars ()) (prepare_data ())
     (log_prob
      (((pattern
         (Block
          (((pattern
<<<<<<< HEAD
             (NRFunApp UserDefined f
              (((pattern (Lit Int 3))
                (meta ((type_ UInt) (loc <opaque>) (adlevel DataOnly))))
=======
             (Decl (decl_adtype DataOnly) (decl_id inline_sym1__)
              (decl_type (Sized SInt))))
            (meta <opaque>))
           ((pattern
             (Assignment (inline_sym1__ UInt ())
              ((pattern (Lit Int 0))
               (meta ((type_ UInt) (loc <opaque>) (adlevel DataOnly))))))
            (meta <opaque>))
           ((pattern
             (For (loopvar inline_sym2__)
              (lower
               ((pattern (Lit Int 1))
                (meta ((type_ UInt) (loc <opaque>) (adlevel DataOnly)))))
              (upper
               ((pattern (Lit Int 1))
                (meta ((type_ UInt) (loc <opaque>) (adlevel DataOnly)))))
              (body
>>>>>>> a3aa5260
               ((pattern
                 (FunApp CompilerInternal FnMakeRowVec__
                  (((pattern
                     (FunApp CompilerInternal FnMakeRowVec__
                      (((pattern (Lit Int 3))
                        (meta ((type_ UInt) (loc <opaque>) (adlevel DataOnly))))
                       ((pattern (Lit Int 2))
                        (meta ((type_ UInt) (loc <opaque>) (adlevel DataOnly)))))))
                    (meta ((type_ URowVector) (loc <opaque>) (adlevel DataOnly))))
                   ((pattern
<<<<<<< HEAD
                     (FunApp CompilerInternal FnMakeRowVec__
                      (((pattern (Lit Int 4))
                        (meta ((type_ UInt) (loc <opaque>) (adlevel DataOnly))))
                       ((pattern (Lit Int 6))
                        (meta ((type_ UInt) (loc <opaque>) (adlevel DataOnly)))))))
                    (meta ((type_ URowVector) (loc <opaque>) (adlevel DataOnly)))))))
                (meta ((type_ UMatrix) (loc <opaque>) (adlevel DataOnly)))))))
            (meta <opaque>))
           ((pattern
             (NRFunApp CompilerInternal FnReject__
              (((pattern
                 (FunApp UserDefined g
                  (((pattern (Lit Int 53))
                    (meta ((type_ UInt) (loc <opaque>) (adlevel DataOnly)))))))
                (meta ((type_ UReal) (loc <opaque>) (adlevel DataOnly)))))))
=======
                     (NRFunApp CompilerInternal FnPrint__
                      (((pattern
                         (FunApp CompilerInternal FnMakeRowVec__
                          (((pattern
                             (FunApp CompilerInternal FnMakeRowVec__
                              (((pattern (Lit Int 3))
                                (meta
                                 ((type_ UInt) (loc <opaque>) (adlevel DataOnly))))
                               ((pattern (Lit Int 2))
                                (meta
                                 ((type_ UInt) (loc <opaque>) (adlevel DataOnly)))))))
                            (meta
                             ((type_ URowVector) (loc <opaque>)
                              (adlevel DataOnly))))
                           ((pattern
                             (FunApp CompilerInternal FnMakeRowVec__
                              (((pattern (Lit Int 4))
                                (meta
                                 ((type_ UInt) (loc <opaque>) (adlevel DataOnly))))
                               ((pattern (Lit Int 6))
                                (meta
                                 ((type_ UInt) (loc <opaque>) (adlevel DataOnly)))))))
                            (meta
                             ((type_ URowVector) (loc <opaque>)
                              (adlevel DataOnly)))))))
                        (meta
                         ((type_ UMatrix) (loc <opaque>) (adlevel DataOnly)))))))
                    (meta <opaque>)))))
                (meta <opaque>)))))
            (meta <opaque>))
           ((pattern
             (Decl (decl_adtype AutoDiffable) (decl_id inline_sym3__)
              (decl_type (Unsized UReal))))
            (meta <opaque>))
           ((pattern
             (Decl (decl_adtype DataOnly) (decl_id inline_sym4__)
              (decl_type (Sized SInt))))
            (meta <opaque>))
           ((pattern
             (Assignment (inline_sym4__ UInt ())
              ((pattern (Lit Int 0))
               (meta ((type_ UInt) (loc <opaque>) (adlevel DataOnly))))))
            (meta <opaque>))
           ((pattern
             (For (loopvar inline_sym5__)
              (lower
               ((pattern (Lit Int 1))
                (meta ((type_ UInt) (loc <opaque>) (adlevel DataOnly)))))
              (upper
               ((pattern (Lit Int 1))
                (meta ((type_ UInt) (loc <opaque>) (adlevel DataOnly)))))
              (body
               ((pattern
                 (Block
                  (((pattern
                     (Assignment (inline_sym4__ UInt ())
                      ((pattern (Lit Int 1))
                       (meta ((type_ UInt) (loc <opaque>) (adlevel DataOnly))))))
                    (meta <opaque>))
                   ((pattern
                     (Assignment (inline_sym3__ UReal ())
                      ((pattern
                        (FunApp StanLib Pow__
                         (((pattern (Lit Int 53))
                           (meta
                            ((type_ UInt) (loc <opaque>) (adlevel DataOnly))))
                          ((pattern (Lit Int 2))
                           (meta
                            ((type_ UInt) (loc <opaque>) (adlevel DataOnly)))))))
                       (meta ((type_ UReal) (loc <opaque>) (adlevel DataOnly))))))
                    (meta <opaque>))
                   ((pattern Break) (meta <opaque>)))))
                (meta <opaque>)))))
            (meta <opaque>))
           ((pattern
             (NRFunApp CompilerInternal FnReject__
              (((pattern (Var inline_sym3__))
                (meta ((type_ UReal) (loc <opaque>) (adlevel AutoDiffable)))))))
>>>>>>> a3aa5260
            (meta <opaque>)))))
        (meta <opaque>))))
     (generate_quantities
      (((pattern
         (IfElse
          ((pattern (Var emit_transformed_parameters__))
           (meta ((type_ UInt) (loc <opaque>) (adlevel DataOnly))))
          ((pattern Skip) (meta <opaque>))
          (((pattern (Block ())) (meta <opaque>)))))
        (meta <opaque>))
       ((pattern
         (IfElse
          ((pattern
            (FunApp StanLib PNot__
             (((pattern
                (EOr
                 ((pattern (Var emit_transformed_parameters__))
                  (meta ((type_ UInt) (loc <opaque>) (adlevel DataOnly))))
                 ((pattern (Var emit_generated_quantities__))
                  (meta ((type_ UInt) (loc <opaque>) (adlevel DataOnly))))))
               (meta ((type_ UInt) (loc <opaque>) (adlevel DataOnly)))))))
           (meta ((type_ UInt) (loc <opaque>) (adlevel DataOnly))))
          ((pattern (Return ())) (meta <opaque>)) ()))
        (meta <opaque>))
       ((pattern
         (IfElse
          ((pattern
            (FunApp StanLib PNot__
             (((pattern (Var emit_generated_quantities__))
               (meta ((type_ UInt) (loc <opaque>) (adlevel DataOnly)))))))
           (meta ((type_ UInt) (loc <opaque>) (adlevel DataOnly))))
          ((pattern (Return ())) (meta <opaque>)) ()))
        (meta <opaque>))))
     (transform_inits ()) (output_vars ()) (prog_name "") (prog_path ""))
    |}]

let%expect_test "do not inline recursive functions" =
  Gensym.reset_danger_use_cautiously () ;
  let ast =
    Parse.parse_string Parser.Incremental.program
      {|
      functions {
        real g(int z);
        real g(int z) {
          return z^2;
        }
      }
      model {
        reject(g(53));
      }
      |}
  in
  let ast = semantic_check_program ast in
  let mir = Ast_to_Mir.trans_prog "" ast in
  let mir = function_inlining mir in
  Fmt.strf "@[<v>%a@]" Program.Typed.pp mir |> print_endline ;
  [%expect
    {|
      functions {
        real g(int z) {
          ;
        }
        real g(int z) {
          {
            return (z ^ 2);
          }
        }
      }



      log_prob {
        {
          FnReject__(g(53));
        }
      }

      generate_quantities {
        if(emit_transformed_parameters__) ; else {

        }
        if(PNot__(emit_transformed_parameters__ || emit_generated_quantities__)) return;
        if(PNot__(emit_generated_quantities__)) return;
      } |}]

let%expect_test "inline function in for loop" =
  Gensym.reset_danger_use_cautiously () ;
  let ast =
    Parse.parse_string Parser.Incremental.program
      {|
      functions {
        int f(int z) {
          print("f");
          return 42;
        }
        int g(int z) {
          print("g");
          return z + 24;
        }
      }
      model {
        for (i in f(2) : g(3)) print("body");
      }
      |}
  in
  let ast = semantic_check_program ast in
  let mir = Ast_to_Mir.trans_prog "" ast in
  let mir = function_inlining mir in
  Fmt.strf "@[<v>%a@]" Program.Typed.pp mir |> print_endline ;
  [%expect
    {|
      functions {
        int f(int z) {
          {
            FnPrint__("f");
            return 42;
          }
        }
        int g(int z) {
          {
            FnPrint__("g");
            return (z + 24);
          }
        }
      }



      log_prob {
        {
<<<<<<< HEAD
          for(i in f(2):g(3)) {
            FnPrint__("body");
=======
          int inline_sym1__;
          int inline_sym4__;
          data int inline_sym2__;
          inline_sym2__ = 0;
          for(inline_sym3__ in 1:1) {
            FnPrint__("f");
            inline_sym2__ = 1;
            inline_sym1__ = 42;
            break;
          }
          data int inline_sym5__;
          inline_sym5__ = 0;
          for(inline_sym6__ in 1:1) {
            FnPrint__("g");
            inline_sym5__ = 1;
            inline_sym4__ = (3 + 24);
            break;
          }
          for(i in inline_sym1__:inline_sym4__) {
            {
              FnPrint__("body");
            }
            data int inline_sym5__;
            inline_sym5__ = 0;
            for(inline_sym6__ in 1:1) {
              FnPrint__("g");
              inline_sym5__ = 1;
              inline_sym4__ = (3 + 24);
              break;
            }
>>>>>>> a3aa5260
          }
        }
      }

      generate_quantities {
        if(emit_transformed_parameters__) ; else {

        }
        if(PNot__(emit_transformed_parameters__ || emit_generated_quantities__)) return;
        if(PNot__(emit_generated_quantities__)) return;
      } |}]

(* TODO: check test results from here *)

let%expect_test "inline function in for loop 2" =
  Gensym.reset_danger_use_cautiously () ;
  let ast =
    Parse.parse_string Parser.Incremental.program
      {|
      functions {
        int f(int z) {
          print("f");
          return 42;
        }
        int g(int z) {
          print("g");
          return f(z) + 24;
        }
      }
      model {
        for (i in f(2) : g(3)) print("body");
      }
      |}
  in
  let ast = semantic_check_program ast in
  let mir = Ast_to_Mir.trans_prog "" ast in
  let mir = function_inlining mir in
  Fmt.strf "@[<v>%a@]" Program.Typed.pp mir |> print_endline ;
  [%expect
    {|
      functions {
        int f(int z) {
          {
            FnPrint__("f");
            return 42;
          }
        }
        int g(int z) {
          {
            FnPrint__("g");
            return (f(z) + 24);
          }
        }
      }



      log_prob {
        {
<<<<<<< HEAD
          for(i in f(2):g(3)) {
            FnPrint__("body");
=======
          int inline_sym7__;
          int inline_sym10__;
          data int inline_sym8__;
          inline_sym8__ = 0;
          for(inline_sym9__ in 1:1) {
            FnPrint__("f");
            inline_sym8__ = 1;
            inline_sym7__ = 42;
            break;
          }
          data int inline_sym14__;
          inline_sym14__ = 0;
          for(inline_sym15__ in 1:1) {
            FnPrint__("g");
            int inline_sym11__;
            data int inline_sym12__;
            inline_sym12__ = 0;
            for(inline_sym13__ in 1:1) {
              FnPrint__("f");
              inline_sym12__ = 1;
              inline_sym11__ = 42;
              break;
            }
            if(inline_sym14__) break;
            inline_sym14__ = 1;
            inline_sym10__ = (inline_sym11__ + 24);
            break;
          }
          for(i in inline_sym7__:inline_sym10__) {
            {
              FnPrint__("body");
            }
            data int inline_sym14__;
            inline_sym14__ = 0;
            for(inline_sym15__ in 1:1) {
              FnPrint__("g");
              int inline_sym11__;
              data int inline_sym12__;
              inline_sym12__ = 0;
              for(inline_sym13__ in 1:1) {
                FnPrint__("f");
                inline_sym12__ = 1;
                inline_sym11__ = 42;
                break;
              }
              if(inline_sym14__) break;
              inline_sym14__ = 1;
              inline_sym10__ = (inline_sym11__ + 24);
              break;
            }
>>>>>>> a3aa5260
          }
        }
      }

      generate_quantities {
        if(emit_transformed_parameters__) ; else {

        }
        if(PNot__(emit_transformed_parameters__ || emit_generated_quantities__)) return;
        if(PNot__(emit_generated_quantities__)) return;
      } |}]

let%expect_test "inline function in while loop" =
  Gensym.reset_danger_use_cautiously () ;
  let ast =
    Parse.parse_string Parser.Incremental.program
      {|
      functions {
        int f(int z) {
          print("f");
          return 42;
        }
        int g(int z) {
          print("g");
          return z + 24;
        }
      }
      model {
        while (g(3)) print("body");
      }
      |}
  in
  let ast = semantic_check_program ast in
  let mir = Ast_to_Mir.trans_prog "" ast in
  let mir = function_inlining mir in
  Fmt.strf "@[<v>%a@]" Program.Typed.pp mir |> print_endline ;
  [%expect
    {|
      functions {
        int f(int z) {
          {
            FnPrint__("f");
            return 42;
          }
        }
        int g(int z) {
          {
            FnPrint__("g");
            return (z + 24);
          }
        }
      }



      log_prob {
        {
<<<<<<< HEAD
          while(g(3)) FnPrint__("body");
=======
          int inline_sym1__;
          data int inline_sym2__;
          inline_sym2__ = 0;
          for(inline_sym3__ in 1:1) {
            FnPrint__("g");
            inline_sym2__ = 1;
            inline_sym1__ = (3 + 24);
            break;
          }
          while(inline_sym1__) {
            FnPrint__("body");
            data int inline_sym2__;
            inline_sym2__ = 0;
            for(inline_sym3__ in 1:1) {
              FnPrint__("g");
              inline_sym2__ = 1;
              inline_sym1__ = (3 + 24);
              break;
            }
          }
>>>>>>> a3aa5260
        }
      }

      generate_quantities {
        if(emit_transformed_parameters__) ; else {

        }
        if(PNot__(emit_transformed_parameters__ || emit_generated_quantities__)) return;
        if(PNot__(emit_generated_quantities__)) return;
      } |}]

let%expect_test "inline function in if then else" =
  Gensym.reset_danger_use_cautiously () ;
  let ast =
    Parse.parse_string Parser.Incremental.program
      {|
      functions {
        int f(int z) {
          print("f");
          return 42;
        }
        int g(int z) {
          print("g");
          return z + 24;
        }
      }
      model {
        if (g(3)) print("body");
      }
      |}
  in
  let ast = semantic_check_program ast in
  let mir = Ast_to_Mir.trans_prog "" ast in
  let mir = function_inlining mir in
  Fmt.strf "@[<v>%a@]" Program.Typed.pp mir |> print_endline ;
  [%expect
    {|
      functions {
        int f(int z) {
          {
            FnPrint__("f");
            return 42;
          }
        }
        int g(int z) {
          {
            FnPrint__("g");
            return (z + 24);
          }
        }
      }



      log_prob {
        {
<<<<<<< HEAD
          if(g(3)) FnPrint__("body");
=======
          int inline_sym1__;
          data int inline_sym2__;
          inline_sym2__ = 0;
          for(inline_sym3__ in 1:1) {
            FnPrint__("g");
            inline_sym2__ = 1;
            inline_sym1__ = (3 + 24);
            break;
          }
          if(inline_sym1__) FnPrint__("body");
>>>>>>> a3aa5260
        }
      }

      generate_quantities {
        if(emit_transformed_parameters__) ; else {

        }
        if(PNot__(emit_transformed_parameters__ || emit_generated_quantities__)) return;
        if(PNot__(emit_generated_quantities__)) return;
      }

    |}]

let%expect_test "inline function in ternary if " =
  Gensym.reset_danger_use_cautiously () ;
  let ast =
    Parse.parse_string Parser.Incremental.program
      {|
      functions {
        int f(int z) {
          print("f");
          return 42;
        }
        int g(int z) {
          print("g");
          return z + 24;
        }
        int h(int z) {
          print("h");
          return z + 4;
        }
      }
      model {
        print(f(2) ? g(3) : h(4));
      }
      |}
  in
  let ast = semantic_check_program ast in
  let mir = Ast_to_Mir.trans_prog "" ast in
  let mir = function_inlining mir in
  Fmt.strf "@[<v>%a@]" Program.Typed.pp mir |> print_endline ;
  [%expect
    {|
      functions {
        int f(int z) {
          {
            FnPrint__("f");
            return 42;
          }
        }
        int g(int z) {
          {
            FnPrint__("g");
            return (z + 24);
          }
        }
        int h(int z) {
          {
            FnPrint__("h");
            return (z + 4);
          }
        }
      }



      log_prob {
        {
<<<<<<< HEAD
          if(f(2)) {

          } else {

          }
          FnPrint__(f(2) ?g(3): h(4));
=======
          int inline_sym1__;
          int inline_sym4__;
          int inline_sym7__;
          data int inline_sym2__;
          inline_sym2__ = 0;
          for(inline_sym3__ in 1:1) {
            FnPrint__("f");
            inline_sym2__ = 1;
            inline_sym1__ = 42;
            break;
          }
          if(inline_sym1__) {
            data int inline_sym5__;
            inline_sym5__ = 0;
            for(inline_sym6__ in 1:1) {
              FnPrint__("g");
              inline_sym5__ = 1;
              inline_sym4__ = (3 + 24);
              break;
            }
          } else {
            data int inline_sym8__;
            inline_sym8__ = 0;
            for(inline_sym9__ in 1:1) {
              FnPrint__("h");
              inline_sym8__ = 1;
              inline_sym7__ = (4 + 4);
              break;
            }
          }
          FnPrint__(inline_sym1__ ?inline_sym4__: inline_sym7__);
>>>>>>> a3aa5260
        }
      }

      generate_quantities {
        if(emit_transformed_parameters__) ; else {

        }
        if(PNot__(emit_transformed_parameters__ || emit_generated_quantities__)) return;
        if(PNot__(emit_generated_quantities__)) return;
      } |}]

let%expect_test "inline function multiple returns " =
  Gensym.reset_danger_use_cautiously () ;
  let ast =
    Parse.parse_string Parser.Incremental.program
      {|
      functions {
        int f(int z) {
          if (2) {
            print("f");
            return 42;
          }
          return 6;
        }
      }
      model {
        print(f(2));
      }
      |}
  in
  let ast = semantic_check_program ast in
  let mir = Ast_to_Mir.trans_prog "" ast in
  let mir = function_inlining mir in
  Fmt.strf "@[<v>%a@]" Program.Typed.pp mir |> print_endline ;
  [%expect
    {|
      functions {
        int f(int z) {
          {
            if(2) {
              FnPrint__("f");
              return 42;
            }
            return 6;
          }
        }
      }



      log_prob {
        {
<<<<<<< HEAD
          FnPrint__(f(2));
=======
          int inline_sym1__;
          data int inline_sym2__;
          inline_sym2__ = 0;
          for(inline_sym3__ in 1:1) {
            if(2) {
              FnPrint__("f");
              inline_sym2__ = 1;
              inline_sym1__ = 42;
              break;
            }
            inline_sym2__ = 1;
            inline_sym1__ = 6;
            break;
          }
          FnPrint__(inline_sym1__);
>>>>>>> a3aa5260
        }
      }

      generate_quantities {
        if(emit_transformed_parameters__) ; else {

        }
        if(PNot__(emit_transformed_parameters__ || emit_generated_quantities__)) return;
        if(PNot__(emit_generated_quantities__)) return;
      } |}]

let%expect_test "inline function indices " =
  Gensym.reset_danger_use_cautiously () ;
  let ast =
    Parse.parse_string Parser.Incremental.program
      {|
      functions {
        int f(int z) {
          print(z);
          return 42;
        }
      }
      model {
        int a[2, 2];
        print(a[f(1), f(2)]);
      }
      |}
  in
  let ast = semantic_check_program ast in
  let mir = Ast_to_Mir.trans_prog "" ast in
  let mir = function_inlining mir in
  Fmt.strf "@[<v>%a@]" Program.Typed.pp mir |> print_endline ;
  [%expect
    {|
      functions {
        int f(int z) {
          {
            FnPrint__(z);
            return 42;
          }
        }
      }



      log_prob {
        {
          array[array[int, 2], 2] a;
<<<<<<< HEAD
          FnPrint__(a[f(1), f(2)]);
=======
          int inline_sym4__;
          int inline_sym1__;
          data int inline_sym5__;
          inline_sym5__ = 0;
          for(inline_sym6__ in 1:1) {
            FnPrint__(2);
            inline_sym5__ = 1;
            inline_sym4__ = 42;
            break;
          }
          data int inline_sym2__;
          inline_sym2__ = 0;
          for(inline_sym3__ in 1:1) {
            FnPrint__(1);
            inline_sym2__ = 1;
            inline_sym1__ = 42;
            break;
          }
          FnPrint__(a[inline_sym1__, inline_sym4__]);
>>>>>>> a3aa5260
        }
      }

      generate_quantities {
        if(emit_transformed_parameters__) ; else {

        }
        if(PNot__(emit_transformed_parameters__ || emit_generated_quantities__)) return;
        if(PNot__(emit_generated_quantities__)) return;
      } |}]

let%expect_test "inline function and " =
  Gensym.reset_danger_use_cautiously () ;
  let ast =
    Parse.parse_string Parser.Incremental.program
      {|
      functions {
        int f(int z) {
          print(z);
          return 42;
        }
      }
      model {
        print(f(1) && f(2));
      }
      |}
  in
  (* TODO: these declarations are still in the wrong place *)
  let ast = semantic_check_program ast in
  let mir = Ast_to_Mir.trans_prog "" ast in
  let mir = function_inlining mir in
  Fmt.strf "@[<v>%a@]" Program.Typed.pp mir |> print_endline ;
  [%expect
    {|
      functions {
        int f(int z) {
          {
            FnPrint__(z);
            return 42;
          }
        }
      }



      log_prob {
        {
<<<<<<< HEAD
          if(f(1)) {

          }
          FnPrint__(f(1) && f(2));
=======
          int inline_sym1__;
          int inline_sym4__;
          data int inline_sym2__;
          inline_sym2__ = 0;
          for(inline_sym3__ in 1:1) {
            FnPrint__(1);
            inline_sym2__ = 1;
            inline_sym1__ = 42;
            break;
          }
          if(inline_sym1__) {
            data int inline_sym5__;
            inline_sym5__ = 0;
            for(inline_sym6__ in 1:1) {
              FnPrint__(2);
              inline_sym5__ = 1;
              inline_sym4__ = 42;
              break;
            }
          }
          FnPrint__(inline_sym1__ && inline_sym4__);
>>>>>>> a3aa5260
        }
      }

      generate_quantities {
        if(emit_transformed_parameters__) ; else {

        }
        if(PNot__(emit_transformed_parameters__ || emit_generated_quantities__)) return;
        if(PNot__(emit_generated_quantities__)) return;
      } |}]

let%expect_test "inline function or " =
  Gensym.reset_danger_use_cautiously () ;
  let ast =
    Parse.parse_string Parser.Incremental.program
      {|
      functions {
        int f(int z) {
          print(z);
          return 42;
        }
      }
      model {
        print(f(1) || f(2));
      }
      |}
  in
  let ast = semantic_check_program ast in
  let mir = Ast_to_Mir.trans_prog "" ast in
  let mir = function_inlining mir in
  Fmt.strf "@[<v>%a@]" Program.Typed.pp mir |> print_endline ;
  [%expect
    {|
      functions {
        int f(int z) {
          {
            FnPrint__(z);
            return 42;
          }
        }
      }



      log_prob {
        {
<<<<<<< HEAD
          if(f(1)) ; else {

          }
          FnPrint__(f(1) || f(2));
=======
          int inline_sym1__;
          int inline_sym4__;
          data int inline_sym2__;
          inline_sym2__ = 0;
          for(inline_sym3__ in 1:1) {
            FnPrint__(1);
            inline_sym2__ = 1;
            inline_sym1__ = 42;
            break;
          }
          if(inline_sym1__) ; else {
            data int inline_sym5__;
            inline_sym5__ = 0;
            for(inline_sym6__ in 1:1) {
              FnPrint__(2);
              inline_sym5__ = 1;
              inline_sym4__ = 42;
              break;
            }
          }
          FnPrint__(inline_sym1__ || inline_sym4__);
>>>>>>> a3aa5260
        }
      }

      generate_quantities {
        if(emit_transformed_parameters__) ; else {

        }
        if(PNot__(emit_transformed_parameters__ || emit_generated_quantities__)) return;
        if(PNot__(emit_generated_quantities__)) return;
      } |}]

let%expect_test "unroll nested loop" =
  Gensym.reset_danger_use_cautiously () ;
  let ast =
    Parse.parse_string Parser.Incremental.program
      {|      model {
                for (i in 1:2)
                  for (j in 3:4)
                    print(i, j);
                   }
      |}
  in
  let ast = semantic_check_program ast in
  let mir = Ast_to_Mir.trans_prog "" ast in
  let mir = static_loop_unrolling mir in
  Fmt.strf "@[<v>%a@]" Program.Typed.pp mir |> print_endline ;
  [%expect
    {|
      log_prob {
        {
          {
            {
              FnPrint__(1, 3);
            }
            {
              FnPrint__(1, 4);
            }
          }
          {
            {
              FnPrint__(2, 3);
            }
            {
              FnPrint__(2, 4);
            }
          }
        }
      }

      generate_quantities {
        if(PNot__(emit_transformed_parameters__ || emit_generated_quantities__)) return;
        if(PNot__(emit_generated_quantities__)) return;
      } |}]

let%expect_test "unroll nested loop 2" =
  let _ = Gensym.reset_danger_use_cautiously () in
  let ast =
    Parse.parse_string Parser.Incremental.program
      {|      model {
                for (i in 1:2)
                  for (j in i:4)
                    for (k in j:9)
                       print(i, j, k);
                   }
      |}
  in
  let ast = semantic_check_program ast in
  let mir = Ast_to_Mir.trans_prog "" ast in
  let mir = static_loop_unrolling mir in
  Fmt.strf "@[<v>%a@]" Program.Typed.pp mir |> print_endline ;
  [%expect
    {|
      log_prob {
        {
          {
            {
              {
                FnPrint__(1, 1, 1);
              }
              {
                FnPrint__(1, 1, 2);
              }
              {
                FnPrint__(1, 1, 3);
              }
              {
                FnPrint__(1, 1, 4);
              }
              {
                FnPrint__(1, 1, 5);
              }
              {
                FnPrint__(1, 1, 6);
              }
              {
                FnPrint__(1, 1, 7);
              }
              {
                FnPrint__(1, 1, 8);
              }
              {
                FnPrint__(1, 1, 9);
              }
            }
            {
              {
                FnPrint__(1, 2, 2);
              }
              {
                FnPrint__(1, 2, 3);
              }
              {
                FnPrint__(1, 2, 4);
              }
              {
                FnPrint__(1, 2, 5);
              }
              {
                FnPrint__(1, 2, 6);
              }
              {
                FnPrint__(1, 2, 7);
              }
              {
                FnPrint__(1, 2, 8);
              }
              {
                FnPrint__(1, 2, 9);
              }
            }
            {
              {
                FnPrint__(1, 3, 3);
              }
              {
                FnPrint__(1, 3, 4);
              }
              {
                FnPrint__(1, 3, 5);
              }
              {
                FnPrint__(1, 3, 6);
              }
              {
                FnPrint__(1, 3, 7);
              }
              {
                FnPrint__(1, 3, 8);
              }
              {
                FnPrint__(1, 3, 9);
              }
            }
            {
              {
                FnPrint__(1, 4, 4);
              }
              {
                FnPrint__(1, 4, 5);
              }
              {
                FnPrint__(1, 4, 6);
              }
              {
                FnPrint__(1, 4, 7);
              }
              {
                FnPrint__(1, 4, 8);
              }
              {
                FnPrint__(1, 4, 9);
              }
            }
          }
          {
            {
              {
                FnPrint__(2, 2, 2);
              }
              {
                FnPrint__(2, 2, 3);
              }
              {
                FnPrint__(2, 2, 4);
              }
              {
                FnPrint__(2, 2, 5);
              }
              {
                FnPrint__(2, 2, 6);
              }
              {
                FnPrint__(2, 2, 7);
              }
              {
                FnPrint__(2, 2, 8);
              }
              {
                FnPrint__(2, 2, 9);
              }
            }
            {
              {
                FnPrint__(2, 3, 3);
              }
              {
                FnPrint__(2, 3, 4);
              }
              {
                FnPrint__(2, 3, 5);
              }
              {
                FnPrint__(2, 3, 6);
              }
              {
                FnPrint__(2, 3, 7);
              }
              {
                FnPrint__(2, 3, 8);
              }
              {
                FnPrint__(2, 3, 9);
              }
            }
            {
              {
                FnPrint__(2, 4, 4);
              }
              {
                FnPrint__(2, 4, 5);
              }
              {
                FnPrint__(2, 4, 6);
              }
              {
                FnPrint__(2, 4, 7);
              }
              {
                FnPrint__(2, 4, 8);
              }
              {
                FnPrint__(2, 4, 9);
              }
            }
          }
        }
      }

      generate_quantities {
        if(PNot__(emit_transformed_parameters__ || emit_generated_quantities__)) return;
        if(PNot__(emit_generated_quantities__)) return;
      } |}]

let%expect_test "unroll nested loop 3" =
  let _ = Gensym.reset_danger_use_cautiously () in
  let ast =
    Parse.parse_string Parser.Incremental.program
      {|      model {
                for (i in 1:2)
                  for (j in i:4)
                    for (k in j:i+j)
                       print(i, j, k);
                   }
      |}
  in
  let ast = semantic_check_program ast in
  let mir = Ast_to_Mir.trans_prog "" ast in
  let mir = static_loop_unrolling mir in
  Fmt.strf "@[<v>%a@]" Program.Typed.pp mir |> print_endline ;
  [%expect
    {|
      log_prob {
        {
          {
            {
              {
                FnPrint__(1, 1, 1);
              }
              {
                FnPrint__(1, 1, 2);
              }
            }
            {
              {
                FnPrint__(1, 2, 2);
              }
              {
                FnPrint__(1, 2, 3);
              }
            }
            {
              {
                FnPrint__(1, 3, 3);
              }
              {
                FnPrint__(1, 3, 4);
              }
            }
            {
              {
                FnPrint__(1, 4, 4);
              }
              {
                FnPrint__(1, 4, 5);
              }
            }
          }
          {
            {
              {
                FnPrint__(2, 2, 2);
              }
              {
                FnPrint__(2, 2, 3);
              }
              {
                FnPrint__(2, 2, 4);
              }
            }
            {
              {
                FnPrint__(2, 3, 3);
              }
              {
                FnPrint__(2, 3, 4);
              }
              {
                FnPrint__(2, 3, 5);
              }
            }
            {
              {
                FnPrint__(2, 4, 4);
              }
              {
                FnPrint__(2, 4, 5);
              }
              {
                FnPrint__(2, 4, 6);
              }
            }
          }
        }
      }

      generate_quantities {
        if(PNot__(emit_transformed_parameters__ || emit_generated_quantities__)) return;
        if(PNot__(emit_generated_quantities__)) return;
      } |}]

let%expect_test "unroll nested loop with break" =
  Gensym.reset_danger_use_cautiously () ;
  let ast =
    Parse.parse_string Parser.Incremental.program
      {|      model {
                for (i in 1:2)
                  for (j in 3:4) {
                    print(i);
                    break;
                  }
              }
      |}
  in
  let ast = semantic_check_program ast in
  let mir = Ast_to_Mir.trans_prog "" ast in
  let mir = static_loop_unrolling mir in
  Fmt.strf "@[<v>%a@]" Program.Typed.pp mir |> print_endline ;
  [%expect
    {|
      log_prob {
        {
          {
            for(j in 3:4) {
              FnPrint__(1);
              break;
            }
          }
          {
            for(j in 3:4) {
              FnPrint__(2);
              break;
            }
          }
        }
      }

      generate_quantities {
        if(PNot__(emit_transformed_parameters__ || emit_generated_quantities__)) return;
        if(PNot__(emit_generated_quantities__)) return;
      } |}]

let%expect_test "constant propagation" =
  Gensym.reset_danger_use_cautiously () ;
  let ast =
    Parse.parse_string Parser.Incremental.program
      {|
      transformed data {
        int i;
        i = 42;
        int j;
        j = 2 + i;
      }
      model {
        for (x in 1:i) {
          print(i + j);
        }
      }
      |}
  in
  let ast = semantic_check_program ast in
  let mir = Ast_to_Mir.trans_prog "" ast in
  let mir = constant_propagation mir in
  Fmt.strf "@[<v>%a@]" Program.Typed.pp mir |> print_endline ;
  [%expect
    {|
    prepare_data {
      data int i;
      i = 42;
      data int j;
      j = (2 + 42);
    }

    log_prob {
      {
        for(x in 1:42) {
          FnPrint__((42 + 44));
        }
      }
    }

    generate_quantities {
      if(PNot__(emit_transformed_parameters__ || emit_generated_quantities__)) return;
      if(PNot__(emit_generated_quantities__)) return;
    } |}]

let%expect_test "constant propagation, local scope" =
  Gensym.reset_danger_use_cautiously () ;
  let ast =
    Parse.parse_string Parser.Incremental.program
      {|
      transformed data {
        int i;
        i = 42;
        {
          int j;
          j = 2;
        }
      }
      model {
        int j;
        for (x in 1:i) {
          print(i + j);
        }
      }
      |}
  in
  let ast = semantic_check_program ast in
  let mir = Ast_to_Mir.trans_prog "" ast in
  let mir = constant_propagation mir in
  Fmt.strf "@[<v>%a@]" Program.Typed.pp mir |> print_endline ;
  [%expect
    {|
    prepare_data {
      data int i;
      i = 42;
      {
        data int j;
        j = 2;
      }
    }

    log_prob {
      {
        int j;
        for(x in 1:42) {
          FnPrint__((42 + j));
        }
      }
    }

    generate_quantities {
      if(PNot__(emit_transformed_parameters__ || emit_generated_quantities__)) return;
      if(PNot__(emit_generated_quantities__)) return;
    } |}]

let%expect_test "constant propagation, model block local scope" =
  Gensym.reset_danger_use_cautiously () ;
  let ast =
    Parse.parse_string Parser.Incremental.program
      {|
      model {
        int i;
        i = 42;
        int j;
        j = 2;
      }
      generated quantities {
        int i;
        int j;
        for (x in 1:i) {
          print(i + j);
        }
      }
      |}
  in
  let ast = semantic_check_program ast in
  let mir = Ast_to_Mir.trans_prog "" ast in
  let mir = constant_propagation mir in
  Fmt.strf "@[<v>%a@]" Program.Typed.pp mir |> print_endline ;
  [%expect
    {|
    log_prob {
      {
        int i;
        i = 42;
        int j;
        j = 2;
      }
    }

    generate_quantities {
      if(PNot__(emit_transformed_parameters__ || emit_generated_quantities__)) return;
      if(PNot__(emit_generated_quantities__)) return;
      data int i;
      data int j;
      for(x in 1:i) {
        FnPrint__((i + j));
      }
    }


    output_vars {
      generated_quantities int i; //int
      generated_quantities int j; //int
    } |}]

let%expect_test "expression propagation" =
  Gensym.reset_danger_use_cautiously () ;
  let ast =
    Parse.parse_string Parser.Incremental.program
      {|
      transformed data {
        int i;
        int j;
        j = 2 + i;
      }
      model {
        for (x in 1:i) {
          print(i + j);
        }
      }
      |}
  in
  let ast = semantic_check_program ast in
  let mir = Ast_to_Mir.trans_prog "" ast in
  let mir = expression_propagation mir in
  Fmt.strf "@[<v>%a@]" Program.Typed.pp mir |> print_endline ;
  [%expect
    {|
      prepare_data {
        data int i;
        data int j;
        j = (2 + i);
      }

      log_prob {
        {
          for(x in 1:i) {
            FnPrint__((i + (2 + i)));
          }
        }
      }

      generate_quantities {
        if(PNot__(emit_transformed_parameters__ || emit_generated_quantities__)) return;
        if(PNot__(emit_generated_quantities__)) return;
      } |}]

let%expect_test "copy propagation" =
  Gensym.reset_danger_use_cautiously () ;
  let ast =
    Parse.parse_string Parser.Incremental.program
      {|
      model {
        int i;
        int j;
        j = i;
        int k;
        k = 2 * j;
        for (x in 1:i) {
          print(i + j + k);
        }
      }
      |}
  in
  let ast = semantic_check_program ast in
  let mir = Ast_to_Mir.trans_prog "" ast in
  let mir = copy_propagation mir in
  Fmt.strf "@[<v>%a@]" Program.Typed.pp mir |> print_endline ;
  [%expect
    {|
      log_prob {
        {
          int i;
          int j;
          j = i;
          int k;
          k = (2 * i);
          for(x in 1:i) {
            FnPrint__(((i + i) + k));
          }
        }
      }

      generate_quantities {
        if(PNot__(emit_transformed_parameters__ || emit_generated_quantities__)) return;
        if(PNot__(emit_generated_quantities__)) return;
      } |}]

let%expect_test "dead code elimination" =
  Gensym.reset_danger_use_cautiously () ;
  let ast =
    Parse.parse_string Parser.Incremental.program
      {|
      transformed data {
        int i[2];
        i[1] = 2;
        i = {3, 2};
        int j[2];
        j = {3, 2};
        j[1] = 2;
      }
      model {
        print(i);
        print(j);
      }
      |}
  in
  let ast = semantic_check_program ast in
  let mir = Ast_to_Mir.trans_prog "" ast in
  let mir = dead_code_elimination mir in
  Fmt.strf "@[<v>%a@]" Program.Typed.pp mir |> print_endline ;
  [%expect
    {|
      prepare_data {
        data array[int, 2] i;
        i[1] = 2;
        i = FnMakeArray__(3, 2);
        data array[int, 2] j;
        j = FnMakeArray__(3, 2);
        j[1] = 2;
      }

      log_prob {
        {
          FnPrint__(i);
          FnPrint__(j);
        }
      }

      generate_quantities {
        if(PNot__(emit_transformed_parameters__ || emit_generated_quantities__)) return;
        if(PNot__(emit_generated_quantities__)) return;
      } |}]

let%expect_test "dead code elimination decl" =
  Gensym.reset_danger_use_cautiously () ;
  let ast =
    Parse.parse_string Parser.Incremental.program
      {|
      model {
        int i;
        i = 4;
      }
      generated quantities {
        {
          int i;
          print(i);
        }
      }
      |}
  in
  let ast = semantic_check_program ast in
  let mir = Ast_to_Mir.trans_prog "" ast in
  let mir = dead_code_elimination mir in
  Fmt.strf "@[<v>%a@]" Program.Typed.pp mir |> print_endline ;
  [%expect
    {|
      log_prob {
        {
          int i;
        }
      }

      generate_quantities {
        if(PNot__(emit_transformed_parameters__ || emit_generated_quantities__)) return;
        if(PNot__(emit_generated_quantities__)) return;
        {
          data int i;
          FnPrint__(i);
        }
      } |}]

let%expect_test "dead code elimination, for loop" =
  Gensym.reset_danger_use_cautiously () ;
  let ast =
    Parse.parse_string Parser.Incremental.program
      {|
      model {
        int i;
        print(i);
        for (j in 3:5);
      }
      |}
  in
  let ast = semantic_check_program ast in
  let mir = Ast_to_Mir.trans_prog "" ast in
  let mir = dead_code_elimination mir in
  Fmt.strf "@[<v>%a@]" Program.Typed.pp mir |> print_endline ;
  [%expect
    {|
      log_prob {
        {
          int i;
          FnPrint__(i);
        }
      }

      generate_quantities {
        if(PNot__(emit_transformed_parameters__ || emit_generated_quantities__)) return;
        if(PNot__(emit_generated_quantities__)) return;
      } |}]

let%expect_test "dead code elimination, while loop" =
  Gensym.reset_danger_use_cautiously () ;
  let ast =
    Parse.parse_string Parser.Incremental.program
      {|
      model {
        int i;
        print(i);
        while (0) {
          print(13);
        };
        while (1) {
        }
      }
      |}
  in
  let ast = semantic_check_program ast in
  let mir = Ast_to_Mir.trans_prog "" ast in
  let mir = dead_code_elimination mir in
  Fmt.strf "@[<v>%a@]" Program.Typed.pp mir |> print_endline ;
  [%expect
    {|
      log_prob {
        {
          int i;
          FnPrint__(i);
          while(1) ;
        }
      }

      generate_quantities {
        if(PNot__(emit_transformed_parameters__ || emit_generated_quantities__)) return;
        if(PNot__(emit_generated_quantities__)) return;
      } |}]

let%expect_test "dead code elimination, if then" =
  Gensym.reset_danger_use_cautiously () ;
  let ast =
    Parse.parse_string Parser.Incremental.program
      {|
      model {
        int i;
        print(i);
        if (1) {
          print("hello");
        } else {
          print("goodbye");
        }
        if (0) {
          print("hello");
        } else {
          print("goodbye");
        }
        if (i) {

        } else {

        }
      }
      |}
  in
  let ast = semantic_check_program ast in
  let mir = Ast_to_Mir.trans_prog "" ast in
  let mir = dead_code_elimination mir in
  Fmt.strf "@[<v>%a@]" Program.Typed.pp mir |> print_endline ;
  [%expect
    {|
      log_prob {
        {
          int i;
          FnPrint__(i);
          {
            FnPrint__("hello");
          }
          {
            FnPrint__("goodbye");
          }
        }
      }

      generate_quantities {
        if(PNot__(emit_transformed_parameters__ || emit_generated_quantities__)) return;
        if(PNot__(emit_generated_quantities__)) return;
      } |}]

let%expect_test "dead code elimination, nested" =
  Gensym.reset_danger_use_cautiously () ;
  let ast =
    Parse.parse_string Parser.Incremental.program
      {|
      model {
        int i;
        print(i);
        for (j in 3:5) {
          for (k in 34:2);
        }
      }
      |}
  in
  let ast = semantic_check_program ast in
  let mir = Ast_to_Mir.trans_prog "" ast in
  let mir = dead_code_elimination mir in
  Fmt.strf "@[<v>%a@]" Program.Typed.pp mir |> print_endline ;
  [%expect
    {|
      log_prob {
        {
          int i;
          FnPrint__(i);
        }
      }

      generate_quantities {
        if(PNot__(emit_transformed_parameters__ || emit_generated_quantities__)) return;
        if(PNot__(emit_generated_quantities__)) return;
      } |}]

let%expect_test "partial evaluation" =
  Gensym.reset_danger_use_cautiously () ;
  let ast =
    Parse.parse_string Parser.Incremental.program
      {|
      model {
        if (1 > 2) {
          int i;
          print(1+2);
          print(i + (1+2));
          print(log(1-i));
        }
      }
      |}
  in
  let ast = semantic_check_program ast in
  let mir = Ast_to_Mir.trans_prog "" ast in
  let mir = partial_evaluation mir in
  Fmt.strf "@[<v>%a@]" Program.Typed.pp mir |> print_endline ;
  [%expect
    {|
      log_prob {
        {
          if(0) {
            int i;
            FnPrint__(3);
            FnPrint__((i + 3));
            FnPrint__(log1m(i));
          }
        }
      }

      generate_quantities {
        if(PNot__(emit_transformed_parameters__ || emit_generated_quantities__)) return;
        if(PNot__(emit_generated_quantities__)) return;
      } |}]

let%expect_test "try partially evaluate" =
  Gensym.reset_danger_use_cautiously () ;
  let ast =
    Parse.parse_string Parser.Incremental.program
      {|
      model {
        real x;
        real y;
        vector[2] a;
        vector[2] b;
        print(log(exp(x)-exp(y)));
        print(log(exp(a)-exp(b)));
      }
      |}
  in
  let ast = semantic_check_program ast in
  let mir = Ast_to_Mir.trans_prog "" ast in
  let mir = partial_evaluation mir in
  Fmt.strf "@[<v>%a@]" Program.Typed.pp mir |> print_endline ;
  [%expect
    {|
      log_prob {
        {
          real x;
          real y;
          vector[2] a;
          vector[2] b;
          FnPrint__(log_diff_exp(x, y));
          FnPrint__(log((exp(a) - exp(b))));
        }
      }

      generate_quantities {
        if(PNot__(emit_transformed_parameters__ || emit_generated_quantities__)) return;
        if(PNot__(emit_generated_quantities__)) return;
      } |}]

let%expect_test "partially evaluate with equality check" =
  Gensym.reset_danger_use_cautiously () ;
  let ast =
    Parse.parse_string Parser.Incremental.program
      {|
      model {
        vector[2] x;
        vector[2] y;
        print(dot_product(x, x));
        print(dot_product(x, y));
      }
      |}
  in
  let ast = semantic_check_program ast in
  let mir = Ast_to_Mir.trans_prog "" ast in
  let mir = partial_evaluation mir in
  Fmt.strf "@[<v>%a@]" Program.Typed.pp mir |> print_endline ;
  [%expect
    {|
      log_prob {
        {
          vector[2] x;
          vector[2] y;
          FnPrint__(dot_self(x));
          FnPrint__(dot_product(x, y));
        }
      }

      generate_quantities {
        if(PNot__(emit_transformed_parameters__ || emit_generated_quantities__)) return;
        if(PNot__(emit_generated_quantities__)) return;
      } |}]

let%expect_test "partially evaluate functions" =
  Gensym.reset_danger_use_cautiously () ;
  let ast =
    Parse.parse_string Parser.Incremental.program
      {|
parameters {
    matrix[3, 2] x_matrix;
    matrix[2, 4] y_matrix;
    matrix[4, 2] z_matrix;
    vector[2] x_vector;
    vector[3] y_vector;
    cov_matrix[2] x_cov;
    real theta_u;
    real phi_u;
}
model {
    real theta = 34.;
    real phi = 5.;
    real x;
    int i = 23;
    int j = 32;
    int y_arr[3] = {32, 2, 35};
    target += +i;
    target += -i;
    target += !i;
    target += +theta;
    target += -theta;
    target += i+j;
    target += i-j;
    target += i*j;
    target += i%/%j;
    target += i==j;
    target += i!=j;
    target += i<j;
    target += i<=j;
    target += i>j;
    target += i>=j;
    target += i && j;
    target += i || j;
    target += theta + phi;
    target += theta - phi;
    target += theta * phi;
    target += theta / phi;
    target += theta == phi;
    target += theta != phi;
    target += theta <= phi;
    target += theta < phi;
    target += theta > phi;
    target += theta >= phi;
    target += theta && phi;
    target += theta || phi;
    target += bernoulli_lpmf(y_arr| inv_logit(theta + x_matrix * x_vector));
    target += bernoulli_lpmf(y_arr| inv_logit(x_matrix * x_vector + theta));
    target += bernoulli_lpmf(y_arr| inv_logit(x_matrix * x_vector));
    target += bernoulli_logit_lpmf(y_arr| (theta + x_matrix * x_vector));
    target += bernoulli_logit_lpmf(y_arr| (x_matrix * x_vector + theta));
    target += bernoulli_logit_lpmf(y_arr| (x_matrix * x_vector));
    target += bernoulli_lpmf(y_arr| inv_logit(x_vector));
    target += binomial_lpmf(y_arr| j, inv_logit(x_vector));
    target += categorical_lpmf(y_arr| inv_logit(x_vector));
    target += columns_dot_product(x_matrix, x_matrix);
    target += dot_product(x_vector, x_vector);
    target += inv(sqrt(x_vector));
    target += inv(square(x_vector));
    target += log(1 - exp(x_vector));
    target += log(1 - inv_logit(x_vector));
    target += log(1 - x_matrix);
    target += log(1. - exp(x_vector));
    target += log(1. - inv_logit(x_vector));
    target += log(1. - x_matrix);
    target += log(1 + exp(x_vector));
    target += log(1 + x_matrix);
    target += log(fabs(determinant(x_matrix)));
    target += log(exp(theta) - exp(theta));
    target += log(falling_factorial(phi, i));
    target += log(rising_factorial(phi, i));
    target += log(inv_logit(theta));
    target += log(softmax(x_vector));
    target += log(sum(exp(x_vector)));
    target += log(exp(theta_u) + exp(phi_u));
    target += multi_normal_lpdf(x_vector| x_vector, inverse(x_cov));
    target += neg_binomial_2_lpmf(y_arr| exp(theta + x_matrix * x_vector), phi);
    target += neg_binomial_2_lpmf(y_arr| exp(x_matrix * x_vector + theta), phi);
    target += neg_binomial_2_lpmf(y_arr| exp(x_matrix * x_vector), phi);
    target += neg_binomial_2_log_lpmf(y_arr| (theta + x_matrix * x_vector), phi);
    target += neg_binomial_2_log_lpmf(y_arr| (x_matrix * x_vector + theta), phi);
    target += neg_binomial_2_log_lpmf(y_arr| (x_matrix * x_vector), phi);
    target += neg_binomial_2_lpmf(y_arr| exp(theta), phi);
    target += normal_lpdf(y_vector| theta + x_matrix * x_vector, phi);
    target += normal_lpdf(y_vector| x_matrix * x_vector + theta, phi);
    target += normal_lpdf(y_vector| x_matrix * x_vector, phi);
    target += poisson_lpmf(y_arr| exp(theta + x_matrix * x_vector));
    target += poisson_lpmf(y_arr| exp(x_matrix * x_vector + theta));
    target += poisson_lpmf(y_arr| exp(x_matrix * x_vector));
    target += poisson_log_lpmf(y_arr| (theta + x_matrix * x_vector));
    target += poisson_log_lpmf(y_arr| (x_matrix * x_vector + theta));
    target += poisson_log_lpmf(y_arr| (x_matrix * x_vector));
    target += poisson_lpmf(y_arr| exp(x_vector));
    target += pow(2, theta);
    target += pow(theta, 2);
    target += pow(theta, 0.5);
    target += pow(theta, 1./2.);
    target += pow(theta, 1/2.);
    target += pow(theta, 1./2);
    target += square(sd(x_vector));
    target += sqrt(2);
    target += sum(square(x_vector - y_vector));
    target += sum(diagonal(x_matrix));
    target += trace(x_matrix * transpose(y_matrix) * z_matrix * y_matrix);
    target += trace(quad_form(y_matrix, z_matrix));
    target += 1 - erf(x_vector);
    target += 1. - erf(x_vector);
    target += 1 - erfc(x_vector);
    target += 1. - erfc(x_vector);
    target += exp(x_vector) - 1;
    target += exp(x_vector) - 1.;
    target += 1 - gamma_p(theta, phi);
    target += 1. - gamma_p(theta, phi);
    target += 1 - gamma_q(theta, phi);
    target += 1. - gamma_q(theta, phi);
    target += matrix_exp(theta * x_matrix) * y_matrix;
    target += matrix_exp(x_matrix * theta) * y_matrix;
    target += matrix_exp(x_matrix) * y_matrix;
    target += phi * log(theta);
    target += log(theta) * phi;
    target += diag_matrix(x_vector) * x_cov * diag_matrix(x_vector);
    target += diag_matrix(x_vector) * (x_cov * diag_matrix(x_vector));
    target += transpose(x_vector) * x_cov * x_vector;
    target += transpose(x_vector) * (x_cov * x_vector);
    target += diag_matrix(x_vector) * x_cov;
    target += x_cov * diag_matrix(x_vector);
    target += 0 ? x_vector : y_vector;
    target += 7 ? x_vector : y_vector;
    }
      |}
  in
  let ast = semantic_check_program ast in
  let mir = Ast_to_Mir.trans_prog "" ast in
  let mir = constant_propagation mir in
  let mir = partial_evaluation mir in
  Fmt.strf "@[<v>%a@]" Program.Typed.pp mir |> print_endline ;
  [%expect
    {|
      log_prob {
        matrix[3, 2] x_matrix;
        matrix[2, 4] y_matrix;
        matrix[4, 2] z_matrix;
        vector[2] x_vector;
        vector[3] y_vector;
        matrix[2, 2] x_cov;
        x_cov = FnConstrain__(x_cov, "cov_matrix", 2);
        real theta_u;
        real phi_u;
        {
          real theta;
          theta = 34.;
          real phi;
          phi = 5.;
          real x;
          int i;
          i = 23;
          int j;
          j = 32;
          array[int, 3] y_arr;
          y_arr = FnMakeArray__(32, 2, 35);
          target += 23;
          target += -23;
          target += 0;
          target += 34.;
          target += -34.;
          target += 55;
          target += -9;
          target += 736;
          target += 0;
          target += 0;
          target += 1;
          target += 1;
          target += 1;
          target += 0;
          target += 0;
          target += 1;
          target += 1;
          target += 39.;
          target += 29.;
          target += 170.;
          target += 6.8;
          target += 0;
          target += 1;
          target += 0;
          target += 0;
          target += 1;
          target += 1;
          target += 1;
          target += 1;
          target += bernoulli_logit_glm_lpmf(y_arr, x_matrix, 34., x_vector);
          target += bernoulli_logit_glm_lpmf(y_arr, x_matrix, 34., x_vector);
          target += bernoulli_logit_glm_lpmf(y_arr, x_matrix, 0, x_vector);
          target += bernoulli_logit_glm_lpmf(y_arr, x_matrix, 34., x_vector);
          target += bernoulli_logit_glm_lpmf(y_arr, x_matrix, 34., x_vector);
          target += bernoulli_logit_glm_lpmf(y_arr, x_matrix, 0, x_vector);
          target += bernoulli_logit_lpmf(y_arr, x_vector);
          target += binomial_logit_lpmf(y_arr, 32, x_vector);
          target += categorical_logit_lpmf(y_arr, x_vector);
          target += columns_dot_self(x_matrix);
          target += dot_self(x_vector);
          target += inv_sqrt(x_vector);
          target += inv_square(x_vector);
          target += log1m_exp(x_vector);
          target += log1m_inv_logit(x_vector);
          target += log1m(x_matrix);
          target += log1m_exp(x_vector);
          target += log1m_inv_logit(x_vector);
          target += log1m(x_matrix);
          target += log1p_exp(x_vector);
          target += log1p(x_matrix);
          target += log_determinant(x_matrix);
          target += log_diff_exp(34., 34.);
          target += log_falling_factorial(5., 23);
          target += log_rising_factorial(5., 23);
          target += log_inv_logit(34.);
          target += log_softmax(x_vector);
          target += log_sum_exp(x_vector);
          target += log_sum_exp(theta_u, phi_u);
          target += multi_normal_prec_lpdf(x_vector, x_vector, x_cov);
          target += neg_binomial_2_log_glm_lpmf(y_arr, x_matrix, 34., x_vector, 5.);
          target += neg_binomial_2_log_glm_lpmf(y_arr, x_matrix, 34., x_vector, 5.);
          target += neg_binomial_2_log_glm_lpmf(y_arr, x_matrix, 0, x_vector, 5.);
          target += neg_binomial_2_log_glm_lpmf(y_arr, x_matrix, 34., x_vector, 5.);
          target += neg_binomial_2_log_glm_lpmf(y_arr, x_matrix, 34., x_vector, 5.);
          target += neg_binomial_2_log_glm_lpmf(y_arr, x_matrix, 0, x_vector, 5.);
          target += neg_binomial_2_log_lpmf(y_arr, 34., 5.);
          target += normal_id_glm_lpdf(y_vector, x_matrix, 34., x_vector, 5.);
          target += normal_id_glm_lpdf(y_vector, x_matrix, 34., x_vector, 5.);
          target += normal_id_glm_lpdf(y_vector, x_matrix, 0, x_vector, 5.);
          target += poisson_log_glm_lpmf(y_arr, x_matrix, 34., x_vector);
          target += poisson_log_glm_lpmf(y_arr, x_matrix, 34., x_vector);
          target += poisson_log_glm_lpmf(y_arr, x_matrix, 0, x_vector);
          target += poisson_log_glm_lpmf(y_arr, x_matrix, 34., x_vector);
          target += poisson_log_glm_lpmf(y_arr, x_matrix, 34., x_vector);
          target += poisson_log_glm_lpmf(y_arr, x_matrix, 0, x_vector);
          target += poisson_log_lpmf(y_arr, x_vector);
          target += exp2(34.);
          target += square(34.);
          target += sqrt(34.);
          target += sqrt(34.);
          target += sqrt(34.);
          target += sqrt(34.);
          target += variance(x_vector);
          target += sqrt2();
          target += squared_distance(x_vector, y_vector);
          target += trace(x_matrix);
          target += trace_gen_quad_form(x_matrix, z_matrix, y_matrix);
          target += trace_quad_form(y_matrix, z_matrix);
          target += erfc(x_vector);
          target += erfc(x_vector);
          target += erf(x_vector);
          target += erf(x_vector);
          target += expm1(x_vector);
          target += expm1(x_vector);
          target += gamma_q(34., 5.);
          target += gamma_q(34., 5.);
          target += gamma_p(34., 5.);
          target += gamma_p(34., 5.);
          target += scale_matrix_exp_multiply(34., x_matrix, y_matrix);
          target += scale_matrix_exp_multiply(34., x_matrix, y_matrix);
          target += matrix_exp_multiply(x_matrix, y_matrix);
          target += lmultiply(5., 34.);
          target += lmultiply(5., 34.);
          target += quad_form_diag(x_cov, x_vector);
          target += quad_form_diag(x_cov, x_vector);
          target += quad_form(x_cov, x_vector);
          target += quad_form(x_cov, x_vector);
          target += diag_pre_multiply(x_vector, x_cov);
          target += diag_post_multiply(x_cov, x_vector);
          target += y_vector;
          target += x_vector;
        }
      }

      generate_quantities {
        data matrix[3, 2] x_matrix;
        data matrix[2, 4] y_matrix;
        data matrix[4, 2] z_matrix;
        data vector[2] x_vector;
        data vector[3] y_vector;
        data matrix[2, 2] x_cov;
        x_cov = FnConstrain__(x_cov, "cov_matrix", 2);
        data real theta_u;
        data real phi_u;
        if(PNot__(emit_transformed_parameters__ || emit_generated_quantities__)) return;
        if(PNot__(emit_generated_quantities__)) return;
      }

      transform_inits {
        data matrix[3, 2] x_matrix;
        data matrix[2, 4] y_matrix;
        data matrix[4, 2] z_matrix;
        data vector[2] x_vector;
        data vector[3] y_vector;
        data matrix[2, 2] x_cov;
        data vector[3] x_cov_free__;
        x_cov_free__ = FnUnconstrain__(x_cov, "cov_matrix");
        data real theta_u;
        data real phi_u;
      }

      output_vars {
        parameters matrix[3, 2] x_matrix; //matrix[3, 2]
        parameters matrix[2, 4] y_matrix; //matrix[2, 4]
        parameters matrix[4, 2] z_matrix; //matrix[4, 2]
        parameters vector[2] x_vector; //vector[2]
        parameters vector[3] y_vector; //vector[3]
        parameters matrix[2, 2] x_cov; //vector[3]
        parameters real theta_u; //real
        parameters real phi_u; //real
      } |}]

let%expect_test "lazy code motion" =
  Gensym.reset_danger_use_cautiously () ;
  let ast =
    Parse.parse_string Parser.Incremental.program
      {|
      model {
        print({3.0});
        print({3.0});
        print({3.0});
      }
      |}
  in
  let ast = semantic_check_program ast in
  let mir = Ast_to_Mir.trans_prog "" ast in
  let mir = lazy_code_motion mir in
  let mir = list_collapsing mir in
  Fmt.strf "@[<v>%a@]" Program.Typed.pp mir |> print_endline ;
  [%expect
    {|
    log_prob {
      data real[] lcm_sym3__;
      {
        lcm_sym3__ = FnMakeArray__(3.0);
        FnPrint__(lcm_sym3__);
        FnPrint__(lcm_sym3__);
        FnPrint__(lcm_sym3__);
      }
    }

    generate_quantities {
      data int lcm_sym2__;
      data int lcm_sym1__;
      if(PNot__(emit_transformed_parameters__ || emit_generated_quantities__)) return;
      if(PNot__(emit_generated_quantities__)) return;
    } |}]

let%expect_test "lazy code motion, 2" =
  Gensym.reset_danger_use_cautiously () ;
  let ast =
    Parse.parse_string Parser.Incremental.program
      {|
      model {
        for (i in 1:2)
          print(3 + 4);
      }
      |}
  in
  let ast = semantic_check_program ast in
  let mir = Ast_to_Mir.trans_prog "" ast in
  let mir = lazy_code_motion mir in
  let mir = list_collapsing mir in
  Fmt.strf "@[<v>%a@]" Program.Typed.pp mir |> print_endline ;
  [%expect
    {|
      log_prob {
        data int lcm_sym3__;
        {
          for(i in 1:2) {
            FnPrint__((3 + 4));
          }
        }
      }

      generate_quantities {
        data int lcm_sym2__;
        data int lcm_sym1__;
        if(PNot__(emit_transformed_parameters__ || emit_generated_quantities__)) return;
        if(PNot__(emit_generated_quantities__)) return;
      } |}]

let%expect_test "lazy code motion, 3" =
  Gensym.reset_danger_use_cautiously () ;
  let ast =
    Parse.parse_string Parser.Incremental.program
      {|
      model {
        print(3);
        print(3 + 5);
        print((3 + 5) + 7);
      }
      |}
  in
  let ast = semantic_check_program ast in
  let mir = Ast_to_Mir.trans_prog "" ast in
  let mir = lazy_code_motion mir in
  let mir = list_collapsing mir in
  Fmt.strf "@[<v>%a@]" Program.Typed.pp mir |> print_endline ;
  [%expect
    {|
      log_prob {
        data int lcm_sym4__;
        data int lcm_sym3__;
        {
          FnPrint__(3);
          lcm_sym3__ = (3 + 5);
          FnPrint__(lcm_sym3__);
          FnPrint__((lcm_sym3__ + 7));
        }
      }

      generate_quantities {
        data int lcm_sym2__;
        data int lcm_sym1__;
        if(PNot__(emit_transformed_parameters__ || emit_generated_quantities__)) return;
        if(PNot__(emit_generated_quantities__)) return;
      } |}]

let%expect_test "lazy code motion, 4" =
  Gensym.reset_danger_use_cautiously () ;
  let ast =
    Parse.parse_string Parser.Incremental.program
      {|
      model {
        int b;
        int c;
        int x;
        int y;
        b = 1;
        if (1) {
          ;
          ;
          ;
        } else {
          x = b + c;
          ;
        }
        y = b + c;
      }
      |}
  in
  let ast = semantic_check_program ast in
  let mir = Ast_to_Mir.trans_prog "" ast in
  let mir = lazy_code_motion mir in
  let mir = list_collapsing mir in
  (* TODO: make sure that these
     temporaries do not get assigned level DataOnly unless appropriate *)
  Fmt.strf "@[<v>%a@]" Program.Typed.pp mir |> print_endline ;
  [%expect
    {|
      log_prob {
        data int lcm_sym3__;
        {
          int b;
          int c;
          int x;
          int y;
          b = 1;
          if(1) {
            {
              ;
              ;
              ;
            }
            lcm_sym3__ = (b + c);
            ;
          } else {
            {
              lcm_sym3__ = (b + c);
              x = lcm_sym3__;
              ;
            }
            ;
          }
          y = lcm_sym3__;
        }
      }

      generate_quantities {
        data int lcm_sym2__;
        data int lcm_sym1__;
        if(PNot__(emit_transformed_parameters__ || emit_generated_quantities__)) return;
        if(PNot__(emit_generated_quantities__)) return;
      } |}]

let%expect_test "lazy code motion, 5" =
  Gensym.reset_danger_use_cautiously () ;
  let ast =
    Parse.parse_string Parser.Incremental.program
      {|
      model {
        int b;
        int c;
        int x;
        int y;
        b = 1;
        if (1) {
          ;
          ;
          ;
        } else {
          if (2) x = b + c;
          ;
        }
        y = b + c;
      }
      |}
  in
  let ast = semantic_check_program ast in
  let mir = Ast_to_Mir.trans_prog "" ast in
  let mir = lazy_code_motion mir in
  let mir = list_collapsing mir in
  Fmt.strf "@[<v>%a@]" Program.Typed.pp mir |> print_endline ;
  [%expect
    {|
      log_prob {
        data int lcm_sym3__;
        {
          int b;
          int c;
          int x;
          int y;
          b = 1;
          if(1) {
            {
              ;
              ;
              ;
            }
            lcm_sym3__ = (b + c);
            ;
          } else {
            {
              if(2) {
                lcm_sym3__ = (b + c);
                x = lcm_sym3__;
                ;
              } else lcm_sym3__ = (b + c);
                     ;
              ;
            }
            ;
          }
          y = lcm_sym3__;
        }
      }

      generate_quantities {
        data int lcm_sym2__;
        data int lcm_sym1__;
        if(PNot__(emit_transformed_parameters__ || emit_generated_quantities__)) return;
        if(PNot__(emit_generated_quantities__)) return;
      } |}]

let%expect_test "lazy code motion, 6" =
  Gensym.reset_danger_use_cautiously () ;
  let ast =
    Parse.parse_string Parser.Incremental.program
      {|
      model {
        int x;
        int y;
        if (2)
          x = 1 + 2;
        y = 4 + 3;
      }
      |}
  in
  let ast = semantic_check_program ast in
  let mir = Ast_to_Mir.trans_prog "" ast in
  let mir = lazy_code_motion mir in
  let mir = list_collapsing mir in
  Fmt.strf "@[<v>%a@]" Program.Typed.pp mir |> print_endline ;
  [%expect
    {|
      log_prob {
        data int lcm_sym4__;
        data int lcm_sym3__;
        {
          int x;
          int y;
          if(2) x = (1 + 2);
          y = (4 + 3);
        }
      }

      generate_quantities {
        data int lcm_sym2__;
        data int lcm_sym1__;
        if(PNot__(emit_transformed_parameters__ || emit_generated_quantities__)) return;
        if(PNot__(emit_generated_quantities__)) return;
      } |}]

let%expect_test "lazy code motion, 7" =
  Gensym.reset_danger_use_cautiously () ;
  let ast =
    Parse.parse_string Parser.Incremental.program
      {|
      model {
        int a;
        int b;
        int c;
        int x;
        int y;
        int z;
        if (1) {
          a = c;
          x = a + b;
        } else ;
        if (2) {
          if (3) {
            ;
            while (4) y = a + b;
            ;
          } else {
              ;
              while (5) ;
              y = a + b;
            }
            z = a + b;
          } else ;
          ;
        }
      |}
  in
  let ast = semantic_check_program ast in
  let mir = Ast_to_Mir.trans_prog "" ast in
  let mir = lazy_code_motion mir in
  let mir = list_collapsing mir in
  Fmt.strf "@[<v>%a@]" Program.Typed.pp mir |> print_endline ;
  [%expect
    {|
      log_prob {
        data int lcm_sym3__;
        {
          int a;
          int b;
          int c;
          int x;
          int y;
          int z;
          if(1) {
            a = c;
            x = (a + b);
          } else ;
          if(2) {
            if(3) {
              lcm_sym3__ = (a + b);
              ;
              while(4) y = lcm_sym3__;
              ;
            } else {
              ;
              while(5) ;
              lcm_sym3__ = (a + b);
              y = lcm_sym3__;
            }
            z = lcm_sym3__;
          } else ;
          ;
        }
      }

      generate_quantities {
        data int lcm_sym2__;
        data int lcm_sym1__;
        if(PNot__(emit_transformed_parameters__ || emit_generated_quantities__)) return;
        if(PNot__(emit_generated_quantities__)) return;
      } |}]

let%expect_test "lazy code motion, 8, _lp functions not optimized" =
  Gensym.reset_danger_use_cautiously () ;
  let ast =
    Parse.parse_string Parser.Incremental.program
      {|
      functions {
        int foo_lp(int x) { target += 1; return 24; }
        int foo(int x) { return 24; }
      }
      model {
        print(foo(foo_lp(1)));
        print(foo(foo_lp(1)));
        print(foo(foo(1)));
        print(foo(foo(1)));
      }
      |}
  in
  let ast = semantic_check_program ast in
  let mir = Ast_to_Mir.trans_prog "" ast in
  let mir = lazy_code_motion mir in
  let mir = list_collapsing mir in
  Fmt.strf "@[<v>%a@]" Program.Typed.pp mir |> print_endline ;
  [%expect
    {|
      functions {
        int foo_lp(int x) {
          {
            target += 1;
            return 24;
          }
        }
        int foo(int x) {
          {
            return 24;
          }
        }
      }



      log_prob {
        data int lcm_sym3__;
        {
          FnPrint__(foo(foo_lp(1)));
          FnPrint__(foo(foo_lp(1)));
          lcm_sym3__ = foo(foo(1));
          FnPrint__(lcm_sym3__);
          FnPrint__(lcm_sym3__);
        }
      }

      generate_quantities {
        data int lcm_sym2__;
        data int lcm_sym1__;
        if(PNot__(emit_transformed_parameters__ || emit_generated_quantities__)) return;
        if(PNot__(emit_generated_quantities__)) return;
      } |}]

let%expect_test "lazy code motion, 9" =
  Gensym.reset_danger_use_cautiously () ;
  let ast =
    Parse.parse_string Parser.Incremental.program
      {|
      model {
        int x;
        while (x * 2) print("hello") ;
      }
      |}
  in
  let ast = semantic_check_program ast in
  let mir = Ast_to_Mir.trans_prog "" ast in
  let mir = lazy_code_motion mir in
  let mir = list_collapsing mir in
  Fmt.strf "@[<v>%a@]" Program.Typed.pp mir |> print_endline ;
  [%expect
    {|
      log_prob {
        data int lcm_sym3__;
        {
          int x;
          while((x * 2)) FnPrint__("hello");
        }
      }

      generate_quantities {
        data int lcm_sym2__;
        data int lcm_sym1__;
        if(PNot__(emit_transformed_parameters__ || emit_generated_quantities__)) return;
        if(PNot__(emit_generated_quantities__)) return;
      } |}]

let%expect_test "lazy code motion, 10" =
  Gensym.reset_danger_use_cautiously () ;
  let ast =
    Parse.parse_string Parser.Incremental.program
      {|
      model {
        int x;
        x = 3;
        print(x * 2);
        x = 2;
        print(x * 2);
      }
      |}
  in
  let ast = semantic_check_program ast in
  let mir = Ast_to_Mir.trans_prog "" ast in
  let mir = lazy_code_motion mir in
  let mir = list_collapsing mir in
  Fmt.strf "@[<v>%a@]" Program.Typed.pp mir |> print_endline ;
  [%expect
    {|
      log_prob {
        data int lcm_sym3__;
        {
          int x;
          x = 3;
          FnPrint__((x * 2));
          x = 2;
          FnPrint__((x * 2));
        }
      }

      generate_quantities {
        data int lcm_sym2__;
        data int lcm_sym1__;
        if(PNot__(emit_transformed_parameters__ || emit_generated_quantities__)) return;
        if(PNot__(emit_generated_quantities__)) return;
      } |}]

let%expect_test "lazy code motion, 11" =
  Gensym.reset_danger_use_cautiously () ;
  let ast =
    Parse.parse_string Parser.Incremental.program
      {|
      model {
        {
          int x;
          print(x * 2);
        }
        {
          int x;
          print(x * 2);
        }
      }
      |}
  in
  let ast = semantic_check_program ast in
  let mir = Ast_to_Mir.trans_prog "" ast in
  let mir = lazy_code_motion mir in
  let mir = list_collapsing mir in
  Fmt.strf "@[<v>%a@]" Program.Typed.pp mir |> print_endline ;
  [%expect
    {|
      log_prob {
        data int lcm_sym3__;
        {
          {
            int x;
            FnPrint__((x * 2));
          }
          {
            int x;
            FnPrint__((x * 2));
          }
        }
      }

      generate_quantities {
        data int lcm_sym2__;
        data int lcm_sym1__;
        if(PNot__(emit_transformed_parameters__ || emit_generated_quantities__)) return;
        if(PNot__(emit_generated_quantities__)) return;
      } |}]

let%expect_test "lazy code motion, 12" =
  Gensym.reset_danger_use_cautiously () ;
  let ast =
    Parse.parse_string Parser.Incremental.program
      {|
      model {
        int x;
        for (i in 1:6) {
          print(x + 42);
          x = 3;
        }
      }
      |}
  in
  let ast = semantic_check_program ast in
  let mir = Ast_to_Mir.trans_prog "" ast in
  let mir = lazy_code_motion mir in
  let mir = list_collapsing mir in
  Fmt.strf "@[<v>%a@]" Program.Typed.pp mir |> print_endline ;
  [%expect
    {|
      log_prob {
        data int lcm_sym3__;
        {
          int x;
          for(i in 1:6) {
            FnPrint__((x + 42));
            x = 3;
          }
        }
      }

      generate_quantities {
        data int lcm_sym2__;
        data int lcm_sym1__;
        if(PNot__(emit_transformed_parameters__ || emit_generated_quantities__)) return;
        if(PNot__(emit_generated_quantities__)) return;
      } |}]

let%expect_test "lazy code motion, 13" =
  let _ = Gensym.reset_danger_use_cautiously () in
  let ast =
    Parse.parse_string Parser.Incremental.program
      {|
      model {
        real temp;
        if (2 > 3)
          temp = 2 * 2;
        else
          print("hello");
        temp =  2 * 2;
        real temp2;
        for (i in 2 : 3) {
            temp2 = 2 * 3;
            target += temp;
            target += temp2;
        }
      }
      |}
  in
  let ast = semantic_check_program ast in
  let mir = Ast_to_Mir.trans_prog "" ast in
  let mir = one_step_loop_unrolling mir in
  let mir = lazy_code_motion mir in
  let mir = list_collapsing mir in
  Fmt.strf "@[<v>%a@]" Program.Typed.pp mir |> print_endline ;
  [%expect
    {|
      log_prob {
        data int lcm_sym7__;
        data int lcm_sym6__;
        data int lcm_sym5__;
        data int lcm_sym4__;
        data int lcm_sym3__;
        {
          real temp;
          if((2 > 3)) {
            lcm_sym6__ = (2 * 2);
            temp = lcm_sym6__;
            ;
          } else {
            FnPrint__("hello");
            lcm_sym6__ = (2 * 2);
            ;
          }
          temp = lcm_sym6__;
          real temp2;
          if((3 >= 2)) {
            lcm_sym7__ = (2 * 3);
            temp2 = lcm_sym7__;
            target += temp;
            lcm_sym5__ = (2 + 1);
            target += temp2;
            for(i in lcm_sym5__:3) {
              temp2 = lcm_sym7__;
              target += temp;
              target += temp2;
            }
          }
        }
      }

      generate_quantities {
        data int lcm_sym2__;
        data int lcm_sym1__;
        if(PNot__(emit_transformed_parameters__ || emit_generated_quantities__)) return;
        if(PNot__(emit_generated_quantities__)) return;
      } |}]

let%expect_test "cool example: expression propagation + partial evaluation + \
                 lazy code motion + dead code elimination" =
  Gensym.reset_danger_use_cautiously () ;
  let ast =
    Parse.parse_string Parser.Incremental.program
      {|
      model {
        real x;
        int y;
        real theta;
        for (i in 1:100000) {
          theta = inv_logit(x);
          target += bernoulli_lpmf(y| theta);
        }
      }
      |}
  in
  let ast = semantic_check_program ast in
  let mir = Ast_to_Mir.trans_prog "" ast in
  let mir = expression_propagation mir in
  let mir = partial_evaluation mir in
  let mir = one_step_loop_unrolling mir in
  let mir = lazy_code_motion mir in
  let mir = list_collapsing mir in
  let mir = dead_code_elimination mir in
  Fmt.strf "@[<v>%a@]" Program.Typed.pp mir |> print_endline ;
  [%expect
    {|
      log_prob {
        real lcm_sym6__;
        real lcm_sym5__;
        data int lcm_sym4__;
        data int lcm_sym3__;
        {
          real x;
          int y;
          real theta;
          if((100000 >= 1)) {
            lcm_sym4__ = (1 + 1);
            lcm_sym5__ = bernoulli_logit_lpmf(y, x);
            target += lcm_sym5__;
            for(i in lcm_sym4__:100000) {
              target += lcm_sym5__;
            }
          }
        }
      }

      generate_quantities {
        data int lcm_sym2__;
        data int lcm_sym1__;
        if(PNot__(emit_transformed_parameters__ || emit_generated_quantities__)) return;
        if(PNot__(emit_generated_quantities__)) return;
      } |}]

let%expect_test "block fixing" =
  Gensym.reset_danger_use_cautiously () ;
  let ast =
    Parse.parse_string Parser.Incremental.program
      {|
      model {
      }
      |}
  in
  let ast = semantic_check_program ast in
  let mir = Ast_to_Mir.trans_prog "" ast in
  let mir =
    { mir with
      Middle.Program.log_prob=
        [ Stmt.Fixed.
            { pattern=
                IfElse
                  ( Expr.Helpers.zero
                  , { pattern=
                        While
                          ( Expr.Helpers.zero
                          , {pattern= SList []; meta= Location_span.empty} )
                    ; meta= Location_span.empty }
                  , None )
            ; meta= Location_span.empty } ] }
  in
  let mir = block_fixing mir in
  print_s [%sexp (mir : Program.Typed.t)] ;
  [%expect
    {|
      ((functions_block ()) (input_vars ()) (prepare_data ())
       (log_prob
        (((pattern
           (IfElse
            ((pattern (Lit Int 0))
             (meta ((type_ UInt) (loc <opaque>) (adlevel DataOnly))))
            ((pattern
              (While
               ((pattern (Lit Int 0))
                (meta ((type_ UInt) (loc <opaque>) (adlevel DataOnly))))
               ((pattern (Block ())) (meta <opaque>))))
             (meta <opaque>))
            ()))
          (meta <opaque>))))
       (generate_quantities
        (((pattern
           (IfElse
            ((pattern
              (FunApp StanLib PNot__
               (((pattern
                  (EOr
                   ((pattern (Var emit_transformed_parameters__))
                    (meta ((type_ UInt) (loc <opaque>) (adlevel DataOnly))))
                   ((pattern (Var emit_generated_quantities__))
                    (meta ((type_ UInt) (loc <opaque>) (adlevel DataOnly))))))
                 (meta ((type_ UInt) (loc <opaque>) (adlevel DataOnly)))))))
             (meta ((type_ UInt) (loc <opaque>) (adlevel DataOnly))))
            ((pattern (Return ())) (meta <opaque>)) ()))
          (meta <opaque>))
         ((pattern
           (IfElse
            ((pattern
              (FunApp StanLib PNot__
               (((pattern (Var emit_generated_quantities__))
                 (meta ((type_ UInt) (loc <opaque>) (adlevel DataOnly)))))))
             (meta ((type_ UInt) (loc <opaque>) (adlevel DataOnly))))
            ((pattern (Return ())) (meta <opaque>)) ()))
          (meta <opaque>))))
       (transform_inits ()) (output_vars ()) (prog_name "") (prog_path "")) |}]

let%expect_test "one-step loop unrolling" =
  Gensym.reset_danger_use_cautiously () ;
  let ast =
    Parse.parse_string Parser.Incremental.program
      {|
      transformed data {
        int x;
        for (i in x:6) print("hello");
        while (1<2) print("goodbye");
        for (i in 1:1) for (j in 2:2) print("nested");
      }
      |}
  in
  let ast = semantic_check_program ast in
  let mir = Ast_to_Mir.trans_prog "" ast in
  let mir = one_step_loop_unrolling mir in
  Fmt.strf "@[<v>%a@]" Program.Typed.pp mir |> print_endline ;
  [%expect
    {|
      prepare_data {
        data int x;
        if((6 >= x)) {
          FnPrint__("hello");
          for(i in (x + 1):6) {
            FnPrint__("hello");
          }
        }
        if((1 < 2)) {
          FnPrint__("goodbye");
          while((1 < 2)) FnPrint__("goodbye");
        }
        if((1 >= 1)) {
          if((2 >= 2)) {
            FnPrint__("nested");
            for(j in (2 + 1):2) {
              FnPrint__("nested");
            }
          }
          for(i in (1 + 1):1) {
            if((2 >= 2)) {
              FnPrint__("nested");
              for(j in (2 + 1):2) {
                FnPrint__("nested");
              }
            }
          }
        }
      }


      generate_quantities {
        if(PNot__(emit_transformed_parameters__ || emit_generated_quantities__)) return;
        if(PNot__(emit_generated_quantities__)) return;
      } |}]

let%expect_test "adlevel_optimization" =
  Gensym.reset_danger_use_cautiously () ;
  let ast =
    Parse.parse_string Parser.Incremental.program
      {|
      parameters {
        real w;
      }
      transformed parameters {
        {
          int x;
          real y;
          real z;
          real z_data;
          if (1 > 2)
            y = y + x;
          else
            y = y + w;
          if (2 > 1)
            z = y;
          if (3 > 1)
            z_data = x;
          print(z);
          print(z_data);
        }
      }
      |}
  in
  let ast = semantic_check_program ast in
  let mir = Ast_to_Mir.trans_prog "" ast in
  let mir = optimize_ad_levels mir in
  Fmt.strf "@[<v>%a@]" Program.Typed.pp mir |> print_endline ;
  [%expect
    {|
      log_prob {
        real w;
        {
          data int x;
          real y;
          real z;
          data real z_data;
          if((1 > 2)) y = (y + x); else y = (y + w);
          if((2 > 1)) z = y;
          if((3 > 1)) z_data = x;
          FnPrint__(z);
          FnPrint__(z_data);
        }
      }

      generate_quantities {
        data real w;
        if(PNot__(emit_transformed_parameters__ || emit_generated_quantities__)) return;
        {
          data int x;
          data real y;
          data real z;
          data real z_data;
          if((1 > 2)) y = (y + x); else y = (y + w);
          if((2 > 1)) z = y;
          if((3 > 1)) z_data = x;
          FnPrint__(z);
          FnPrint__(z_data);
        }
        if(PNot__(emit_generated_quantities__)) return;
      }

      transform_inits {
        data real w;
      }

      output_vars {
        parameters real w; //real
      } |}]

let%expect_test "adlevel_optimization expressions" =
  Gensym.reset_danger_use_cautiously () ;
  let ast =
    Parse.parse_string Parser.Incremental.program
      {|
      parameters {
        real w;
      }
      transformed parameters {
        {
          int x;
          real y;
          real z;
          real z_data;
          if (1 > 2)
            y = y + x;
          else
            y = y + w;
          if (2 > 1)
            z = y;
          if (3 > 1)
            z_data = x;
          print(z);
          print(z_data);
        }
      }
      |}
  in
  let ast = semantic_check_program ast in
  let mir = Ast_to_Mir.trans_prog "" ast in
  let mir = optimize_ad_levels mir in
  print_s [%sexp (mir.log_prob : Stmt.Located.t list)] ;
  [%expect
    {|
      (((pattern
         (Decl (decl_adtype AutoDiffable) (decl_id w) (decl_type (Sized SReal))))
        (meta <opaque>))
       ((pattern
         (Block
          (((pattern
             (Decl (decl_adtype DataOnly) (decl_id x) (decl_type (Sized SInt))))
            (meta <opaque>))
           ((pattern
             (Decl (decl_adtype AutoDiffable) (decl_id y)
              (decl_type (Sized SReal))))
            (meta <opaque>))
           ((pattern
             (Decl (decl_adtype AutoDiffable) (decl_id z)
              (decl_type (Sized SReal))))
            (meta <opaque>))
           ((pattern
             (Decl (decl_adtype DataOnly) (decl_id z_data)
              (decl_type (Sized SReal))))
            (meta <opaque>))
           ((pattern
             (IfElse
              ((pattern
                (FunApp StanLib Greater__
                 (((pattern (Lit Int 1))
                   (meta ((type_ UInt) (loc <opaque>) (adlevel DataOnly))))
                  ((pattern (Lit Int 2))
                   (meta ((type_ UInt) (loc <opaque>) (adlevel DataOnly)))))))
               (meta ((type_ UInt) (loc <opaque>) (adlevel DataOnly))))
              ((pattern
                (Assignment (y UReal ())
                 ((pattern
                   (FunApp StanLib Plus__
                    (((pattern (Var y))
                      (meta ((type_ UReal) (loc <opaque>) (adlevel AutoDiffable))))
                     ((pattern (Var x))
                      (meta ((type_ UInt) (loc <opaque>) (adlevel DataOnly)))))))
                  (meta ((type_ UReal) (loc <opaque>) (adlevel AutoDiffable))))))
               (meta <opaque>))
              (((pattern
                 (Assignment (y UReal ())
                  ((pattern
                    (FunApp StanLib Plus__
                     (((pattern (Var y))
                       (meta ((type_ UReal) (loc <opaque>) (adlevel AutoDiffable))))
                      ((pattern (Var w))
                       (meta ((type_ UReal) (loc <opaque>) (adlevel AutoDiffable)))))))
                   (meta ((type_ UReal) (loc <opaque>) (adlevel AutoDiffable))))))
                (meta <opaque>)))))
            (meta <opaque>))
           ((pattern
             (IfElse
              ((pattern
                (FunApp StanLib Greater__
                 (((pattern (Lit Int 2))
                   (meta ((type_ UInt) (loc <opaque>) (adlevel DataOnly))))
                  ((pattern (Lit Int 1))
                   (meta ((type_ UInt) (loc <opaque>) (adlevel DataOnly)))))))
               (meta ((type_ UInt) (loc <opaque>) (adlevel DataOnly))))
              ((pattern
                (Assignment (z UReal ())
                 ((pattern (Var y))
                  (meta ((type_ UReal) (loc <opaque>) (adlevel AutoDiffable))))))
               (meta <opaque>))
              ()))
            (meta <opaque>))
           ((pattern
             (IfElse
              ((pattern
                (FunApp StanLib Greater__
                 (((pattern (Lit Int 3))
                   (meta ((type_ UInt) (loc <opaque>) (adlevel DataOnly))))
                  ((pattern (Lit Int 1))
                   (meta ((type_ UInt) (loc <opaque>) (adlevel DataOnly)))))))
               (meta ((type_ UInt) (loc <opaque>) (adlevel DataOnly))))
              ((pattern
                (Assignment (z_data UReal ())
                 ((pattern (Var x))
                  (meta ((type_ UInt) (loc <opaque>) (adlevel DataOnly))))))
               (meta <opaque>))
              ()))
            (meta <opaque>))
           ((pattern
             (NRFunApp CompilerInternal FnPrint__
              (((pattern (Var z))
                (meta ((type_ UReal) (loc <opaque>) (adlevel AutoDiffable)))))))
            (meta <opaque>))
           ((pattern
             (NRFunApp CompilerInternal FnPrint__
              (((pattern (Var z_data))
                (meta ((type_ UReal) (loc <opaque>) (adlevel DataOnly)))))))
            (meta <opaque>)))))
        (meta <opaque>))) |}]

let%expect_test "adlevel_optimization 2" =
  Gensym.reset_danger_use_cautiously () ;
  let ast =
    Parse.parse_string Parser.Incremental.program
      {|
      parameters {
        real w;
      }
      transformed parameters {
        real w_trans = 1;
        {
          int x;
          real y[2];
          real z;
          real z_data;
          if (1 > 2)
            y[1] = y[1] + x;
          else
            y[2] = y[2] + w;
          if (2 > 1)
            z = y[1];
          if (3 > 1)
            z_data = x;
          print(z);
          print(z_data);
        }
      }
      |}
  in
  let ast = semantic_check_program ast in
  let mir = Ast_to_Mir.trans_prog "" ast in
  let mir = optimize_ad_levels mir in
  Fmt.strf "@[<v>%a@]" Program.Typed.pp mir |> print_endline ;
  [%expect
    {|
      log_prob {
        real w;
        data real w_trans;
        w_trans = 1;
        {
          data int x;
          array[real, 2] y;
          real z;
          data real z_data;
          if((1 > 2)) y[1] = (y[1] + x); else y[2] = (y[2] + w);
          if((2 > 1)) z = y[1];
          if((3 > 1)) z_data = x;
          FnPrint__(z);
          FnPrint__(z_data);
        }
      }

      generate_quantities {
        data real w;
        data real w_trans;
        if(PNot__(emit_transformed_parameters__ || emit_generated_quantities__)) return;
        w_trans = 1;
        {
          data int x;
          array[real, 2] y;
          real z;
          data real z_data;
          if((1 > 2)) y[1] = (y[1] + x); else y[2] = (y[2] + w);
          if((2 > 1)) z = y[1];
          if((3 > 1)) z_data = x;
          FnPrint__(z);
          FnPrint__(z_data);
        }
        if(PNot__(emit_generated_quantities__)) return;
      }

      transform_inits {
        data real w;
      }

      output_vars {
        parameters real w; //real
        transformed_parameters real w_trans; //real
      } |}]<|MERGE_RESOLUTION|>--- conflicted
+++ resolved
@@ -153,10 +153,6 @@
 
       log_prob {
         {
-<<<<<<< HEAD
-          f(3, FnMakeRowVec__(FnMakeRowVec__(3, 2), FnMakeRowVec__(4, 6)));
-          FnReject__(g(53));
-=======
           data int inline_sym1__;
           inline_sym1__ = 0;
           for(inline_sym2__ in 1:1) {
@@ -172,7 +168,6 @@
             break;
           }
           FnReject__(inline_sym3__);
->>>>>>> a3aa5260
         }
       }
 
@@ -229,9 +224,6 @@
         }
         if(PNot__(emit_transformed_parameters__ || emit_generated_quantities__)) return;
         if(PNot__(emit_generated_quantities__)) return;
-<<<<<<< HEAD
-        g();
-=======
         data int inline_sym7__;
         inline_sym7__ = 0;
         for(inline_sym8__ in 1:1) {
@@ -242,7 +234,6 @@
           }
           if(inline_sym7__) break;
         }
->>>>>>> a3aa5260
       } |}]
 
 let%expect_test "list collapsing" =
@@ -311,11 +302,6 @@
       (((pattern
          (Block
           (((pattern
-<<<<<<< HEAD
-             (NRFunApp UserDefined f
-              (((pattern (Lit Int 3))
-                (meta ((type_ UInt) (loc <opaque>) (adlevel DataOnly))))
-=======
              (Decl (decl_adtype DataOnly) (decl_id inline_sym1__)
               (decl_type (Sized SInt))))
             (meta <opaque>))
@@ -333,34 +319,14 @@
                ((pattern (Lit Int 1))
                 (meta ((type_ UInt) (loc <opaque>) (adlevel DataOnly)))))
               (body
->>>>>>> a3aa5260
                ((pattern
-                 (FunApp CompilerInternal FnMakeRowVec__
+                 (Block
                   (((pattern
-                     (FunApp CompilerInternal FnMakeRowVec__
+                     (NRFunApp CompilerInternal FnPrint__
                       (((pattern (Lit Int 3))
-                        (meta ((type_ UInt) (loc <opaque>) (adlevel DataOnly))))
-                       ((pattern (Lit Int 2))
                         (meta ((type_ UInt) (loc <opaque>) (adlevel DataOnly)))))))
-                    (meta ((type_ URowVector) (loc <opaque>) (adlevel DataOnly))))
+                    (meta <opaque>))
                    ((pattern
-<<<<<<< HEAD
-                     (FunApp CompilerInternal FnMakeRowVec__
-                      (((pattern (Lit Int 4))
-                        (meta ((type_ UInt) (loc <opaque>) (adlevel DataOnly))))
-                       ((pattern (Lit Int 6))
-                        (meta ((type_ UInt) (loc <opaque>) (adlevel DataOnly)))))))
-                    (meta ((type_ URowVector) (loc <opaque>) (adlevel DataOnly)))))))
-                (meta ((type_ UMatrix) (loc <opaque>) (adlevel DataOnly)))))))
-            (meta <opaque>))
-           ((pattern
-             (NRFunApp CompilerInternal FnReject__
-              (((pattern
-                 (FunApp UserDefined g
-                  (((pattern (Lit Int 53))
-                    (meta ((type_ UInt) (loc <opaque>) (adlevel DataOnly)))))))
-                (meta ((type_ UReal) (loc <opaque>) (adlevel DataOnly)))))))
-=======
                      (NRFunApp CompilerInternal FnPrint__
                       (((pattern
                          (FunApp CompilerInternal FnMakeRowVec__
@@ -439,7 +405,6 @@
              (NRFunApp CompilerInternal FnReject__
               (((pattern (Var inline_sym3__))
                 (meta ((type_ UReal) (loc <opaque>) (adlevel AutoDiffable)))))))
->>>>>>> a3aa5260
             (meta <opaque>)))))
         (meta <opaque>))))
      (generate_quantities
@@ -570,10 +535,6 @@
 
       log_prob {
         {
-<<<<<<< HEAD
-          for(i in f(2):g(3)) {
-            FnPrint__("body");
-=======
           int inline_sym1__;
           int inline_sym4__;
           data int inline_sym2__;
@@ -604,7 +565,6 @@
               inline_sym4__ = (3 + 24);
               break;
             }
->>>>>>> a3aa5260
           }
         }
       }
@@ -664,10 +624,6 @@
 
       log_prob {
         {
-<<<<<<< HEAD
-          for(i in f(2):g(3)) {
-            FnPrint__("body");
-=======
           int inline_sym7__;
           int inline_sym10__;
           data int inline_sym8__;
@@ -718,7 +674,6 @@
               inline_sym10__ = (inline_sym11__ + 24);
               break;
             }
->>>>>>> a3aa5260
           }
         }
       }
@@ -776,9 +731,6 @@
 
       log_prob {
         {
-<<<<<<< HEAD
-          while(g(3)) FnPrint__("body");
-=======
           int inline_sym1__;
           data int inline_sym2__;
           inline_sym2__ = 0;
@@ -799,7 +751,6 @@
               break;
             }
           }
->>>>>>> a3aa5260
         }
       }
 
@@ -856,9 +807,6 @@
 
       log_prob {
         {
-<<<<<<< HEAD
-          if(g(3)) FnPrint__("body");
-=======
           int inline_sym1__;
           data int inline_sym2__;
           inline_sym2__ = 0;
@@ -869,7 +817,6 @@
             break;
           }
           if(inline_sym1__) FnPrint__("body");
->>>>>>> a3aa5260
         }
       }
 
@@ -938,14 +885,6 @@
 
       log_prob {
         {
-<<<<<<< HEAD
-          if(f(2)) {
-
-          } else {
-
-          }
-          FnPrint__(f(2) ?g(3): h(4));
-=======
           int inline_sym1__;
           int inline_sym4__;
           int inline_sym7__;
@@ -977,7 +916,6 @@
             }
           }
           FnPrint__(inline_sym1__ ?inline_sym4__: inline_sym7__);
->>>>>>> a3aa5260
         }
       }
 
@@ -1030,9 +968,6 @@
 
       log_prob {
         {
-<<<<<<< HEAD
-          FnPrint__(f(2));
-=======
           int inline_sym1__;
           data int inline_sym2__;
           inline_sym2__ = 0;
@@ -1048,7 +983,6 @@
             break;
           }
           FnPrint__(inline_sym1__);
->>>>>>> a3aa5260
         }
       }
 
@@ -1097,9 +1031,6 @@
       log_prob {
         {
           array[array[int, 2], 2] a;
-<<<<<<< HEAD
-          FnPrint__(a[f(1), f(2)]);
-=======
           int inline_sym4__;
           int inline_sym1__;
           data int inline_sym5__;
@@ -1119,7 +1050,6 @@
             break;
           }
           FnPrint__(a[inline_sym1__, inline_sym4__]);
->>>>>>> a3aa5260
         }
       }
 
@@ -1167,12 +1097,6 @@
 
       log_prob {
         {
-<<<<<<< HEAD
-          if(f(1)) {
-
-          }
-          FnPrint__(f(1) && f(2));
-=======
           int inline_sym1__;
           int inline_sym4__;
           data int inline_sym2__;
@@ -1194,7 +1118,6 @@
             }
           }
           FnPrint__(inline_sym1__ && inline_sym4__);
->>>>>>> a3aa5260
         }
       }
 
@@ -1241,12 +1164,6 @@
 
       log_prob {
         {
-<<<<<<< HEAD
-          if(f(1)) ; else {
-
-          }
-          FnPrint__(f(1) || f(2));
-=======
           int inline_sym1__;
           int inline_sym4__;
           data int inline_sym2__;
@@ -1268,7 +1185,6 @@
             }
           }
           FnPrint__(inline_sym1__ || inline_sym4__);
->>>>>>> a3aa5260
         }
       }
 
