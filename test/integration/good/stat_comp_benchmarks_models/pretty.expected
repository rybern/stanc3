--- conflicted
+++ resolved
@@ -122,12 +122,7 @@
   }
 }
 
-<<<<<<< HEAD
-Warning in 'gen_gp_data.stan', line 16, column 25: cov_exp_quad is deprecated and will be removed in the future. Use gp_cov_exp_quad instead.
-=======
-
-Warning: in 'gen_gp_data.stan', line 16, column 25 to column 52: cov_exp_quad is deprecated and will be removed in the future. Use gp_exp_quad_cov instead.
->>>>>>> ed0f925f
+Warning in 'gen_gp_data.stan', line 16, column 25: cov_exp_quad is deprecated and will be removed in the future. Use gp_exp_quad_cov instead.
   $ ../../../../../install/default/bin/stanc --auto-format gp_pois_regr.stan
 data {
   int<lower=1> N;
@@ -155,12 +150,7 @@
   k ~ poisson_log(f);
 }
 
-<<<<<<< HEAD
-Warning in 'gp_pois_regr.stan', line 16, column 25: cov_exp_quad is deprecated and will be removed in the future. Use gp_cov_exp_quad instead.
-=======
-
-Warning: in 'gp_pois_regr.stan', line 16, column 25 to column 52: cov_exp_quad is deprecated and will be removed in the future. Use gp_exp_quad_cov instead.
->>>>>>> ed0f925f
+Warning in 'gp_pois_regr.stan', line 16, column 25: cov_exp_quad is deprecated and will be removed in the future. Use gp_exp_quad_cov instead.
   $ ../../../../../install/default/bin/stanc --auto-format gp_regr.stan
 data {
   int<lower=1> N;
@@ -182,12 +172,7 @@
   y ~ multi_normal_cholesky(rep_vector(0, N), L_cov);
 }
 
-<<<<<<< HEAD
-Warning in 'gp_regr.stan', line 14, column 23: cov_exp_quad is deprecated and will be removed in the future. Use gp_cov_exp_quad instead.
-=======
-
-Warning: in 'gp_regr.stan', line 14, column 23 to column 50: cov_exp_quad is deprecated and will be removed in the future. Use gp_exp_quad_cov instead.
->>>>>>> ed0f925f
+Warning in 'gp_regr.stan', line 14, column 23: cov_exp_quad is deprecated and will be removed in the future. Use gp_exp_quad_cov instead.
   $ ../../../../../install/default/bin/stanc --auto-format irt_2pl.stan
 data {
   int<lower=0> I;
