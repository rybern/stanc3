  $ ../../../../../../../../../install/default/bin/stanc --auto-format neg_binomial_2_log_glm.stan
transformed data {
  int N = 2;
  int M = 3;
  int d_y = 1;
  int d_y_a[N] = {1, 0};
  matrix[N, M] d_x_m = [[1, 2, 3], [4, 5, 6]];
  row_vector[M] d_x_rv = [1, 2, 3];
  vector[M] d_beta_v = [1, 2, 3]';
  real d_alpha = 3;
  vector[N] d_alpha_v = [0.5, 0.6]';
  real d_phi = 2;
  real transformed_data_real;
  transformed_data_real = neg_binomial_2_log_glm_lpmf(d_y_a| d_x_m, d_alpha, d_beta_v, d_phi);
  transformed_data_real = neg_binomial_2_log_glm_lpmf(d_y_a| d_x_m, d_alpha_v, d_beta_v, d_phi);
  transformed_data_real = neg_binomial_2_log_glm_lpmf(d_y| d_x_m, d_alpha, d_beta_v, d_phi);
  transformed_data_real = neg_binomial_2_log_glm_lpmf(d_y| d_x_m, d_alpha_v, d_beta_v, d_phi);
  transformed_data_real = neg_binomial_2_log_glm_lpmf(d_y_a| d_x_rv, d_alpha, d_beta_v, d_phi);
  transformed_data_real = neg_binomial_2_log_glm_lpmf(d_y_a| d_x_rv, d_alpha_v, d_beta_v, d_phi);
}
parameters {
  matrix[N, M] p_x_m;
  row_vector[M] p_x_rv;
  vector[M] p_beta_v;
  real p_alpha;
  vector[N] p_alpha_v;
  real<lower=0> p_phi;
  real y_p;
}
transformed parameters {
  real transformed_param_real;
  transformed_param_real = neg_binomial_2_log_glm_lpmf(d_y_a| p_x_m, p_alpha, p_beta_v, p_phi);
  transformed_param_real = neg_binomial_2_log_glm_lpmf(d_y_a| p_x_m, p_alpha_v, p_beta_v, p_phi);
  transformed_param_real = neg_binomial_2_log_glm_lpmf(d_y| p_x_m, p_alpha, p_beta_v, p_phi);
  transformed_param_real = neg_binomial_2_log_glm_lpmf(d_y| p_x_m, p_alpha_v, p_beta_v, p_phi);
  transformed_param_real = neg_binomial_2_log_glm_lpmf(d_y_a| p_x_rv, p_alpha, p_beta_v, p_phi);
  transformed_param_real = neg_binomial_2_log_glm_lpmf(d_y_a| p_x_rv, p_alpha_v, p_beta_v, p_phi);
}
model {
  y_p ~ normal(0, 1);
}

  $ ../../../../../../../../../install/default/bin/stanc --auto-format neg_binomial_2_log_lpmf.stan
data {
  int d_int;
  array[d_int] int d_int_array;
  real d_real;
  array[d_int] real d_real_array;
  vector[d_int] d_vector;
  row_vector[d_int] d_row_vector;
}
transformed data {
  real transformed_data_real;
  transformed_data_real = neg_binomial_2_log_lpmf(d_int| d_int, d_int);
  transformed_data_real = neg_binomial_2_log_lpmf(d_int| d_int, d_real);
  transformed_data_real = neg_binomial_2_log_lpmf(d_int| d_int, d_real_array);
  transformed_data_real = neg_binomial_2_log_lpmf(d_int| d_int, d_vector);
  transformed_data_real = neg_binomial_2_log_lpmf(d_int| d_int, d_row_vector);
  transformed_data_real = neg_binomial_2_log_lpmf(d_int| d_real, d_int);
  transformed_data_real = neg_binomial_2_log_lpmf(d_int| d_real, d_real);
  transformed_data_real = neg_binomial_2_log_lpmf(d_int| d_real, d_real_array);
  transformed_data_real = neg_binomial_2_log_lpmf(d_int| d_real, d_vector);
  transformed_data_real = neg_binomial_2_log_lpmf(d_int| d_real, d_row_vector);
  transformed_data_real = neg_binomial_2_log_lpmf(d_int| d_real_array, d_int);
  transformed_data_real = neg_binomial_2_log_lpmf(d_int| d_real_array, d_real);
  transformed_data_real = neg_binomial_2_log_lpmf(d_int| d_real_array, d_real_array);
  transformed_data_real = neg_binomial_2_log_lpmf(d_int| d_real_array, d_vector);
  transformed_data_real = neg_binomial_2_log_lpmf(d_int| d_real_array, d_row_vector);
  transformed_data_real = neg_binomial_2_log_lpmf(d_int| d_vector, d_int);
  transformed_data_real = neg_binomial_2_log_lpmf(d_int| d_vector, d_real);
  transformed_data_real = neg_binomial_2_log_lpmf(d_int| d_vector, d_real_array);
  transformed_data_real = neg_binomial_2_log_lpmf(d_int| d_vector, d_vector);
  transformed_data_real = neg_binomial_2_log_lpmf(d_int| d_vector, d_row_vector);
  transformed_data_real = neg_binomial_2_log_lpmf(d_int| d_row_vector, d_int);
  transformed_data_real = neg_binomial_2_log_lpmf(d_int| d_row_vector, d_real);
  transformed_data_real = neg_binomial_2_log_lpmf(d_int| d_row_vector, d_real_array);
  transformed_data_real = neg_binomial_2_log_lpmf(d_int| d_row_vector, d_vector);
  transformed_data_real = neg_binomial_2_log_lpmf(d_int| d_row_vector, d_row_vector);
  transformed_data_real = neg_binomial_2_log_lpmf(d_int_array| d_int, d_int);
  transformed_data_real = neg_binomial_2_log_lpmf(d_int_array| d_int, d_real);
  transformed_data_real = neg_binomial_2_log_lpmf(d_int_array| d_int, d_real_array);
  transformed_data_real = neg_binomial_2_log_lpmf(d_int_array| d_int, d_vector);
  transformed_data_real = neg_binomial_2_log_lpmf(d_int_array| d_int, d_row_vector);
  transformed_data_real = neg_binomial_2_log_lpmf(d_int_array| d_real, d_int);
  transformed_data_real = neg_binomial_2_log_lpmf(d_int_array| d_real, d_real);
  transformed_data_real = neg_binomial_2_log_lpmf(d_int_array| d_real, d_real_array);
  transformed_data_real = neg_binomial_2_log_lpmf(d_int_array| d_real, d_vector);
  transformed_data_real = neg_binomial_2_log_lpmf(d_int_array| d_real, d_row_vector);
  transformed_data_real = neg_binomial_2_log_lpmf(d_int_array| d_real_array, d_int);
  transformed_data_real = neg_binomial_2_log_lpmf(d_int_array| d_real_array, d_real);
  transformed_data_real = neg_binomial_2_log_lpmf(d_int_array| d_real_array, d_real_array);
  transformed_data_real = neg_binomial_2_log_lpmf(d_int_array| d_real_array, d_vector);
  transformed_data_real = neg_binomial_2_log_lpmf(d_int_array| d_real_array, d_row_vector);
  transformed_data_real = neg_binomial_2_log_lpmf(d_int_array| d_vector, d_int);
  transformed_data_real = neg_binomial_2_log_lpmf(d_int_array| d_vector, d_real);
  transformed_data_real = neg_binomial_2_log_lpmf(d_int_array| d_vector, d_real_array);
  transformed_data_real = neg_binomial_2_log_lpmf(d_int_array| d_vector, d_vector);
  transformed_data_real = neg_binomial_2_log_lpmf(d_int_array| d_vector, d_row_vector);
  transformed_data_real = neg_binomial_2_log_lpmf(d_int_array| d_row_vector, d_int);
  transformed_data_real = neg_binomial_2_log_lpmf(d_int_array| d_row_vector, d_real);
  transformed_data_real = neg_binomial_2_log_lpmf(d_int_array| d_row_vector, d_real_array);
  transformed_data_real = neg_binomial_2_log_lpmf(d_int_array| d_row_vector, d_vector);
  transformed_data_real = neg_binomial_2_log_lpmf(d_int_array| d_row_vector, d_row_vector);
}
parameters {
  real p_real;
  array[d_int] real p_real_array;
  vector[d_int] p_vector;
  row_vector[d_int] p_row_vector;
  real y_p;
}
transformed parameters {
  real transformed_param_real;
  transformed_param_real = neg_binomial_2_log_lpmf(d_int| d_int, d_int);
  transformed_param_real = neg_binomial_2_log_lpmf(d_int| d_int, d_real);
  transformed_param_real = neg_binomial_2_log_lpmf(d_int| d_int, d_real_array);
  transformed_param_real = neg_binomial_2_log_lpmf(d_int| d_int, d_vector);
  transformed_param_real = neg_binomial_2_log_lpmf(d_int| d_int, d_row_vector);
  transformed_param_real = neg_binomial_2_log_lpmf(d_int| d_int, p_real);
  transformed_param_real = neg_binomial_2_log_lpmf(d_int| d_int, p_real_array);
  transformed_param_real = neg_binomial_2_log_lpmf(d_int| d_int, p_vector);
  transformed_param_real = neg_binomial_2_log_lpmf(d_int| d_int, p_row_vector);
  transformed_param_real = neg_binomial_2_log_lpmf(d_int| d_real, d_int);
  transformed_param_real = neg_binomial_2_log_lpmf(d_int| d_real, d_real);
  transformed_param_real = neg_binomial_2_log_lpmf(d_int| d_real, d_real_array);
  transformed_param_real = neg_binomial_2_log_lpmf(d_int| d_real, d_vector);
  transformed_param_real = neg_binomial_2_log_lpmf(d_int| d_real, d_row_vector);
  transformed_param_real = neg_binomial_2_log_lpmf(d_int| d_real, p_real);
  transformed_param_real = neg_binomial_2_log_lpmf(d_int| d_real, p_real_array);
  transformed_param_real = neg_binomial_2_log_lpmf(d_int| d_real, p_vector);
  transformed_param_real = neg_binomial_2_log_lpmf(d_int| d_real, p_row_vector);
  transformed_param_real = neg_binomial_2_log_lpmf(d_int| d_real_array, d_int);
  transformed_param_real = neg_binomial_2_log_lpmf(d_int| d_real_array, d_real);
  transformed_param_real = neg_binomial_2_log_lpmf(d_int| d_real_array, d_real_array);
  transformed_param_real = neg_binomial_2_log_lpmf(d_int| d_real_array, d_vector);
  transformed_param_real = neg_binomial_2_log_lpmf(d_int| d_real_array, d_row_vector);
  transformed_param_real = neg_binomial_2_log_lpmf(d_int| d_real_array, p_real);
  transformed_param_real = neg_binomial_2_log_lpmf(d_int| d_real_array, p_real_array);
  transformed_param_real = neg_binomial_2_log_lpmf(d_int| d_real_array, p_vector);
  transformed_param_real = neg_binomial_2_log_lpmf(d_int| d_real_array, p_row_vector);
  transformed_param_real = neg_binomial_2_log_lpmf(d_int| d_vector, d_int);
  transformed_param_real = neg_binomial_2_log_lpmf(d_int| d_vector, d_real);
  transformed_param_real = neg_binomial_2_log_lpmf(d_int| d_vector, d_real_array);
  transformed_param_real = neg_binomial_2_log_lpmf(d_int| d_vector, d_vector);
  transformed_param_real = neg_binomial_2_log_lpmf(d_int| d_vector, d_row_vector);
  transformed_param_real = neg_binomial_2_log_lpmf(d_int| d_vector, p_real);
  transformed_param_real = neg_binomial_2_log_lpmf(d_int| d_vector, p_real_array);
  transformed_param_real = neg_binomial_2_log_lpmf(d_int| d_vector, p_vector);
  transformed_param_real = neg_binomial_2_log_lpmf(d_int| d_vector, p_row_vector);
  transformed_param_real = neg_binomial_2_log_lpmf(d_int| d_row_vector, d_int);
  transformed_param_real = neg_binomial_2_log_lpmf(d_int| d_row_vector, d_real);
  transformed_param_real = neg_binomial_2_log_lpmf(d_int| d_row_vector, d_real_array);
  transformed_param_real = neg_binomial_2_log_lpmf(d_int| d_row_vector, d_vector);
  transformed_param_real = neg_binomial_2_log_lpmf(d_int| d_row_vector, d_row_vector);
  transformed_param_real = neg_binomial_2_log_lpmf(d_int| d_row_vector, p_real);
  transformed_param_real = neg_binomial_2_log_lpmf(d_int| d_row_vector, p_real_array);
  transformed_param_real = neg_binomial_2_log_lpmf(d_int| d_row_vector, p_vector);
  transformed_param_real = neg_binomial_2_log_lpmf(d_int| d_row_vector, p_row_vector);
  transformed_param_real = neg_binomial_2_log_lpmf(d_int| p_real, d_int);
  transformed_param_real = neg_binomial_2_log_lpmf(d_int| p_real, d_real);
  transformed_param_real = neg_binomial_2_log_lpmf(d_int| p_real, d_real_array);
  transformed_param_real = neg_binomial_2_log_lpmf(d_int| p_real, d_vector);
  transformed_param_real = neg_binomial_2_log_lpmf(d_int| p_real, d_row_vector);
  transformed_param_real = neg_binomial_2_log_lpmf(d_int| p_real, p_real);
  transformed_param_real = neg_binomial_2_log_lpmf(d_int| p_real, p_real_array);
  transformed_param_real = neg_binomial_2_log_lpmf(d_int| p_real, p_vector);
  transformed_param_real = neg_binomial_2_log_lpmf(d_int| p_real, p_row_vector);
  transformed_param_real = neg_binomial_2_log_lpmf(d_int| p_real_array, d_int);
  transformed_param_real = neg_binomial_2_log_lpmf(d_int| p_real_array, d_real);
  transformed_param_real = neg_binomial_2_log_lpmf(d_int| p_real_array, d_real_array);
  transformed_param_real = neg_binomial_2_log_lpmf(d_int| p_real_array, d_vector);
  transformed_param_real = neg_binomial_2_log_lpmf(d_int| p_real_array, d_row_vector);
  transformed_param_real = neg_binomial_2_log_lpmf(d_int| p_real_array, p_real);
  transformed_param_real = neg_binomial_2_log_lpmf(d_int| p_real_array, p_real_array);
  transformed_param_real = neg_binomial_2_log_lpmf(d_int| p_real_array, p_vector);
  transformed_param_real = neg_binomial_2_log_lpmf(d_int| p_real_array, p_row_vector);
  transformed_param_real = neg_binomial_2_log_lpmf(d_int| p_vector, d_int);
  transformed_param_real = neg_binomial_2_log_lpmf(d_int| p_vector, d_real);
  transformed_param_real = neg_binomial_2_log_lpmf(d_int| p_vector, d_real_array);
  transformed_param_real = neg_binomial_2_log_lpmf(d_int| p_vector, d_vector);
  transformed_param_real = neg_binomial_2_log_lpmf(d_int| p_vector, d_row_vector);
  transformed_param_real = neg_binomial_2_log_lpmf(d_int| p_vector, p_real);
  transformed_param_real = neg_binomial_2_log_lpmf(d_int| p_vector, p_real_array);
  transformed_param_real = neg_binomial_2_log_lpmf(d_int| p_vector, p_vector);
  transformed_param_real = neg_binomial_2_log_lpmf(d_int| p_vector, p_row_vector);
  transformed_param_real = neg_binomial_2_log_lpmf(d_int| p_row_vector, d_int);
  transformed_param_real = neg_binomial_2_log_lpmf(d_int| p_row_vector, d_real);
  transformed_param_real = neg_binomial_2_log_lpmf(d_int| p_row_vector, d_real_array);
  transformed_param_real = neg_binomial_2_log_lpmf(d_int| p_row_vector, d_vector);
  transformed_param_real = neg_binomial_2_log_lpmf(d_int| p_row_vector, d_row_vector);
  transformed_param_real = neg_binomial_2_log_lpmf(d_int| p_row_vector, p_real);
  transformed_param_real = neg_binomial_2_log_lpmf(d_int| p_row_vector, p_real_array);
  transformed_param_real = neg_binomial_2_log_lpmf(d_int| p_row_vector, p_vector);
  transformed_param_real = neg_binomial_2_log_lpmf(d_int| p_row_vector, p_row_vector);
  transformed_param_real = neg_binomial_2_log_lpmf(d_int_array| d_int, d_int);
  transformed_param_real = neg_binomial_2_log_lpmf(d_int_array| d_int, d_real);
  transformed_param_real = neg_binomial_2_log_lpmf(d_int_array| d_int, d_real_array);
  transformed_param_real = neg_binomial_2_log_lpmf(d_int_array| d_int, d_vector);
  transformed_param_real = neg_binomial_2_log_lpmf(d_int_array| d_int, d_row_vector);
  transformed_param_real = neg_binomial_2_log_lpmf(d_int_array| d_int, p_real);
  transformed_param_real = neg_binomial_2_log_lpmf(d_int_array| d_int, p_real_array);
  transformed_param_real = neg_binomial_2_log_lpmf(d_int_array| d_int, p_vector);
  transformed_param_real = neg_binomial_2_log_lpmf(d_int_array| d_int, p_row_vector);
  transformed_param_real = neg_binomial_2_log_lpmf(d_int_array| d_real, d_int);
  transformed_param_real = neg_binomial_2_log_lpmf(d_int_array| d_real, d_real);
  transformed_param_real = neg_binomial_2_log_lpmf(d_int_array| d_real, d_real_array);
  transformed_param_real = neg_binomial_2_log_lpmf(d_int_array| d_real, d_vector);
  transformed_param_real = neg_binomial_2_log_lpmf(d_int_array| d_real, d_row_vector);
  transformed_param_real = neg_binomial_2_log_lpmf(d_int_array| d_real, p_real);
  transformed_param_real = neg_binomial_2_log_lpmf(d_int_array| d_real, p_real_array);
  transformed_param_real = neg_binomial_2_log_lpmf(d_int_array| d_real, p_vector);
  transformed_param_real = neg_binomial_2_log_lpmf(d_int_array| d_real, p_row_vector);
  transformed_param_real = neg_binomial_2_log_lpmf(d_int_array| d_real_array, d_int);
  transformed_param_real = neg_binomial_2_log_lpmf(d_int_array| d_real_array, d_real);
  transformed_param_real = neg_binomial_2_log_lpmf(d_int_array| d_real_array, d_real_array);
  transformed_param_real = neg_binomial_2_log_lpmf(d_int_array| d_real_array, d_vector);
  transformed_param_real = neg_binomial_2_log_lpmf(d_int_array| d_real_array, d_row_vector);
  transformed_param_real = neg_binomial_2_log_lpmf(d_int_array| d_real_array, p_real);
  transformed_param_real = neg_binomial_2_log_lpmf(d_int_array| d_real_array, p_real_array);
  transformed_param_real = neg_binomial_2_log_lpmf(d_int_array| d_real_array, p_vector);
  transformed_param_real = neg_binomial_2_log_lpmf(d_int_array| d_real_array, p_row_vector);
  transformed_param_real = neg_binomial_2_log_lpmf(d_int_array| d_vector, d_int);
  transformed_param_real = neg_binomial_2_log_lpmf(d_int_array| d_vector, d_real);
  transformed_param_real = neg_binomial_2_log_lpmf(d_int_array| d_vector, d_real_array);
  transformed_param_real = neg_binomial_2_log_lpmf(d_int_array| d_vector, d_vector);
  transformed_param_real = neg_binomial_2_log_lpmf(d_int_array| d_vector, d_row_vector);
  transformed_param_real = neg_binomial_2_log_lpmf(d_int_array| d_vector, p_real);
  transformed_param_real = neg_binomial_2_log_lpmf(d_int_array| d_vector, p_real_array);
  transformed_param_real = neg_binomial_2_log_lpmf(d_int_array| d_vector, p_vector);
  transformed_param_real = neg_binomial_2_log_lpmf(d_int_array| d_vector, p_row_vector);
  transformed_param_real = neg_binomial_2_log_lpmf(d_int_array| d_row_vector, d_int);
  transformed_param_real = neg_binomial_2_log_lpmf(d_int_array| d_row_vector, d_real);
  transformed_param_real = neg_binomial_2_log_lpmf(d_int_array| d_row_vector, d_real_array);
  transformed_param_real = neg_binomial_2_log_lpmf(d_int_array| d_row_vector, d_vector);
  transformed_param_real = neg_binomial_2_log_lpmf(d_int_array| d_row_vector, d_row_vector);
  transformed_param_real = neg_binomial_2_log_lpmf(d_int_array| d_row_vector, p_real);
  transformed_param_real = neg_binomial_2_log_lpmf(d_int_array| d_row_vector, p_real_array);
  transformed_param_real = neg_binomial_2_log_lpmf(d_int_array| d_row_vector, p_vector);
  transformed_param_real = neg_binomial_2_log_lpmf(d_int_array| d_row_vector, p_row_vector);
  transformed_param_real = neg_binomial_2_log_lpmf(d_int_array| p_real, d_int);
  transformed_param_real = neg_binomial_2_log_lpmf(d_int_array| p_real, d_real);
  transformed_param_real = neg_binomial_2_log_lpmf(d_int_array| p_real, d_real_array);
  transformed_param_real = neg_binomial_2_log_lpmf(d_int_array| p_real, d_vector);
  transformed_param_real = neg_binomial_2_log_lpmf(d_int_array| p_real, d_row_vector);
  transformed_param_real = neg_binomial_2_log_lpmf(d_int_array| p_real, p_real);
  transformed_param_real = neg_binomial_2_log_lpmf(d_int_array| p_real, p_real_array);
  transformed_param_real = neg_binomial_2_log_lpmf(d_int_array| p_real, p_vector);
  transformed_param_real = neg_binomial_2_log_lpmf(d_int_array| p_real, p_row_vector);
  transformed_param_real = neg_binomial_2_log_lpmf(d_int_array| p_real_array, d_int);
  transformed_param_real = neg_binomial_2_log_lpmf(d_int_array| p_real_array, d_real);
  transformed_param_real = neg_binomial_2_log_lpmf(d_int_array| p_real_array, d_real_array);
  transformed_param_real = neg_binomial_2_log_lpmf(d_int_array| p_real_array, d_vector);
  transformed_param_real = neg_binomial_2_log_lpmf(d_int_array| p_real_array, d_row_vector);
  transformed_param_real = neg_binomial_2_log_lpmf(d_int_array| p_real_array, p_real);
  transformed_param_real = neg_binomial_2_log_lpmf(d_int_array| p_real_array, p_real_array);
  transformed_param_real = neg_binomial_2_log_lpmf(d_int_array| p_real_array, p_vector);
  transformed_param_real = neg_binomial_2_log_lpmf(d_int_array| p_real_array, p_row_vector);
  transformed_param_real = neg_binomial_2_log_lpmf(d_int_array| p_vector, d_int);
  transformed_param_real = neg_binomial_2_log_lpmf(d_int_array| p_vector, d_real);
  transformed_param_real = neg_binomial_2_log_lpmf(d_int_array| p_vector, d_real_array);
  transformed_param_real = neg_binomial_2_log_lpmf(d_int_array| p_vector, d_vector);
  transformed_param_real = neg_binomial_2_log_lpmf(d_int_array| p_vector, d_row_vector);
  transformed_param_real = neg_binomial_2_log_lpmf(d_int_array| p_vector, p_real);
  transformed_param_real = neg_binomial_2_log_lpmf(d_int_array| p_vector, p_real_array);
  transformed_param_real = neg_binomial_2_log_lpmf(d_int_array| p_vector, p_vector);
  transformed_param_real = neg_binomial_2_log_lpmf(d_int_array| p_vector, p_row_vector);
  transformed_param_real = neg_binomial_2_log_lpmf(d_int_array| p_row_vector, d_int);
  transformed_param_real = neg_binomial_2_log_lpmf(d_int_array| p_row_vector, d_real);
  transformed_param_real = neg_binomial_2_log_lpmf(d_int_array| p_row_vector, d_real_array);
  transformed_param_real = neg_binomial_2_log_lpmf(d_int_array| p_row_vector, d_vector);
  transformed_param_real = neg_binomial_2_log_lpmf(d_int_array| p_row_vector, d_row_vector);
  transformed_param_real = neg_binomial_2_log_lpmf(d_int_array| p_row_vector, p_real);
  transformed_param_real = neg_binomial_2_log_lpmf(d_int_array| p_row_vector, p_real_array);
  transformed_param_real = neg_binomial_2_log_lpmf(d_int_array| p_row_vector, p_vector);
  transformed_param_real = neg_binomial_2_log_lpmf(d_int_array| p_row_vector, p_row_vector);
}
model {
  y_p ~ normal(0, 1);
}

  $ ../../../../../../../../../install/default/bin/stanc --auto-format neg_binomial_2_lpmf.stan
data {
  int d_int;
  int d_int_array[d_int];
  real d_real;
  real d_real_array[d_int];
  vector[d_int] d_vector;
  row_vector[d_int] d_row_vector;
}
transformed data {
  real transformed_data_real;
  transformed_data_real = neg_binomial_2_lpmf(d_int| d_int, d_int);
  transformed_data_real = neg_binomial_2_lpmf(d_int| d_int, d_real);
  transformed_data_real = neg_binomial_2_lpmf(d_int| d_int, d_real_array);
  transformed_data_real = neg_binomial_2_lpmf(d_int| d_int, d_vector);
  transformed_data_real = neg_binomial_2_lpmf(d_int| d_int, d_row_vector);
  transformed_data_real = neg_binomial_2_lpmf(d_int| d_real, d_int);
  transformed_data_real = neg_binomial_2_lpmf(d_int| d_real, d_real);
  transformed_data_real = neg_binomial_2_lpmf(d_int| d_real, d_real_array);
  transformed_data_real = neg_binomial_2_lpmf(d_int| d_real, d_vector);
  transformed_data_real = neg_binomial_2_lpmf(d_int| d_real, d_row_vector);
  transformed_data_real = neg_binomial_2_lpmf(d_int| d_real_array, d_int);
  transformed_data_real = neg_binomial_2_lpmf(d_int| d_real_array, d_real);
  transformed_data_real = neg_binomial_2_lpmf(d_int| d_real_array, d_real_array);
  transformed_data_real = neg_binomial_2_lpmf(d_int| d_real_array, d_vector);
  transformed_data_real = neg_binomial_2_lpmf(d_int| d_real_array, d_row_vector);
  transformed_data_real = neg_binomial_2_lpmf(d_int| d_vector, d_int);
  transformed_data_real = neg_binomial_2_lpmf(d_int| d_vector, d_real);
  transformed_data_real = neg_binomial_2_lpmf(d_int| d_vector, d_real_array);
  transformed_data_real = neg_binomial_2_lpmf(d_int| d_vector, d_vector);
  transformed_data_real = neg_binomial_2_lpmf(d_int| d_vector, d_row_vector);
  transformed_data_real = neg_binomial_2_lpmf(d_int| d_row_vector, d_int);
  transformed_data_real = neg_binomial_2_lpmf(d_int| d_row_vector, d_real);
  transformed_data_real = neg_binomial_2_lpmf(d_int| d_row_vector, d_real_array);
  transformed_data_real = neg_binomial_2_lpmf(d_int| d_row_vector, d_vector);
  transformed_data_real = neg_binomial_2_lpmf(d_int| d_row_vector, d_row_vector);
  transformed_data_real = neg_binomial_2_lpmf(d_int_array| d_int, d_int);
  transformed_data_real = neg_binomial_2_lpmf(d_int_array| d_int, d_real);
  transformed_data_real = neg_binomial_2_lpmf(d_int_array| d_int, d_real_array);
  transformed_data_real = neg_binomial_2_lpmf(d_int_array| d_int, d_vector);
  transformed_data_real = neg_binomial_2_lpmf(d_int_array| d_int, d_row_vector);
  transformed_data_real = neg_binomial_2_lpmf(d_int_array| d_real, d_int);
  transformed_data_real = neg_binomial_2_lpmf(d_int_array| d_real, d_real);
  transformed_data_real = neg_binomial_2_lpmf(d_int_array| d_real, d_real_array);
  transformed_data_real = neg_binomial_2_lpmf(d_int_array| d_real, d_vector);
  transformed_data_real = neg_binomial_2_lpmf(d_int_array| d_real, d_row_vector);
  transformed_data_real = neg_binomial_2_lpmf(d_int_array| d_real_array, d_int);
  transformed_data_real = neg_binomial_2_lpmf(d_int_array| d_real_array, d_real);
  transformed_data_real = neg_binomial_2_lpmf(d_int_array| d_real_array, d_real_array);
  transformed_data_real = neg_binomial_2_lpmf(d_int_array| d_real_array, d_vector);
  transformed_data_real = neg_binomial_2_lpmf(d_int_array| d_real_array, d_row_vector);
  transformed_data_real = neg_binomial_2_lpmf(d_int_array| d_vector, d_int);
  transformed_data_real = neg_binomial_2_lpmf(d_int_array| d_vector, d_real);
  transformed_data_real = neg_binomial_2_lpmf(d_int_array| d_vector, d_real_array);
  transformed_data_real = neg_binomial_2_lpmf(d_int_array| d_vector, d_vector);
  transformed_data_real = neg_binomial_2_lpmf(d_int_array| d_vector, d_row_vector);
  transformed_data_real = neg_binomial_2_lpmf(d_int_array| d_row_vector, d_int);
  transformed_data_real = neg_binomial_2_lpmf(d_int_array| d_row_vector, d_real);
  transformed_data_real = neg_binomial_2_lpmf(d_int_array| d_row_vector, d_real_array);
  transformed_data_real = neg_binomial_2_lpmf(d_int_array| d_row_vector, d_vector);
  transformed_data_real = neg_binomial_2_lpmf(d_int_array| d_row_vector, d_row_vector);
}
parameters {
  real p_real;
  real p_real_array[d_int];
  vector[d_int] p_vector;
  row_vector[d_int] p_row_vector;
  real y_p;
}
transformed parameters {
  real transformed_param_real;
  transformed_param_real = neg_binomial_2_lpmf(d_int| d_int, d_int);
  transformed_param_real = neg_binomial_2_lpmf(d_int| d_int, d_real);
  transformed_param_real = neg_binomial_2_lpmf(d_int| d_int, d_real_array);
  transformed_param_real = neg_binomial_2_lpmf(d_int| d_int, d_vector);
  transformed_param_real = neg_binomial_2_lpmf(d_int| d_int, d_row_vector);
  transformed_param_real = neg_binomial_2_lpmf(d_int| d_int, p_real);
  transformed_param_real = neg_binomial_2_lpmf(d_int| d_int, p_real_array);
  transformed_param_real = neg_binomial_2_lpmf(d_int| d_int, p_vector);
  transformed_param_real = neg_binomial_2_lpmf(d_int| d_int, p_row_vector);
  transformed_param_real = neg_binomial_2_lpmf(d_int| d_real, d_int);
  transformed_param_real = neg_binomial_2_lpmf(d_int| d_real, d_real);
  transformed_param_real = neg_binomial_2_lpmf(d_int| d_real, d_real_array);
  transformed_param_real = neg_binomial_2_lpmf(d_int| d_real, d_vector);
  transformed_param_real = neg_binomial_2_lpmf(d_int| d_real, d_row_vector);
  transformed_param_real = neg_binomial_2_lpmf(d_int| d_real, p_real);
  transformed_param_real = neg_binomial_2_lpmf(d_int| d_real, p_real_array);
  transformed_param_real = neg_binomial_2_lpmf(d_int| d_real, p_vector);
  transformed_param_real = neg_binomial_2_lpmf(d_int| d_real, p_row_vector);
  transformed_param_real = neg_binomial_2_lpmf(d_int| d_real_array, d_int);
  transformed_param_real = neg_binomial_2_lpmf(d_int| d_real_array, d_real);
  transformed_param_real = neg_binomial_2_lpmf(d_int| d_real_array, d_real_array);
  transformed_param_real = neg_binomial_2_lpmf(d_int| d_real_array, d_vector);
  transformed_param_real = neg_binomial_2_lpmf(d_int| d_real_array, d_row_vector);
  transformed_param_real = neg_binomial_2_lpmf(d_int| d_real_array, p_real);
  transformed_param_real = neg_binomial_2_lpmf(d_int| d_real_array, p_real_array);
  transformed_param_real = neg_binomial_2_lpmf(d_int| d_real_array, p_vector);
  transformed_param_real = neg_binomial_2_lpmf(d_int| d_real_array, p_row_vector);
  transformed_param_real = neg_binomial_2_lpmf(d_int| d_vector, d_int);
  transformed_param_real = neg_binomial_2_lpmf(d_int| d_vector, d_real);
  transformed_param_real = neg_binomial_2_lpmf(d_int| d_vector, d_real_array);
  transformed_param_real = neg_binomial_2_lpmf(d_int| d_vector, d_vector);
  transformed_param_real = neg_binomial_2_lpmf(d_int| d_vector, d_row_vector);
  transformed_param_real = neg_binomial_2_lpmf(d_int| d_vector, p_real);
  transformed_param_real = neg_binomial_2_lpmf(d_int| d_vector, p_real_array);
  transformed_param_real = neg_binomial_2_lpmf(d_int| d_vector, p_vector);
  transformed_param_real = neg_binomial_2_lpmf(d_int| d_vector, p_row_vector);
  transformed_param_real = neg_binomial_2_lpmf(d_int| d_row_vector, d_int);
  transformed_param_real = neg_binomial_2_lpmf(d_int| d_row_vector, d_real);
  transformed_param_real = neg_binomial_2_lpmf(d_int| d_row_vector, d_real_array);
  transformed_param_real = neg_binomial_2_lpmf(d_int| d_row_vector, d_vector);
  transformed_param_real = neg_binomial_2_lpmf(d_int| d_row_vector, d_row_vector);
  transformed_param_real = neg_binomial_2_lpmf(d_int| d_row_vector, p_real);
  transformed_param_real = neg_binomial_2_lpmf(d_int| d_row_vector, p_real_array);
  transformed_param_real = neg_binomial_2_lpmf(d_int| d_row_vector, p_vector);
  transformed_param_real = neg_binomial_2_lpmf(d_int| d_row_vector, p_row_vector);
  transformed_param_real = neg_binomial_2_lpmf(d_int| p_real, d_int);
  transformed_param_real = neg_binomial_2_lpmf(d_int| p_real, d_real);
  transformed_param_real = neg_binomial_2_lpmf(d_int| p_real, d_real_array);
  transformed_param_real = neg_binomial_2_lpmf(d_int| p_real, d_vector);
  transformed_param_real = neg_binomial_2_lpmf(d_int| p_real, d_row_vector);
  transformed_param_real = neg_binomial_2_lpmf(d_int| p_real, p_real);
  transformed_param_real = neg_binomial_2_lpmf(d_int| p_real, p_real_array);
  transformed_param_real = neg_binomial_2_lpmf(d_int| p_real, p_vector);
  transformed_param_real = neg_binomial_2_lpmf(d_int| p_real, p_row_vector);
  transformed_param_real = neg_binomial_2_lpmf(d_int| p_real_array, d_int);
  transformed_param_real = neg_binomial_2_lpmf(d_int| p_real_array, d_real);
  transformed_param_real = neg_binomial_2_lpmf(d_int| p_real_array, d_real_array);
  transformed_param_real = neg_binomial_2_lpmf(d_int| p_real_array, d_vector);
  transformed_param_real = neg_binomial_2_lpmf(d_int| p_real_array, d_row_vector);
  transformed_param_real = neg_binomial_2_lpmf(d_int| p_real_array, p_real);
  transformed_param_real = neg_binomial_2_lpmf(d_int| p_real_array, p_real_array);
  transformed_param_real = neg_binomial_2_lpmf(d_int| p_real_array, p_vector);
  transformed_param_real = neg_binomial_2_lpmf(d_int| p_real_array, p_row_vector);
  transformed_param_real = neg_binomial_2_lpmf(d_int| p_vector, d_int);
  transformed_param_real = neg_binomial_2_lpmf(d_int| p_vector, d_real);
  transformed_param_real = neg_binomial_2_lpmf(d_int| p_vector, d_real_array);
  transformed_param_real = neg_binomial_2_lpmf(d_int| p_vector, d_vector);
  transformed_param_real = neg_binomial_2_lpmf(d_int| p_vector, d_row_vector);
  transformed_param_real = neg_binomial_2_lpmf(d_int| p_vector, p_real);
  transformed_param_real = neg_binomial_2_lpmf(d_int| p_vector, p_real_array);
  transformed_param_real = neg_binomial_2_lpmf(d_int| p_vector, p_vector);
  transformed_param_real = neg_binomial_2_lpmf(d_int| p_vector, p_row_vector);
  transformed_param_real = neg_binomial_2_lpmf(d_int| p_row_vector, d_int);
  transformed_param_real = neg_binomial_2_lpmf(d_int| p_row_vector, d_real);
  transformed_param_real = neg_binomial_2_lpmf(d_int| p_row_vector, d_real_array);
  transformed_param_real = neg_binomial_2_lpmf(d_int| p_row_vector, d_vector);
  transformed_param_real = neg_binomial_2_lpmf(d_int| p_row_vector, d_row_vector);
  transformed_param_real = neg_binomial_2_lpmf(d_int| p_row_vector, p_real);
  transformed_param_real = neg_binomial_2_lpmf(d_int| p_row_vector, p_real_array);
  transformed_param_real = neg_binomial_2_lpmf(d_int| p_row_vector, p_vector);
  transformed_param_real = neg_binomial_2_lpmf(d_int| p_row_vector, p_row_vector);
  transformed_param_real = neg_binomial_2_lpmf(d_int_array| d_int, d_int);
  transformed_param_real = neg_binomial_2_lpmf(d_int_array| d_int, d_real);
  transformed_param_real = neg_binomial_2_lpmf(d_int_array| d_int, d_real_array);
  transformed_param_real = neg_binomial_2_lpmf(d_int_array| d_int, d_vector);
  transformed_param_real = neg_binomial_2_lpmf(d_int_array| d_int, d_row_vector);
  transformed_param_real = neg_binomial_2_lpmf(d_int_array| d_int, p_real);
  transformed_param_real = neg_binomial_2_lpmf(d_int_array| d_int, p_real_array);
  transformed_param_real = neg_binomial_2_lpmf(d_int_array| d_int, p_vector);
  transformed_param_real = neg_binomial_2_lpmf(d_int_array| d_int, p_row_vector);
  transformed_param_real = neg_binomial_2_lpmf(d_int_array| d_real, d_int);
  transformed_param_real = neg_binomial_2_lpmf(d_int_array| d_real, d_real);
  transformed_param_real = neg_binomial_2_lpmf(d_int_array| d_real, d_real_array);
  transformed_param_real = neg_binomial_2_lpmf(d_int_array| d_real, d_vector);
  transformed_param_real = neg_binomial_2_lpmf(d_int_array| d_real, d_row_vector);
  transformed_param_real = neg_binomial_2_lpmf(d_int_array| d_real, p_real);
  transformed_param_real = neg_binomial_2_lpmf(d_int_array| d_real, p_real_array);
  transformed_param_real = neg_binomial_2_lpmf(d_int_array| d_real, p_vector);
  transformed_param_real = neg_binomial_2_lpmf(d_int_array| d_real, p_row_vector);
  transformed_param_real = neg_binomial_2_lpmf(d_int_array| d_real_array, d_int);
  transformed_param_real = neg_binomial_2_lpmf(d_int_array| d_real_array, d_real);
  transformed_param_real = neg_binomial_2_lpmf(d_int_array| d_real_array, d_real_array);
  transformed_param_real = neg_binomial_2_lpmf(d_int_array| d_real_array, d_vector);
  transformed_param_real = neg_binomial_2_lpmf(d_int_array| d_real_array, d_row_vector);
  transformed_param_real = neg_binomial_2_lpmf(d_int_array| d_real_array, p_real);
  transformed_param_real = neg_binomial_2_lpmf(d_int_array| d_real_array, p_real_array);
  transformed_param_real = neg_binomial_2_lpmf(d_int_array| d_real_array, p_vector);
  transformed_param_real = neg_binomial_2_lpmf(d_int_array| d_real_array, p_row_vector);
  transformed_param_real = neg_binomial_2_lpmf(d_int_array| d_vector, d_int);
  transformed_param_real = neg_binomial_2_lpmf(d_int_array| d_vector, d_real);
  transformed_param_real = neg_binomial_2_lpmf(d_int_array| d_vector, d_real_array);
  transformed_param_real = neg_binomial_2_lpmf(d_int_array| d_vector, d_vector);
  transformed_param_real = neg_binomial_2_lpmf(d_int_array| d_vector, d_row_vector);
  transformed_param_real = neg_binomial_2_lpmf(d_int_array| d_vector, p_real);
  transformed_param_real = neg_binomial_2_lpmf(d_int_array| d_vector, p_real_array);
  transformed_param_real = neg_binomial_2_lpmf(d_int_array| d_vector, p_vector);
  transformed_param_real = neg_binomial_2_lpmf(d_int_array| d_vector, p_row_vector);
  transformed_param_real = neg_binomial_2_lpmf(d_int_array| d_row_vector, d_int);
  transformed_param_real = neg_binomial_2_lpmf(d_int_array| d_row_vector, d_real);
  transformed_param_real = neg_binomial_2_lpmf(d_int_array| d_row_vector, d_real_array);
  transformed_param_real = neg_binomial_2_lpmf(d_int_array| d_row_vector, d_vector);
  transformed_param_real = neg_binomial_2_lpmf(d_int_array| d_row_vector, d_row_vector);
  transformed_param_real = neg_binomial_2_lpmf(d_int_array| d_row_vector, p_real);
  transformed_param_real = neg_binomial_2_lpmf(d_int_array| d_row_vector, p_real_array);
  transformed_param_real = neg_binomial_2_lpmf(d_int_array| d_row_vector, p_vector);
  transformed_param_real = neg_binomial_2_lpmf(d_int_array| d_row_vector, p_row_vector);
  transformed_param_real = neg_binomial_2_lpmf(d_int_array| p_real, d_int);
  transformed_param_real = neg_binomial_2_lpmf(d_int_array| p_real, d_real);
  transformed_param_real = neg_binomial_2_lpmf(d_int_array| p_real, d_real_array);
  transformed_param_real = neg_binomial_2_lpmf(d_int_array| p_real, d_vector);
  transformed_param_real = neg_binomial_2_lpmf(d_int_array| p_real, d_row_vector);
  transformed_param_real = neg_binomial_2_lpmf(d_int_array| p_real, p_real);
  transformed_param_real = neg_binomial_2_lpmf(d_int_array| p_real, p_real_array);
  transformed_param_real = neg_binomial_2_lpmf(d_int_array| p_real, p_vector);
  transformed_param_real = neg_binomial_2_lpmf(d_int_array| p_real, p_row_vector);
  transformed_param_real = neg_binomial_2_lpmf(d_int_array| p_real_array, d_int);
  transformed_param_real = neg_binomial_2_lpmf(d_int_array| p_real_array, d_real);
  transformed_param_real = neg_binomial_2_lpmf(d_int_array| p_real_array, d_real_array);
  transformed_param_real = neg_binomial_2_lpmf(d_int_array| p_real_array, d_vector);
  transformed_param_real = neg_binomial_2_lpmf(d_int_array| p_real_array, d_row_vector);
  transformed_param_real = neg_binomial_2_lpmf(d_int_array| p_real_array, p_real);
  transformed_param_real = neg_binomial_2_lpmf(d_int_array| p_real_array, p_real_array);
  transformed_param_real = neg_binomial_2_lpmf(d_int_array| p_real_array, p_vector);
  transformed_param_real = neg_binomial_2_lpmf(d_int_array| p_real_array, p_row_vector);
  transformed_param_real = neg_binomial_2_lpmf(d_int_array| p_vector, d_int);
  transformed_param_real = neg_binomial_2_lpmf(d_int_array| p_vector, d_real);
  transformed_param_real = neg_binomial_2_lpmf(d_int_array| p_vector, d_real_array);
  transformed_param_real = neg_binomial_2_lpmf(d_int_array| p_vector, d_vector);
  transformed_param_real = neg_binomial_2_lpmf(d_int_array| p_vector, d_row_vector);
  transformed_param_real = neg_binomial_2_lpmf(d_int_array| p_vector, p_real);
  transformed_param_real = neg_binomial_2_lpmf(d_int_array| p_vector, p_real_array);
  transformed_param_real = neg_binomial_2_lpmf(d_int_array| p_vector, p_vector);
  transformed_param_real = neg_binomial_2_lpmf(d_int_array| p_vector, p_row_vector);
  transformed_param_real = neg_binomial_2_lpmf(d_int_array| p_row_vector, d_int);
  transformed_param_real = neg_binomial_2_lpmf(d_int_array| p_row_vector, d_real);
  transformed_param_real = neg_binomial_2_lpmf(d_int_array| p_row_vector, d_real_array);
  transformed_param_real = neg_binomial_2_lpmf(d_int_array| p_row_vector, d_vector);
  transformed_param_real = neg_binomial_2_lpmf(d_int_array| p_row_vector, d_row_vector);
  transformed_param_real = neg_binomial_2_lpmf(d_int_array| p_row_vector, p_real);
  transformed_param_real = neg_binomial_2_lpmf(d_int_array| p_row_vector, p_real_array);
  transformed_param_real = neg_binomial_2_lpmf(d_int_array| p_row_vector, p_vector);
  transformed_param_real = neg_binomial_2_lpmf(d_int_array| p_row_vector, p_row_vector);
}
model {
  y_p ~ normal(0, 1);
  d_int ~ neg_binomial_2(p_real, d_int);
  d_int ~ neg_binomial_2(p_real, p_real);
  d_int ~ neg_binomial_2(p_real, p_real_array);
  d_int ~ neg_binomial_2(p_real, p_vector);
  d_int ~ neg_binomial_2(p_real, p_row_vector);
  d_int ~ neg_binomial_2(p_real, d_real);
  d_int ~ neg_binomial_2(p_real, d_real_array);
  d_int ~ neg_binomial_2(p_real, d_vector);
  d_int ~ neg_binomial_2(p_real, d_row_vector);
  d_int ~ neg_binomial_2(d_real, d_int);
  d_int ~ neg_binomial_2(d_real, p_real);
  d_int ~ neg_binomial_2(d_real, p_real_array);
  d_int ~ neg_binomial_2(d_real, p_vector);
  d_int ~ neg_binomial_2(d_real, p_row_vector);
  d_int ~ neg_binomial_2(d_real, d_real);
  d_int ~ neg_binomial_2(d_real, d_real_array);
  d_int ~ neg_binomial_2(d_real, d_vector);
  d_int ~ neg_binomial_2(d_real, d_row_vector);
  d_int ~ neg_binomial_2(d_int, d_int);
  d_int ~ neg_binomial_2(d_int, p_real);
  d_int ~ neg_binomial_2(d_int, p_real_array);
  d_int ~ neg_binomial_2(d_int, p_vector);
  d_int ~ neg_binomial_2(d_int, p_row_vector);
  d_int ~ neg_binomial_2(d_int, d_real);
  d_int ~ neg_binomial_2(d_int, d_real_array);
  d_int ~ neg_binomial_2(d_int, d_vector);
  d_int ~ neg_binomial_2(d_int, d_row_vector);
  d_int ~ neg_binomial_2(p_real_array, d_int);
  d_int ~ neg_binomial_2(p_real_array, p_real);
  d_int ~ neg_binomial_2(p_real_array, p_real_array);
  d_int ~ neg_binomial_2(p_real_array, p_vector);
  d_int ~ neg_binomial_2(p_real_array, p_row_vector);
  d_int ~ neg_binomial_2(p_real_array, d_real);
  d_int ~ neg_binomial_2(p_real_array, d_real_array);
  d_int ~ neg_binomial_2(p_real_array, d_vector);
  d_int ~ neg_binomial_2(p_real_array, d_row_vector);
  d_int ~ neg_binomial_2(d_real_array, d_int);
  d_int ~ neg_binomial_2(d_real_array, p_real);
  d_int ~ neg_binomial_2(d_real_array, p_real_array);
  d_int ~ neg_binomial_2(d_real_array, p_vector);
  d_int ~ neg_binomial_2(d_real_array, p_row_vector);
  d_int ~ neg_binomial_2(d_real_array, d_real);
  d_int ~ neg_binomial_2(d_real_array, d_real_array);
  d_int ~ neg_binomial_2(d_real_array, d_vector);
  d_int ~ neg_binomial_2(d_real_array, d_row_vector);
  d_int ~ neg_binomial_2(p_vector, d_int);
  d_int ~ neg_binomial_2(p_vector, p_real);
  d_int ~ neg_binomial_2(p_vector, p_real_array);
  d_int ~ neg_binomial_2(p_vector, p_vector);
  d_int ~ neg_binomial_2(p_vector, p_row_vector);
  d_int ~ neg_binomial_2(p_vector, d_real);
  d_int ~ neg_binomial_2(p_vector, d_real_array);
  d_int ~ neg_binomial_2(p_vector, d_vector);
  d_int ~ neg_binomial_2(p_vector, d_row_vector);
  d_int ~ neg_binomial_2(d_vector, d_int);
  d_int ~ neg_binomial_2(d_vector, p_real);
  d_int ~ neg_binomial_2(d_vector, p_real_array);
  d_int ~ neg_binomial_2(d_vector, p_vector);
  d_int ~ neg_binomial_2(d_vector, p_row_vector);
  d_int ~ neg_binomial_2(d_vector, d_real);
  d_int ~ neg_binomial_2(d_vector, d_real_array);
  d_int ~ neg_binomial_2(d_vector, d_vector);
  d_int ~ neg_binomial_2(d_vector, d_row_vector);
  d_int ~ neg_binomial_2(p_row_vector, d_int);
  d_int ~ neg_binomial_2(p_row_vector, p_real);
  d_int ~ neg_binomial_2(p_row_vector, p_real_array);
  d_int ~ neg_binomial_2(p_row_vector, p_vector);
  d_int ~ neg_binomial_2(p_row_vector, p_row_vector);
  d_int ~ neg_binomial_2(p_row_vector, d_real);
  d_int ~ neg_binomial_2(p_row_vector, d_real_array);
  d_int ~ neg_binomial_2(p_row_vector, d_vector);
  d_int ~ neg_binomial_2(p_row_vector, d_row_vector);
  d_int ~ neg_binomial_2(d_row_vector, d_int);
  d_int ~ neg_binomial_2(d_row_vector, p_real);
  d_int ~ neg_binomial_2(d_row_vector, p_real_array);
  d_int ~ neg_binomial_2(d_row_vector, p_vector);
  d_int ~ neg_binomial_2(d_row_vector, p_row_vector);
  d_int ~ neg_binomial_2(d_row_vector, d_real);
  d_int ~ neg_binomial_2(d_row_vector, d_real_array);
  d_int ~ neg_binomial_2(d_row_vector, d_vector);
  d_int ~ neg_binomial_2(d_row_vector, d_row_vector);
  d_int_array ~ neg_binomial_2(p_real, d_int);
  d_int_array ~ neg_binomial_2(p_real, p_real);
  d_int_array ~ neg_binomial_2(p_real, p_real_array);
  d_int_array ~ neg_binomial_2(p_real, p_vector);
  d_int_array ~ neg_binomial_2(p_real, p_row_vector);
  d_int_array ~ neg_binomial_2(p_real, d_real);
  d_int_array ~ neg_binomial_2(p_real, d_real_array);
  d_int_array ~ neg_binomial_2(p_real, d_vector);
  d_int_array ~ neg_binomial_2(p_real, d_row_vector);
  d_int_array ~ neg_binomial_2(d_real, d_int);
  d_int_array ~ neg_binomial_2(d_real, p_real);
  d_int_array ~ neg_binomial_2(d_real, p_real_array);
  d_int_array ~ neg_binomial_2(d_real, p_vector);
  d_int_array ~ neg_binomial_2(d_real, p_row_vector);
  d_int_array ~ neg_binomial_2(d_real, d_real);
  d_int_array ~ neg_binomial_2(d_real, d_real_array);
  d_int_array ~ neg_binomial_2(d_real, d_vector);
  d_int_array ~ neg_binomial_2(d_real, d_row_vector);
  d_int_array ~ neg_binomial_2(d_int, d_int);
  d_int_array ~ neg_binomial_2(d_int, p_real);
  d_int_array ~ neg_binomial_2(d_int, p_real_array);
  d_int_array ~ neg_binomial_2(d_int, p_vector);
  d_int_array ~ neg_binomial_2(d_int, p_row_vector);
  d_int_array ~ neg_binomial_2(d_int, d_real);
  d_int_array ~ neg_binomial_2(d_int, d_real_array);
  d_int_array ~ neg_binomial_2(d_int, d_vector);
  d_int_array ~ neg_binomial_2(d_int, d_row_vector);
  d_int_array ~ neg_binomial_2(p_real_array, d_int);
  d_int_array ~ neg_binomial_2(p_real_array, p_real);
  d_int_array ~ neg_binomial_2(p_real_array, p_real_array);
  d_int_array ~ neg_binomial_2(p_real_array, p_vector);
  d_int_array ~ neg_binomial_2(p_real_array, p_row_vector);
  d_int_array ~ neg_binomial_2(p_real_array, d_real);
  d_int_array ~ neg_binomial_2(p_real_array, d_real_array);
  d_int_array ~ neg_binomial_2(p_real_array, d_vector);
  d_int_array ~ neg_binomial_2(p_real_array, d_row_vector);
  d_int_array ~ neg_binomial_2(d_real_array, d_int);
  d_int_array ~ neg_binomial_2(d_real_array, p_real);
  d_int_array ~ neg_binomial_2(d_real_array, p_real_array);
  d_int_array ~ neg_binomial_2(d_real_array, p_vector);
  d_int_array ~ neg_binomial_2(d_real_array, p_row_vector);
  d_int_array ~ neg_binomial_2(d_real_array, d_real);
  d_int_array ~ neg_binomial_2(d_real_array, d_real_array);
  d_int_array ~ neg_binomial_2(d_real_array, d_vector);
  d_int_array ~ neg_binomial_2(d_real_array, d_row_vector);
  d_int_array ~ neg_binomial_2(p_vector, d_int);
  d_int_array ~ neg_binomial_2(p_vector, p_real);
  d_int_array ~ neg_binomial_2(p_vector, p_real_array);
  d_int_array ~ neg_binomial_2(p_vector, p_vector);
  d_int_array ~ neg_binomial_2(p_vector, p_row_vector);
  d_int_array ~ neg_binomial_2(p_vector, d_real);
  d_int_array ~ neg_binomial_2(p_vector, d_real_array);
  d_int_array ~ neg_binomial_2(p_vector, d_vector);
  d_int_array ~ neg_binomial_2(p_vector, d_row_vector);
  d_int_array ~ neg_binomial_2(d_vector, d_int);
  d_int_array ~ neg_binomial_2(d_vector, p_real);
  d_int_array ~ neg_binomial_2(d_vector, p_real_array);
  d_int_array ~ neg_binomial_2(d_vector, p_vector);
  d_int_array ~ neg_binomial_2(d_vector, p_row_vector);
  d_int_array ~ neg_binomial_2(d_vector, d_real);
  d_int_array ~ neg_binomial_2(d_vector, d_real_array);
  d_int_array ~ neg_binomial_2(d_vector, d_vector);
  d_int_array ~ neg_binomial_2(d_vector, d_row_vector);
  d_int_array ~ neg_binomial_2(p_row_vector, d_int);
  d_int_array ~ neg_binomial_2(p_row_vector, p_real);
  d_int_array ~ neg_binomial_2(p_row_vector, p_real_array);
  d_int_array ~ neg_binomial_2(p_row_vector, p_vector);
  d_int_array ~ neg_binomial_2(p_row_vector, p_row_vector);
  d_int_array ~ neg_binomial_2(p_row_vector, d_real);
  d_int_array ~ neg_binomial_2(p_row_vector, d_real_array);
  d_int_array ~ neg_binomial_2(p_row_vector, d_vector);
  d_int_array ~ neg_binomial_2(p_row_vector, d_row_vector);
  d_int_array ~ neg_binomial_2(d_row_vector, d_int);
  d_int_array ~ neg_binomial_2(d_row_vector, p_real);
  d_int_array ~ neg_binomial_2(d_row_vector, p_real_array);
  d_int_array ~ neg_binomial_2(d_row_vector, p_vector);
  d_int_array ~ neg_binomial_2(d_row_vector, p_row_vector);
  d_int_array ~ neg_binomial_2(d_row_vector, d_real);
  d_int_array ~ neg_binomial_2(d_row_vector, d_real_array);
  d_int_array ~ neg_binomial_2(d_row_vector, d_vector);
  d_int_array ~ neg_binomial_2(d_row_vector, d_row_vector);
}

<<<<<<< HEAD
  $ ../../../../../../../../../install/default/bin/stanc --auto-format neg_binomial_2_log_glm.stan
transformed data {
  int N = 2;
  int M = 3;
  int d_y = 1;
  array[N] int d_y_a = {1, 0};
  matrix[N, M] d_x_m = [[1, 2, 3], [4, 5, 6]];
  row_vector[M] d_x_rv = [1, 2, 3];
  vector[M] d_beta_v = [1, 2, 3]';
  real d_alpha = 3;
  vector[N] d_alpha_v = [0.5, 0.6]';
  real d_phi = 2;
  real transformed_data_real;
  transformed_data_real = neg_binomial_2_log_glm_lpmf(d_y_a| d_x_m, d_alpha, d_beta_v, d_phi);
  transformed_data_real = neg_binomial_2_log_glm_lpmf(d_y_a| d_x_m, d_alpha_v, d_beta_v, d_phi);
  transformed_data_real = neg_binomial_2_log_glm_lpmf(d_y| d_x_m, d_alpha, d_beta_v, d_phi);
  transformed_data_real = neg_binomial_2_log_glm_lpmf(d_y| d_x_m, d_alpha_v, d_beta_v, d_phi);
  transformed_data_real = neg_binomial_2_log_glm_lpmf(d_y_a| d_x_rv, d_alpha, d_beta_v, d_phi);
  transformed_data_real = neg_binomial_2_log_glm_lpmf(d_y_a| d_x_rv, d_alpha_v, d_beta_v, d_phi);
}
parameters {
  matrix[N, M] p_x_m;
  row_vector[M] p_x_rv;
  vector[M] p_beta_v;
  real p_alpha;
  vector[N] p_alpha_v;
  real<lower=0> p_phi;
  real y_p;
}
transformed parameters {
  real transformed_param_real;
  transformed_param_real = neg_binomial_2_log_glm_lpmf(d_y_a| p_x_m, p_alpha, p_beta_v, p_phi);
  transformed_param_real = neg_binomial_2_log_glm_lpmf(d_y_a| p_x_m, p_alpha_v, p_beta_v, p_phi);
  transformed_param_real = neg_binomial_2_log_glm_lpmf(d_y| p_x_m, p_alpha, p_beta_v, p_phi);
  transformed_param_real = neg_binomial_2_log_glm_lpmf(d_y| p_x_m, p_alpha_v, p_beta_v, p_phi);
  transformed_param_real = neg_binomial_2_log_glm_lpmf(d_y_a| p_x_rv, p_alpha, p_beta_v, p_phi);
  transformed_param_real = neg_binomial_2_log_glm_lpmf(d_y_a| p_x_rv, p_alpha_v, p_beta_v, p_phi);
}
model {
  y_p ~ normal(0, 1);
}

  $ ../../../../../../../../../install/default/bin/stanc --auto-format neg_binomial_2_log_log.stan
data {
  int d_int;
  array[d_int] int d_int_array;
  real d_real;
  array[d_int] real d_real_array;
  vector[d_int] d_vector;
  row_vector[d_int] d_row_vector;
}
transformed data {
  real transformed_data_real;
  transformed_data_real = neg_binomial_2_log_log(d_int, d_int, d_int);
  transformed_data_real = neg_binomial_2_log_log(d_int, d_int, d_real);
  transformed_data_real = neg_binomial_2_log_log(d_int, d_int, d_real_array);
  transformed_data_real = neg_binomial_2_log_log(d_int, d_int, d_vector);
  transformed_data_real = neg_binomial_2_log_log(d_int, d_int, d_row_vector);
  transformed_data_real = neg_binomial_2_log_log(d_int, d_real, d_int);
  transformed_data_real = neg_binomial_2_log_log(d_int, d_real, d_real);
  transformed_data_real = neg_binomial_2_log_log(d_int, d_real, d_real_array);
  transformed_data_real = neg_binomial_2_log_log(d_int, d_real, d_vector);
  transformed_data_real = neg_binomial_2_log_log(d_int, d_real, d_row_vector);
  transformed_data_real = neg_binomial_2_log_log(d_int, d_real_array, d_int);
  transformed_data_real = neg_binomial_2_log_log(d_int, d_real_array, d_real);
  transformed_data_real = neg_binomial_2_log_log(d_int, d_real_array,
                                                 d_real_array);
  transformed_data_real = neg_binomial_2_log_log(d_int, d_real_array,
                                                 d_vector);
  transformed_data_real = neg_binomial_2_log_log(d_int, d_real_array,
                                                 d_row_vector);
  transformed_data_real = neg_binomial_2_log_log(d_int, d_vector, d_int);
  transformed_data_real = neg_binomial_2_log_log(d_int, d_vector, d_real);
  transformed_data_real = neg_binomial_2_log_log(d_int, d_vector,
                                                 d_real_array);
  transformed_data_real = neg_binomial_2_log_log(d_int, d_vector, d_vector);
  transformed_data_real = neg_binomial_2_log_log(d_int, d_vector,
                                                 d_row_vector);
  transformed_data_real = neg_binomial_2_log_log(d_int, d_row_vector, d_int);
  transformed_data_real = neg_binomial_2_log_log(d_int, d_row_vector, d_real);
  transformed_data_real = neg_binomial_2_log_log(d_int, d_row_vector,
                                                 d_real_array);
  transformed_data_real = neg_binomial_2_log_log(d_int, d_row_vector,
                                                 d_vector);
  transformed_data_real = neg_binomial_2_log_log(d_int, d_row_vector,
                                                 d_row_vector);
  transformed_data_real = neg_binomial_2_log_log(d_int_array, d_int, d_int);
  transformed_data_real = neg_binomial_2_log_log(d_int_array, d_int, d_real);
  transformed_data_real = neg_binomial_2_log_log(d_int_array, d_int,
                                                 d_real_array);
  transformed_data_real = neg_binomial_2_log_log(d_int_array, d_int,
                                                 d_vector);
  transformed_data_real = neg_binomial_2_log_log(d_int_array, d_int,
                                                 d_row_vector);
  transformed_data_real = neg_binomial_2_log_log(d_int_array, d_real, d_int);
  transformed_data_real = neg_binomial_2_log_log(d_int_array, d_real, d_real);
  transformed_data_real = neg_binomial_2_log_log(d_int_array, d_real,
                                                 d_real_array);
  transformed_data_real = neg_binomial_2_log_log(d_int_array, d_real,
                                                 d_vector);
  transformed_data_real = neg_binomial_2_log_log(d_int_array, d_real,
                                                 d_row_vector);
  transformed_data_real = neg_binomial_2_log_log(d_int_array, d_real_array,
                                                 d_int);
  transformed_data_real = neg_binomial_2_log_log(d_int_array, d_real_array,
                                                 d_real);
  transformed_data_real = neg_binomial_2_log_log(d_int_array, d_real_array,
                                                 d_real_array);
  transformed_data_real = neg_binomial_2_log_log(d_int_array, d_real_array,
                                                 d_vector);
  transformed_data_real = neg_binomial_2_log_log(d_int_array, d_real_array,
                                                 d_row_vector);
  transformed_data_real = neg_binomial_2_log_log(d_int_array, d_vector,
                                                 d_int);
  transformed_data_real = neg_binomial_2_log_log(d_int_array, d_vector,
                                                 d_real);
  transformed_data_real = neg_binomial_2_log_log(d_int_array, d_vector,
                                                 d_real_array);
  transformed_data_real = neg_binomial_2_log_log(d_int_array, d_vector,
                                                 d_vector);
  transformed_data_real = neg_binomial_2_log_log(d_int_array, d_vector,
                                                 d_row_vector);
  transformed_data_real = neg_binomial_2_log_log(d_int_array, d_row_vector,
                                                 d_int);
  transformed_data_real = neg_binomial_2_log_log(d_int_array, d_row_vector,
                                                 d_real);
  transformed_data_real = neg_binomial_2_log_log(d_int_array, d_row_vector,
                                                 d_real_array);
  transformed_data_real = neg_binomial_2_log_log(d_int_array, d_row_vector,
                                                 d_vector);
  transformed_data_real = neg_binomial_2_log_log(d_int_array, d_row_vector,
                                                 d_row_vector);
}
parameters {
  real p_real;
  array[d_int] real p_real_array;
  vector[d_int] p_vector;
  row_vector[d_int] p_row_vector;
  real y_p;
}
transformed parameters {
  real transformed_param_real;
  transformed_param_real = neg_binomial_2_log_log(d_int, d_int, d_int);
  transformed_param_real = neg_binomial_2_log_log(d_int, d_int, d_real);
  transformed_param_real = neg_binomial_2_log_log(d_int, d_int, d_real_array);
  transformed_param_real = neg_binomial_2_log_log(d_int, d_int, d_vector);
  transformed_param_real = neg_binomial_2_log_log(d_int, d_int, d_row_vector);
  transformed_param_real = neg_binomial_2_log_log(d_int, d_int, p_real);
  transformed_param_real = neg_binomial_2_log_log(d_int, d_int, p_real_array);
  transformed_param_real = neg_binomial_2_log_log(d_int, d_int, p_vector);
  transformed_param_real = neg_binomial_2_log_log(d_int, d_int, p_row_vector);
  transformed_param_real = neg_binomial_2_log_log(d_int, d_real, d_int);
  transformed_param_real = neg_binomial_2_log_log(d_int, d_real, d_real);
  transformed_param_real = neg_binomial_2_log_log(d_int, d_real,
                                                  d_real_array);
  transformed_param_real = neg_binomial_2_log_log(d_int, d_real, d_vector);
  transformed_param_real = neg_binomial_2_log_log(d_int, d_real,
                                                  d_row_vector);
  transformed_param_real = neg_binomial_2_log_log(d_int, d_real, p_real);
  transformed_param_real = neg_binomial_2_log_log(d_int, d_real,
                                                  p_real_array);
  transformed_param_real = neg_binomial_2_log_log(d_int, d_real, p_vector);
  transformed_param_real = neg_binomial_2_log_log(d_int, d_real,
                                                  p_row_vector);
  transformed_param_real = neg_binomial_2_log_log(d_int, d_real_array, d_int);
  transformed_param_real = neg_binomial_2_log_log(d_int, d_real_array,
                                                  d_real);
  transformed_param_real = neg_binomial_2_log_log(d_int, d_real_array,
                                                  d_real_array);
  transformed_param_real = neg_binomial_2_log_log(d_int, d_real_array,
                                                  d_vector);
  transformed_param_real = neg_binomial_2_log_log(d_int, d_real_array,
                                                  d_row_vector);
  transformed_param_real = neg_binomial_2_log_log(d_int, d_real_array,
                                                  p_real);
  transformed_param_real = neg_binomial_2_log_log(d_int, d_real_array,
                                                  p_real_array);
  transformed_param_real = neg_binomial_2_log_log(d_int, d_real_array,
                                                  p_vector);
  transformed_param_real = neg_binomial_2_log_log(d_int, d_real_array,
                                                  p_row_vector);
  transformed_param_real = neg_binomial_2_log_log(d_int, d_vector, d_int);
  transformed_param_real = neg_binomial_2_log_log(d_int, d_vector, d_real);
  transformed_param_real = neg_binomial_2_log_log(d_int, d_vector,
                                                  d_real_array);
  transformed_param_real = neg_binomial_2_log_log(d_int, d_vector, d_vector);
  transformed_param_real = neg_binomial_2_log_log(d_int, d_vector,
                                                  d_row_vector);
  transformed_param_real = neg_binomial_2_log_log(d_int, d_vector, p_real);
  transformed_param_real = neg_binomial_2_log_log(d_int, d_vector,
                                                  p_real_array);
  transformed_param_real = neg_binomial_2_log_log(d_int, d_vector, p_vector);
  transformed_param_real = neg_binomial_2_log_log(d_int, d_vector,
                                                  p_row_vector);
  transformed_param_real = neg_binomial_2_log_log(d_int, d_row_vector, d_int);
  transformed_param_real = neg_binomial_2_log_log(d_int, d_row_vector,
                                                  d_real);
  transformed_param_real = neg_binomial_2_log_log(d_int, d_row_vector,
                                                  d_real_array);
  transformed_param_real = neg_binomial_2_log_log(d_int, d_row_vector,
                                                  d_vector);
  transformed_param_real = neg_binomial_2_log_log(d_int, d_row_vector,
                                                  d_row_vector);
  transformed_param_real = neg_binomial_2_log_log(d_int, d_row_vector,
                                                  p_real);
  transformed_param_real = neg_binomial_2_log_log(d_int, d_row_vector,
                                                  p_real_array);
  transformed_param_real = neg_binomial_2_log_log(d_int, d_row_vector,
                                                  p_vector);
  transformed_param_real = neg_binomial_2_log_log(d_int, d_row_vector,
                                                  p_row_vector);
  transformed_param_real = neg_binomial_2_log_log(d_int, p_real, d_int);
  transformed_param_real = neg_binomial_2_log_log(d_int, p_real, d_real);
  transformed_param_real = neg_binomial_2_log_log(d_int, p_real,
                                                  d_real_array);
  transformed_param_real = neg_binomial_2_log_log(d_int, p_real, d_vector);
  transformed_param_real = neg_binomial_2_log_log(d_int, p_real,
                                                  d_row_vector);
  transformed_param_real = neg_binomial_2_log_log(d_int, p_real, p_real);
  transformed_param_real = neg_binomial_2_log_log(d_int, p_real,
                                                  p_real_array);
  transformed_param_real = neg_binomial_2_log_log(d_int, p_real, p_vector);
  transformed_param_real = neg_binomial_2_log_log(d_int, p_real,
                                                  p_row_vector);
  transformed_param_real = neg_binomial_2_log_log(d_int, p_real_array, d_int);
  transformed_param_real = neg_binomial_2_log_log(d_int, p_real_array,
                                                  d_real);
  transformed_param_real = neg_binomial_2_log_log(d_int, p_real_array,
                                                  d_real_array);
  transformed_param_real = neg_binomial_2_log_log(d_int, p_real_array,
                                                  d_vector);
  transformed_param_real = neg_binomial_2_log_log(d_int, p_real_array,
                                                  d_row_vector);
  transformed_param_real = neg_binomial_2_log_log(d_int, p_real_array,
                                                  p_real);
  transformed_param_real = neg_binomial_2_log_log(d_int, p_real_array,
                                                  p_real_array);
  transformed_param_real = neg_binomial_2_log_log(d_int, p_real_array,
                                                  p_vector);
  transformed_param_real = neg_binomial_2_log_log(d_int, p_real_array,
                                                  p_row_vector);
  transformed_param_real = neg_binomial_2_log_log(d_int, p_vector, d_int);
  transformed_param_real = neg_binomial_2_log_log(d_int, p_vector, d_real);
  transformed_param_real = neg_binomial_2_log_log(d_int, p_vector,
                                                  d_real_array);
  transformed_param_real = neg_binomial_2_log_log(d_int, p_vector, d_vector);
  transformed_param_real = neg_binomial_2_log_log(d_int, p_vector,
                                                  d_row_vector);
  transformed_param_real = neg_binomial_2_log_log(d_int, p_vector, p_real);
  transformed_param_real = neg_binomial_2_log_log(d_int, p_vector,
                                                  p_real_array);
  transformed_param_real = neg_binomial_2_log_log(d_int, p_vector, p_vector);
  transformed_param_real = neg_binomial_2_log_log(d_int, p_vector,
                                                  p_row_vector);
  transformed_param_real = neg_binomial_2_log_log(d_int, p_row_vector, d_int);
  transformed_param_real = neg_binomial_2_log_log(d_int, p_row_vector,
                                                  d_real);
  transformed_param_real = neg_binomial_2_log_log(d_int, p_row_vector,
                                                  d_real_array);
  transformed_param_real = neg_binomial_2_log_log(d_int, p_row_vector,
                                                  d_vector);
  transformed_param_real = neg_binomial_2_log_log(d_int, p_row_vector,
                                                  d_row_vector);
  transformed_param_real = neg_binomial_2_log_log(d_int, p_row_vector,
                                                  p_real);
  transformed_param_real = neg_binomial_2_log_log(d_int, p_row_vector,
                                                  p_real_array);
  transformed_param_real = neg_binomial_2_log_log(d_int, p_row_vector,
                                                  p_vector);
  transformed_param_real = neg_binomial_2_log_log(d_int, p_row_vector,
                                                  p_row_vector);
  transformed_param_real = neg_binomial_2_log_log(d_int_array, d_int, d_int);
  transformed_param_real = neg_binomial_2_log_log(d_int_array, d_int, d_real);
  transformed_param_real = neg_binomial_2_log_log(d_int_array, d_int,
                                                  d_real_array);
  transformed_param_real = neg_binomial_2_log_log(d_int_array, d_int,
                                                  d_vector);
  transformed_param_real = neg_binomial_2_log_log(d_int_array, d_int,
                                                  d_row_vector);
  transformed_param_real = neg_binomial_2_log_log(d_int_array, d_int, p_real);
  transformed_param_real = neg_binomial_2_log_log(d_int_array, d_int,
                                                  p_real_array);
  transformed_param_real = neg_binomial_2_log_log(d_int_array, d_int,
                                                  p_vector);
  transformed_param_real = neg_binomial_2_log_log(d_int_array, d_int,
                                                  p_row_vector);
  transformed_param_real = neg_binomial_2_log_log(d_int_array, d_real, d_int);
  transformed_param_real = neg_binomial_2_log_log(d_int_array, d_real,
                                                  d_real);
  transformed_param_real = neg_binomial_2_log_log(d_int_array, d_real,
                                                  d_real_array);
  transformed_param_real = neg_binomial_2_log_log(d_int_array, d_real,
                                                  d_vector);
  transformed_param_real = neg_binomial_2_log_log(d_int_array, d_real,
                                                  d_row_vector);
  transformed_param_real = neg_binomial_2_log_log(d_int_array, d_real,
                                                  p_real);
  transformed_param_real = neg_binomial_2_log_log(d_int_array, d_real,
                                                  p_real_array);
  transformed_param_real = neg_binomial_2_log_log(d_int_array, d_real,
                                                  p_vector);
  transformed_param_real = neg_binomial_2_log_log(d_int_array, d_real,
                                                  p_row_vector);
  transformed_param_real = neg_binomial_2_log_log(d_int_array, d_real_array,
                                                  d_int);
  transformed_param_real = neg_binomial_2_log_log(d_int_array, d_real_array,
                                                  d_real);
  transformed_param_real = neg_binomial_2_log_log(d_int_array, d_real_array,
                                                  d_real_array);
  transformed_param_real = neg_binomial_2_log_log(d_int_array, d_real_array,
                                                  d_vector);
  transformed_param_real = neg_binomial_2_log_log(d_int_array, d_real_array,
                                                  d_row_vector);
  transformed_param_real = neg_binomial_2_log_log(d_int_array, d_real_array,
                                                  p_real);
  transformed_param_real = neg_binomial_2_log_log(d_int_array, d_real_array,
                                                  p_real_array);
  transformed_param_real = neg_binomial_2_log_log(d_int_array, d_real_array,
                                                  p_vector);
  transformed_param_real = neg_binomial_2_log_log(d_int_array, d_real_array,
                                                  p_row_vector);
  transformed_param_real = neg_binomial_2_log_log(d_int_array, d_vector,
                                                  d_int);
  transformed_param_real = neg_binomial_2_log_log(d_int_array, d_vector,
                                                  d_real);
  transformed_param_real = neg_binomial_2_log_log(d_int_array, d_vector,
                                                  d_real_array);
  transformed_param_real = neg_binomial_2_log_log(d_int_array, d_vector,
                                                  d_vector);
  transformed_param_real = neg_binomial_2_log_log(d_int_array, d_vector,
                                                  d_row_vector);
  transformed_param_real = neg_binomial_2_log_log(d_int_array, d_vector,
                                                  p_real);
  transformed_param_real = neg_binomial_2_log_log(d_int_array, d_vector,
                                                  p_real_array);
  transformed_param_real = neg_binomial_2_log_log(d_int_array, d_vector,
                                                  p_vector);
  transformed_param_real = neg_binomial_2_log_log(d_int_array, d_vector,
                                                  p_row_vector);
  transformed_param_real = neg_binomial_2_log_log(d_int_array, d_row_vector,
                                                  d_int);
  transformed_param_real = neg_binomial_2_log_log(d_int_array, d_row_vector,
                                                  d_real);
  transformed_param_real = neg_binomial_2_log_log(d_int_array, d_row_vector,
                                                  d_real_array);
  transformed_param_real = neg_binomial_2_log_log(d_int_array, d_row_vector,
                                                  d_vector);
  transformed_param_real = neg_binomial_2_log_log(d_int_array, d_row_vector,
                                                  d_row_vector);
  transformed_param_real = neg_binomial_2_log_log(d_int_array, d_row_vector,
                                                  p_real);
  transformed_param_real = neg_binomial_2_log_log(d_int_array, d_row_vector,
                                                  p_real_array);
  transformed_param_real = neg_binomial_2_log_log(d_int_array, d_row_vector,
                                                  p_vector);
  transformed_param_real = neg_binomial_2_log_log(d_int_array, d_row_vector,
                                                  p_row_vector);
  transformed_param_real = neg_binomial_2_log_log(d_int_array, p_real, d_int);
  transformed_param_real = neg_binomial_2_log_log(d_int_array, p_real,
                                                  d_real);
  transformed_param_real = neg_binomial_2_log_log(d_int_array, p_real,
                                                  d_real_array);
  transformed_param_real = neg_binomial_2_log_log(d_int_array, p_real,
                                                  d_vector);
  transformed_param_real = neg_binomial_2_log_log(d_int_array, p_real,
                                                  d_row_vector);
  transformed_param_real = neg_binomial_2_log_log(d_int_array, p_real,
                                                  p_real);
  transformed_param_real = neg_binomial_2_log_log(d_int_array, p_real,
                                                  p_real_array);
  transformed_param_real = neg_binomial_2_log_log(d_int_array, p_real,
                                                  p_vector);
  transformed_param_real = neg_binomial_2_log_log(d_int_array, p_real,
                                                  p_row_vector);
  transformed_param_real = neg_binomial_2_log_log(d_int_array, p_real_array,
                                                  d_int);
  transformed_param_real = neg_binomial_2_log_log(d_int_array, p_real_array,
                                                  d_real);
  transformed_param_real = neg_binomial_2_log_log(d_int_array, p_real_array,
                                                  d_real_array);
  transformed_param_real = neg_binomial_2_log_log(d_int_array, p_real_array,
                                                  d_vector);
  transformed_param_real = neg_binomial_2_log_log(d_int_array, p_real_array,
                                                  d_row_vector);
  transformed_param_real = neg_binomial_2_log_log(d_int_array, p_real_array,
                                                  p_real);
  transformed_param_real = neg_binomial_2_log_log(d_int_array, p_real_array,
                                                  p_real_array);
  transformed_param_real = neg_binomial_2_log_log(d_int_array, p_real_array,
                                                  p_vector);
  transformed_param_real = neg_binomial_2_log_log(d_int_array, p_real_array,
                                                  p_row_vector);
  transformed_param_real = neg_binomial_2_log_log(d_int_array, p_vector,
                                                  d_int);
  transformed_param_real = neg_binomial_2_log_log(d_int_array, p_vector,
                                                  d_real);
  transformed_param_real = neg_binomial_2_log_log(d_int_array, p_vector,
                                                  d_real_array);
  transformed_param_real = neg_binomial_2_log_log(d_int_array, p_vector,
                                                  d_vector);
  transformed_param_real = neg_binomial_2_log_log(d_int_array, p_vector,
                                                  d_row_vector);
  transformed_param_real = neg_binomial_2_log_log(d_int_array, p_vector,
                                                  p_real);
  transformed_param_real = neg_binomial_2_log_log(d_int_array, p_vector,
                                                  p_real_array);
  transformed_param_real = neg_binomial_2_log_log(d_int_array, p_vector,
                                                  p_vector);
  transformed_param_real = neg_binomial_2_log_log(d_int_array, p_vector,
                                                  p_row_vector);
  transformed_param_real = neg_binomial_2_log_log(d_int_array, p_row_vector,
                                                  d_int);
  transformed_param_real = neg_binomial_2_log_log(d_int_array, p_row_vector,
                                                  d_real);
  transformed_param_real = neg_binomial_2_log_log(d_int_array, p_row_vector,
                                                  d_real_array);
  transformed_param_real = neg_binomial_2_log_log(d_int_array, p_row_vector,
                                                  d_vector);
  transformed_param_real = neg_binomial_2_log_log(d_int_array, p_row_vector,
                                                  d_row_vector);
  transformed_param_real = neg_binomial_2_log_log(d_int_array, p_row_vector,
                                                  p_real);
  transformed_param_real = neg_binomial_2_log_log(d_int_array, p_row_vector,
                                                  p_real_array);
  transformed_param_real = neg_binomial_2_log_log(d_int_array, p_row_vector,
                                                  p_vector);
  transformed_param_real = neg_binomial_2_log_log(d_int_array, p_row_vector,
                                                  p_row_vector);
}
model {
  y_p ~ normal(0, 1);
}

  $ ../../../../../../../../../install/default/bin/stanc --auto-format neg_binomial_ccdf_log.stan
data {
  int d_int;
  array[d_int] int d_int_array;
  real d_real;
  array[d_int] real d_real_array;
  vector[d_int] d_vector;
  row_vector[d_int] d_row_vector;
}
transformed data {
  real transformed_data_real;
  transformed_data_real = neg_binomial_2_ccdf_log(d_int, d_int, d_int);
  transformed_data_real = neg_binomial_2_ccdf_log(d_int, d_int, d_real);
  transformed_data_real = neg_binomial_2_ccdf_log(d_int, d_int, d_real_array);
  transformed_data_real = neg_binomial_2_ccdf_log(d_int, d_int, d_vector);
  transformed_data_real = neg_binomial_2_ccdf_log(d_int, d_int, d_row_vector);
  transformed_data_real = neg_binomial_2_ccdf_log(d_int, d_real, d_int);
  transformed_data_real = neg_binomial_2_ccdf_log(d_int, d_real, d_real);
  transformed_data_real = neg_binomial_2_ccdf_log(d_int, d_real,
                                                  d_real_array);
  transformed_data_real = neg_binomial_2_ccdf_log(d_int, d_real, d_vector);
  transformed_data_real = neg_binomial_2_ccdf_log(d_int, d_real,
                                                  d_row_vector);
  transformed_data_real = neg_binomial_2_ccdf_log(d_int, d_real_array, d_int);
  transformed_data_real = neg_binomial_2_ccdf_log(d_int, d_real_array,
                                                  d_real);
  transformed_data_real = neg_binomial_2_ccdf_log(d_int, d_real_array,
                                                  d_real_array);
  transformed_data_real = neg_binomial_2_ccdf_log(d_int, d_real_array,
                                                  d_vector);
  transformed_data_real = neg_binomial_2_ccdf_log(d_int, d_real_array,
                                                  d_row_vector);
  transformed_data_real = neg_binomial_2_ccdf_log(d_int, d_vector, d_int);
  transformed_data_real = neg_binomial_2_ccdf_log(d_int, d_vector, d_real);
  transformed_data_real = neg_binomial_2_ccdf_log(d_int, d_vector,
                                                  d_real_array);
  transformed_data_real = neg_binomial_2_ccdf_log(d_int, d_vector, d_vector);
  transformed_data_real = neg_binomial_2_ccdf_log(d_int, d_vector,
                                                  d_row_vector);
  transformed_data_real = neg_binomial_2_ccdf_log(d_int, d_row_vector, d_int);
  transformed_data_real = neg_binomial_2_ccdf_log(d_int, d_row_vector,
                                                  d_real);
  transformed_data_real = neg_binomial_2_ccdf_log(d_int, d_row_vector,
                                                  d_real_array);
  transformed_data_real = neg_binomial_2_ccdf_log(d_int, d_row_vector,
                                                  d_vector);
  transformed_data_real = neg_binomial_2_ccdf_log(d_int, d_row_vector,
                                                  d_row_vector);
  transformed_data_real = neg_binomial_2_ccdf_log(d_int_array, d_int, d_int);
  transformed_data_real = neg_binomial_2_ccdf_log(d_int_array, d_int, d_real);
  transformed_data_real = neg_binomial_2_ccdf_log(d_int_array, d_int,
                                                  d_real_array);
  transformed_data_real = neg_binomial_2_ccdf_log(d_int_array, d_int,
                                                  d_vector);
  transformed_data_real = neg_binomial_2_ccdf_log(d_int_array, d_int,
                                                  d_row_vector);
  transformed_data_real = neg_binomial_2_ccdf_log(d_int_array, d_real, d_int);
  transformed_data_real = neg_binomial_2_ccdf_log(d_int_array, d_real,
                                                  d_real);
  transformed_data_real = neg_binomial_2_ccdf_log(d_int_array, d_real,
                                                  d_real_array);
  transformed_data_real = neg_binomial_2_ccdf_log(d_int_array, d_real,
                                                  d_vector);
  transformed_data_real = neg_binomial_2_ccdf_log(d_int_array, d_real,
                                                  d_row_vector);
  transformed_data_real = neg_binomial_2_ccdf_log(d_int_array, d_real_array,
                                                  d_int);
  transformed_data_real = neg_binomial_2_ccdf_log(d_int_array, d_real_array,
                                                  d_real);
  transformed_data_real = neg_binomial_2_ccdf_log(d_int_array, d_real_array,
                                                  d_real_array);
  transformed_data_real = neg_binomial_2_ccdf_log(d_int_array, d_real_array,
                                                  d_vector);
  transformed_data_real = neg_binomial_2_ccdf_log(d_int_array, d_real_array,
                                                  d_row_vector);
  transformed_data_real = neg_binomial_2_ccdf_log(d_int_array, d_vector,
                                                  d_int);
  transformed_data_real = neg_binomial_2_ccdf_log(d_int_array, d_vector,
                                                  d_real);
  transformed_data_real = neg_binomial_2_ccdf_log(d_int_array, d_vector,
                                                  d_real_array);
  transformed_data_real = neg_binomial_2_ccdf_log(d_int_array, d_vector,
                                                  d_vector);
  transformed_data_real = neg_binomial_2_ccdf_log(d_int_array, d_vector,
                                                  d_row_vector);
  transformed_data_real = neg_binomial_2_ccdf_log(d_int_array, d_row_vector,
                                                  d_int);
  transformed_data_real = neg_binomial_2_ccdf_log(d_int_array, d_row_vector,
                                                  d_real);
  transformed_data_real = neg_binomial_2_ccdf_log(d_int_array, d_row_vector,
                                                  d_real_array);
  transformed_data_real = neg_binomial_2_ccdf_log(d_int_array, d_row_vector,
                                                  d_vector);
  transformed_data_real = neg_binomial_2_ccdf_log(d_int_array, d_row_vector,
                                                  d_row_vector);
}
parameters {
  real p_real;
  array[d_int] real p_real_array;
  vector[d_int] p_vector;
  row_vector[d_int] p_row_vector;
  real y_p;
}
transformed parameters {
  real transformed_param_real;
  transformed_param_real = neg_binomial_2_ccdf_log(d_int, d_int, d_int);
  transformed_param_real = neg_binomial_2_ccdf_log(d_int, d_int, d_real);
  transformed_param_real = neg_binomial_2_ccdf_log(d_int, d_int,
                                                   d_real_array);
  transformed_param_real = neg_binomial_2_ccdf_log(d_int, d_int, d_vector);
  transformed_param_real = neg_binomial_2_ccdf_log(d_int, d_int,
                                                   d_row_vector);
  transformed_param_real = neg_binomial_2_ccdf_log(d_int, d_int, p_real);
  transformed_param_real = neg_binomial_2_ccdf_log(d_int, d_int,
                                                   p_real_array);
  transformed_param_real = neg_binomial_2_ccdf_log(d_int, d_int, p_vector);
  transformed_param_real = neg_binomial_2_ccdf_log(d_int, d_int,
                                                   p_row_vector);
  transformed_param_real = neg_binomial_2_ccdf_log(d_int, d_real, d_int);
  transformed_param_real = neg_binomial_2_ccdf_log(d_int, d_real, d_real);
  transformed_param_real = neg_binomial_2_ccdf_log(d_int, d_real,
                                                   d_real_array);
  transformed_param_real = neg_binomial_2_ccdf_log(d_int, d_real, d_vector);
  transformed_param_real = neg_binomial_2_ccdf_log(d_int, d_real,
                                                   d_row_vector);
  transformed_param_real = neg_binomial_2_ccdf_log(d_int, d_real, p_real);
  transformed_param_real = neg_binomial_2_ccdf_log(d_int, d_real,
                                                   p_real_array);
  transformed_param_real = neg_binomial_2_ccdf_log(d_int, d_real, p_vector);
  transformed_param_real = neg_binomial_2_ccdf_log(d_int, d_real,
                                                   p_row_vector);
  transformed_param_real = neg_binomial_2_ccdf_log(d_int, d_real_array,
                                                   d_int);
  transformed_param_real = neg_binomial_2_ccdf_log(d_int, d_real_array,
                                                   d_real);
  transformed_param_real = neg_binomial_2_ccdf_log(d_int, d_real_array,
                                                   d_real_array);
  transformed_param_real = neg_binomial_2_ccdf_log(d_int, d_real_array,
                                                   d_vector);
  transformed_param_real = neg_binomial_2_ccdf_log(d_int, d_real_array,
                                                   d_row_vector);
  transformed_param_real = neg_binomial_2_ccdf_log(d_int, d_real_array,
                                                   p_real);
  transformed_param_real = neg_binomial_2_ccdf_log(d_int, d_real_array,
                                                   p_real_array);
  transformed_param_real = neg_binomial_2_ccdf_log(d_int, d_real_array,
                                                   p_vector);
  transformed_param_real = neg_binomial_2_ccdf_log(d_int, d_real_array,
                                                   p_row_vector);
  transformed_param_real = neg_binomial_2_ccdf_log(d_int, d_vector, d_int);
  transformed_param_real = neg_binomial_2_ccdf_log(d_int, d_vector, d_real);
  transformed_param_real = neg_binomial_2_ccdf_log(d_int, d_vector,
                                                   d_real_array);
  transformed_param_real = neg_binomial_2_ccdf_log(d_int, d_vector, d_vector);
  transformed_param_real = neg_binomial_2_ccdf_log(d_int, d_vector,
                                                   d_row_vector);
  transformed_param_real = neg_binomial_2_ccdf_log(d_int, d_vector, p_real);
  transformed_param_real = neg_binomial_2_ccdf_log(d_int, d_vector,
                                                   p_real_array);
  transformed_param_real = neg_binomial_2_ccdf_log(d_int, d_vector, p_vector);
  transformed_param_real = neg_binomial_2_ccdf_log(d_int, d_vector,
                                                   p_row_vector);
  transformed_param_real = neg_binomial_2_ccdf_log(d_int, d_row_vector,
                                                   d_int);
  transformed_param_real = neg_binomial_2_ccdf_log(d_int, d_row_vector,
                                                   d_real);
  transformed_param_real = neg_binomial_2_ccdf_log(d_int, d_row_vector,
                                                   d_real_array);
  transformed_param_real = neg_binomial_2_ccdf_log(d_int, d_row_vector,
                                                   d_vector);
  transformed_param_real = neg_binomial_2_ccdf_log(d_int, d_row_vector,
                                                   d_row_vector);
  transformed_param_real = neg_binomial_2_ccdf_log(d_int, d_row_vector,
                                                   p_real);
  transformed_param_real = neg_binomial_2_ccdf_log(d_int, d_row_vector,
                                                   p_real_array);
  transformed_param_real = neg_binomial_2_ccdf_log(d_int, d_row_vector,
                                                   p_vector);
  transformed_param_real = neg_binomial_2_ccdf_log(d_int, d_row_vector,
                                                   p_row_vector);
  transformed_param_real = neg_binomial_2_ccdf_log(d_int, p_real, d_int);
  transformed_param_real = neg_binomial_2_ccdf_log(d_int, p_real, d_real);
  transformed_param_real = neg_binomial_2_ccdf_log(d_int, p_real,
                                                   d_real_array);
  transformed_param_real = neg_binomial_2_ccdf_log(d_int, p_real, d_vector);
  transformed_param_real = neg_binomial_2_ccdf_log(d_int, p_real,
                                                   d_row_vector);
  transformed_param_real = neg_binomial_2_ccdf_log(d_int, p_real, p_real);
  transformed_param_real = neg_binomial_2_ccdf_log(d_int, p_real,
                                                   p_real_array);
  transformed_param_real = neg_binomial_2_ccdf_log(d_int, p_real, p_vector);
  transformed_param_real = neg_binomial_2_ccdf_log(d_int, p_real,
                                                   p_row_vector);
  transformed_param_real = neg_binomial_2_ccdf_log(d_int, p_real_array,
                                                   d_int);
  transformed_param_real = neg_binomial_2_ccdf_log(d_int, p_real_array,
                                                   d_real);
  transformed_param_real = neg_binomial_2_ccdf_log(d_int, p_real_array,
                                                   d_real_array);
  transformed_param_real = neg_binomial_2_ccdf_log(d_int, p_real_array,
                                                   d_vector);
  transformed_param_real = neg_binomial_2_ccdf_log(d_int, p_real_array,
                                                   d_row_vector);
  transformed_param_real = neg_binomial_2_ccdf_log(d_int, p_real_array,
                                                   p_real);
  transformed_param_real = neg_binomial_2_ccdf_log(d_int, p_real_array,
                                                   p_real_array);
  transformed_param_real = neg_binomial_2_ccdf_log(d_int, p_real_array,
                                                   p_vector);
  transformed_param_real = neg_binomial_2_ccdf_log(d_int, p_real_array,
                                                   p_row_vector);
  transformed_param_real = neg_binomial_2_ccdf_log(d_int, p_vector, d_int);
  transformed_param_real = neg_binomial_2_ccdf_log(d_int, p_vector, d_real);
  transformed_param_real = neg_binomial_2_ccdf_log(d_int, p_vector,
                                                   d_real_array);
  transformed_param_real = neg_binomial_2_ccdf_log(d_int, p_vector, d_vector);
  transformed_param_real = neg_binomial_2_ccdf_log(d_int, p_vector,
                                                   d_row_vector);
  transformed_param_real = neg_binomial_2_ccdf_log(d_int, p_vector, p_real);
  transformed_param_real = neg_binomial_2_ccdf_log(d_int, p_vector,
                                                   p_real_array);
  transformed_param_real = neg_binomial_2_ccdf_log(d_int, p_vector, p_vector);
  transformed_param_real = neg_binomial_2_ccdf_log(d_int, p_vector,
                                                   p_row_vector);
  transformed_param_real = neg_binomial_2_ccdf_log(d_int, p_row_vector,
                                                   d_int);
  transformed_param_real = neg_binomial_2_ccdf_log(d_int, p_row_vector,
                                                   d_real);
  transformed_param_real = neg_binomial_2_ccdf_log(d_int, p_row_vector,
                                                   d_real_array);
  transformed_param_real = neg_binomial_2_ccdf_log(d_int, p_row_vector,
                                                   d_vector);
  transformed_param_real = neg_binomial_2_ccdf_log(d_int, p_row_vector,
                                                   d_row_vector);
  transformed_param_real = neg_binomial_2_ccdf_log(d_int, p_row_vector,
                                                   p_real);
  transformed_param_real = neg_binomial_2_ccdf_log(d_int, p_row_vector,
                                                   p_real_array);
  transformed_param_real = neg_binomial_2_ccdf_log(d_int, p_row_vector,
                                                   p_vector);
  transformed_param_real = neg_binomial_2_ccdf_log(d_int, p_row_vector,
                                                   p_row_vector);
  transformed_param_real = neg_binomial_2_ccdf_log(d_int_array, d_int, d_int);
  transformed_param_real = neg_binomial_2_ccdf_log(d_int_array, d_int,
                                                   d_real);
  transformed_param_real = neg_binomial_2_ccdf_log(d_int_array, d_int,
                                                   d_real_array);
  transformed_param_real = neg_binomial_2_ccdf_log(d_int_array, d_int,
                                                   d_vector);
  transformed_param_real = neg_binomial_2_ccdf_log(d_int_array, d_int,
                                                   d_row_vector);
  transformed_param_real = neg_binomial_2_ccdf_log(d_int_array, d_int,
                                                   p_real);
  transformed_param_real = neg_binomial_2_ccdf_log(d_int_array, d_int,
                                                   p_real_array);
  transformed_param_real = neg_binomial_2_ccdf_log(d_int_array, d_int,
                                                   p_vector);
  transformed_param_real = neg_binomial_2_ccdf_log(d_int_array, d_int,
                                                   p_row_vector);
  transformed_param_real = neg_binomial_2_ccdf_log(d_int_array, d_real,
                                                   d_int);
  transformed_param_real = neg_binomial_2_ccdf_log(d_int_array, d_real,
                                                   d_real);
  transformed_param_real = neg_binomial_2_ccdf_log(d_int_array, d_real,
                                                   d_real_array);
  transformed_param_real = neg_binomial_2_ccdf_log(d_int_array, d_real,
                                                   d_vector);
  transformed_param_real = neg_binomial_2_ccdf_log(d_int_array, d_real,
                                                   d_row_vector);
  transformed_param_real = neg_binomial_2_ccdf_log(d_int_array, d_real,
                                                   p_real);
  transformed_param_real = neg_binomial_2_ccdf_log(d_int_array, d_real,
                                                   p_real_array);
  transformed_param_real = neg_binomial_2_ccdf_log(d_int_array, d_real,
                                                   p_vector);
  transformed_param_real = neg_binomial_2_ccdf_log(d_int_array, d_real,
                                                   p_row_vector);
  transformed_param_real = neg_binomial_2_ccdf_log(d_int_array, d_real_array,
                                                   d_int);
  transformed_param_real = neg_binomial_2_ccdf_log(d_int_array, d_real_array,
                                                   d_real);
  transformed_param_real = neg_binomial_2_ccdf_log(d_int_array, d_real_array,
                                                   d_real_array);
  transformed_param_real = neg_binomial_2_ccdf_log(d_int_array, d_real_array,
                                                   d_vector);
  transformed_param_real = neg_binomial_2_ccdf_log(d_int_array, d_real_array,
                                                   d_row_vector);
  transformed_param_real = neg_binomial_2_ccdf_log(d_int_array, d_real_array,
                                                   p_real);
  transformed_param_real = neg_binomial_2_ccdf_log(d_int_array, d_real_array,
                                                   p_real_array);
  transformed_param_real = neg_binomial_2_ccdf_log(d_int_array, d_real_array,
                                                   p_vector);
  transformed_param_real = neg_binomial_2_ccdf_log(d_int_array, d_real_array,
                                                   p_row_vector);
  transformed_param_real = neg_binomial_2_ccdf_log(d_int_array, d_vector,
                                                   d_int);
  transformed_param_real = neg_binomial_2_ccdf_log(d_int_array, d_vector,
                                                   d_real);
  transformed_param_real = neg_binomial_2_ccdf_log(d_int_array, d_vector,
                                                   d_real_array);
  transformed_param_real = neg_binomial_2_ccdf_log(d_int_array, d_vector,
                                                   d_vector);
  transformed_param_real = neg_binomial_2_ccdf_log(d_int_array, d_vector,
                                                   d_row_vector);
  transformed_param_real = neg_binomial_2_ccdf_log(d_int_array, d_vector,
                                                   p_real);
  transformed_param_real = neg_binomial_2_ccdf_log(d_int_array, d_vector,
                                                   p_real_array);
  transformed_param_real = neg_binomial_2_ccdf_log(d_int_array, d_vector,
                                                   p_vector);
  transformed_param_real = neg_binomial_2_ccdf_log(d_int_array, d_vector,
                                                   p_row_vector);
  transformed_param_real = neg_binomial_2_ccdf_log(d_int_array, d_row_vector,
                                                   d_int);
  transformed_param_real = neg_binomial_2_ccdf_log(d_int_array, d_row_vector,
                                                   d_real);
  transformed_param_real = neg_binomial_2_ccdf_log(d_int_array, d_row_vector,
                                                   d_real_array);
  transformed_param_real = neg_binomial_2_ccdf_log(d_int_array, d_row_vector,
                                                   d_vector);
  transformed_param_real = neg_binomial_2_ccdf_log(d_int_array, d_row_vector,
                                                   d_row_vector);
  transformed_param_real = neg_binomial_2_ccdf_log(d_int_array, d_row_vector,
                                                   p_real);
  transformed_param_real = neg_binomial_2_ccdf_log(d_int_array, d_row_vector,
                                                   p_real_array);
  transformed_param_real = neg_binomial_2_ccdf_log(d_int_array, d_row_vector,
                                                   p_vector);
  transformed_param_real = neg_binomial_2_ccdf_log(d_int_array, d_row_vector,
                                                   p_row_vector);
  transformed_param_real = neg_binomial_2_ccdf_log(d_int_array, p_real,
                                                   d_int);
  transformed_param_real = neg_binomial_2_ccdf_log(d_int_array, p_real,
                                                   d_real);
  transformed_param_real = neg_binomial_2_ccdf_log(d_int_array, p_real,
                                                   d_real_array);
  transformed_param_real = neg_binomial_2_ccdf_log(d_int_array, p_real,
                                                   d_vector);
  transformed_param_real = neg_binomial_2_ccdf_log(d_int_array, p_real,
                                                   d_row_vector);
  transformed_param_real = neg_binomial_2_ccdf_log(d_int_array, p_real,
                                                   p_real);
  transformed_param_real = neg_binomial_2_ccdf_log(d_int_array, p_real,
                                                   p_real_array);
  transformed_param_real = neg_binomial_2_ccdf_log(d_int_array, p_real,
                                                   p_vector);
  transformed_param_real = neg_binomial_2_ccdf_log(d_int_array, p_real,
                                                   p_row_vector);
  transformed_param_real = neg_binomial_2_ccdf_log(d_int_array, p_real_array,
                                                   d_int);
  transformed_param_real = neg_binomial_2_ccdf_log(d_int_array, p_real_array,
                                                   d_real);
  transformed_param_real = neg_binomial_2_ccdf_log(d_int_array, p_real_array,
                                                   d_real_array);
  transformed_param_real = neg_binomial_2_ccdf_log(d_int_array, p_real_array,
                                                   d_vector);
  transformed_param_real = neg_binomial_2_ccdf_log(d_int_array, p_real_array,
                                                   d_row_vector);
  transformed_param_real = neg_binomial_2_ccdf_log(d_int_array, p_real_array,
                                                   p_real);
  transformed_param_real = neg_binomial_2_ccdf_log(d_int_array, p_real_array,
                                                   p_real_array);
  transformed_param_real = neg_binomial_2_ccdf_log(d_int_array, p_real_array,
                                                   p_vector);
  transformed_param_real = neg_binomial_2_ccdf_log(d_int_array, p_real_array,
                                                   p_row_vector);
  transformed_param_real = neg_binomial_2_ccdf_log(d_int_array, p_vector,
                                                   d_int);
  transformed_param_real = neg_binomial_2_ccdf_log(d_int_array, p_vector,
                                                   d_real);
  transformed_param_real = neg_binomial_2_ccdf_log(d_int_array, p_vector,
                                                   d_real_array);
  transformed_param_real = neg_binomial_2_ccdf_log(d_int_array, p_vector,
                                                   d_vector);
  transformed_param_real = neg_binomial_2_ccdf_log(d_int_array, p_vector,
                                                   d_row_vector);
  transformed_param_real = neg_binomial_2_ccdf_log(d_int_array, p_vector,
                                                   p_real);
  transformed_param_real = neg_binomial_2_ccdf_log(d_int_array, p_vector,
                                                   p_real_array);
  transformed_param_real = neg_binomial_2_ccdf_log(d_int_array, p_vector,
                                                   p_vector);
  transformed_param_real = neg_binomial_2_ccdf_log(d_int_array, p_vector,
                                                   p_row_vector);
  transformed_param_real = neg_binomial_2_ccdf_log(d_int_array, p_row_vector,
                                                   d_int);
  transformed_param_real = neg_binomial_2_ccdf_log(d_int_array, p_row_vector,
                                                   d_real);
  transformed_param_real = neg_binomial_2_ccdf_log(d_int_array, p_row_vector,
                                                   d_real_array);
  transformed_param_real = neg_binomial_2_ccdf_log(d_int_array, p_row_vector,
                                                   d_vector);
  transformed_param_real = neg_binomial_2_ccdf_log(d_int_array, p_row_vector,
                                                   d_row_vector);
  transformed_param_real = neg_binomial_2_ccdf_log(d_int_array, p_row_vector,
                                                   p_real);
  transformed_param_real = neg_binomial_2_ccdf_log(d_int_array, p_row_vector,
                                                   p_real_array);
  transformed_param_real = neg_binomial_2_ccdf_log(d_int_array, p_row_vector,
                                                   p_vector);
  transformed_param_real = neg_binomial_2_ccdf_log(d_int_array, p_row_vector,
                                                   p_row_vector);
}
model {
  y_p ~ normal(0, 1);
}

=======
>>>>>>> 02faf205
  $ ../../../../../../../../../install/default/bin/stanc --auto-format neg_binomial_cdf.stan
data {
  int d_int;
  array[d_int] int d_int_array;
  real d_real;
  array[d_int] real d_real_array;
  vector[d_int] d_vector;
  row_vector[d_int] d_row_vector;
}
transformed data {
  real transformed_data_real;
  transformed_data_real = neg_binomial_2_cdf(d_int, d_int, d_int);
  transformed_data_real = neg_binomial_2_cdf(d_int, d_int, d_real);
  transformed_data_real = neg_binomial_2_cdf(d_int, d_int, d_real_array);
  transformed_data_real = neg_binomial_2_cdf(d_int, d_int, d_vector);
  transformed_data_real = neg_binomial_2_cdf(d_int, d_int, d_row_vector);
  transformed_data_real = neg_binomial_2_cdf(d_int, d_real, d_int);
  transformed_data_real = neg_binomial_2_cdf(d_int, d_real, d_real);
  transformed_data_real = neg_binomial_2_cdf(d_int, d_real, d_real_array);
  transformed_data_real = neg_binomial_2_cdf(d_int, d_real, d_vector);
  transformed_data_real = neg_binomial_2_cdf(d_int, d_real, d_row_vector);
  transformed_data_real = neg_binomial_2_cdf(d_int, d_real_array, d_int);
  transformed_data_real = neg_binomial_2_cdf(d_int, d_real_array, d_real);
  transformed_data_real = neg_binomial_2_cdf(d_int, d_real_array,
                                             d_real_array);
  transformed_data_real = neg_binomial_2_cdf(d_int, d_real_array, d_vector);
  transformed_data_real = neg_binomial_2_cdf(d_int, d_real_array,
                                             d_row_vector);
  transformed_data_real = neg_binomial_2_cdf(d_int, d_vector, d_int);
  transformed_data_real = neg_binomial_2_cdf(d_int, d_vector, d_real);
  transformed_data_real = neg_binomial_2_cdf(d_int, d_vector, d_real_array);
  transformed_data_real = neg_binomial_2_cdf(d_int, d_vector, d_vector);
  transformed_data_real = neg_binomial_2_cdf(d_int, d_vector, d_row_vector);
  transformed_data_real = neg_binomial_2_cdf(d_int, d_row_vector, d_int);
  transformed_data_real = neg_binomial_2_cdf(d_int, d_row_vector, d_real);
  transformed_data_real = neg_binomial_2_cdf(d_int, d_row_vector,
                                             d_real_array);
  transformed_data_real = neg_binomial_2_cdf(d_int, d_row_vector, d_vector);
  transformed_data_real = neg_binomial_2_cdf(d_int, d_row_vector,
                                             d_row_vector);
  transformed_data_real = neg_binomial_2_cdf(d_int_array, d_int, d_int);
  transformed_data_real = neg_binomial_2_cdf(d_int_array, d_int, d_real);
  transformed_data_real = neg_binomial_2_cdf(d_int_array, d_int,
                                             d_real_array);
  transformed_data_real = neg_binomial_2_cdf(d_int_array, d_int, d_vector);
  transformed_data_real = neg_binomial_2_cdf(d_int_array, d_int,
                                             d_row_vector);
  transformed_data_real = neg_binomial_2_cdf(d_int_array, d_real, d_int);
  transformed_data_real = neg_binomial_2_cdf(d_int_array, d_real, d_real);
  transformed_data_real = neg_binomial_2_cdf(d_int_array, d_real,
                                             d_real_array);
  transformed_data_real = neg_binomial_2_cdf(d_int_array, d_real, d_vector);
  transformed_data_real = neg_binomial_2_cdf(d_int_array, d_real,
                                             d_row_vector);
  transformed_data_real = neg_binomial_2_cdf(d_int_array, d_real_array,
                                             d_int);
  transformed_data_real = neg_binomial_2_cdf(d_int_array, d_real_array,
                                             d_real);
  transformed_data_real = neg_binomial_2_cdf(d_int_array, d_real_array,
                                             d_real_array);
  transformed_data_real = neg_binomial_2_cdf(d_int_array, d_real_array,
                                             d_vector);
  transformed_data_real = neg_binomial_2_cdf(d_int_array, d_real_array,
                                             d_row_vector);
  transformed_data_real = neg_binomial_2_cdf(d_int_array, d_vector, d_int);
  transformed_data_real = neg_binomial_2_cdf(d_int_array, d_vector, d_real);
  transformed_data_real = neg_binomial_2_cdf(d_int_array, d_vector,
                                             d_real_array);
  transformed_data_real = neg_binomial_2_cdf(d_int_array, d_vector, d_vector);
  transformed_data_real = neg_binomial_2_cdf(d_int_array, d_vector,
                                             d_row_vector);
  transformed_data_real = neg_binomial_2_cdf(d_int_array, d_row_vector,
                                             d_int);
  transformed_data_real = neg_binomial_2_cdf(d_int_array, d_row_vector,
                                             d_real);
  transformed_data_real = neg_binomial_2_cdf(d_int_array, d_row_vector,
                                             d_real_array);
  transformed_data_real = neg_binomial_2_cdf(d_int_array, d_row_vector,
                                             d_vector);
  transformed_data_real = neg_binomial_2_cdf(d_int_array, d_row_vector,
                                             d_row_vector);
}
parameters {
  real p_real;
  array[d_int] real p_real_array;
  vector[d_int] p_vector;
  row_vector[d_int] p_row_vector;
  real y_p;
}
transformed parameters {
  real transformed_param_real;
  transformed_param_real = neg_binomial_2_cdf(d_int, d_int, d_int);
  transformed_param_real = neg_binomial_2_cdf(d_int, d_int, d_real);
  transformed_param_real = neg_binomial_2_cdf(d_int, d_int, d_real_array);
  transformed_param_real = neg_binomial_2_cdf(d_int, d_int, d_vector);
  transformed_param_real = neg_binomial_2_cdf(d_int, d_int, d_row_vector);
  transformed_param_real = neg_binomial_2_cdf(d_int, d_int, p_real);
  transformed_param_real = neg_binomial_2_cdf(d_int, d_int, p_real_array);
  transformed_param_real = neg_binomial_2_cdf(d_int, d_int, p_vector);
  transformed_param_real = neg_binomial_2_cdf(d_int, d_int, p_row_vector);
  transformed_param_real = neg_binomial_2_cdf(d_int, d_real, d_int);
  transformed_param_real = neg_binomial_2_cdf(d_int, d_real, d_real);
  transformed_param_real = neg_binomial_2_cdf(d_int, d_real, d_real_array);
  transformed_param_real = neg_binomial_2_cdf(d_int, d_real, d_vector);
  transformed_param_real = neg_binomial_2_cdf(d_int, d_real, d_row_vector);
  transformed_param_real = neg_binomial_2_cdf(d_int, d_real, p_real);
  transformed_param_real = neg_binomial_2_cdf(d_int, d_real, p_real_array);
  transformed_param_real = neg_binomial_2_cdf(d_int, d_real, p_vector);
  transformed_param_real = neg_binomial_2_cdf(d_int, d_real, p_row_vector);
  transformed_param_real = neg_binomial_2_cdf(d_int, d_real_array, d_int);
  transformed_param_real = neg_binomial_2_cdf(d_int, d_real_array, d_real);
  transformed_param_real = neg_binomial_2_cdf(d_int, d_real_array,
                                              d_real_array);
  transformed_param_real = neg_binomial_2_cdf(d_int, d_real_array, d_vector);
  transformed_param_real = neg_binomial_2_cdf(d_int, d_real_array,
                                              d_row_vector);
  transformed_param_real = neg_binomial_2_cdf(d_int, d_real_array, p_real);
  transformed_param_real = neg_binomial_2_cdf(d_int, d_real_array,
                                              p_real_array);
  transformed_param_real = neg_binomial_2_cdf(d_int, d_real_array, p_vector);
  transformed_param_real = neg_binomial_2_cdf(d_int, d_real_array,
                                              p_row_vector);
  transformed_param_real = neg_binomial_2_cdf(d_int, d_vector, d_int);
  transformed_param_real = neg_binomial_2_cdf(d_int, d_vector, d_real);
  transformed_param_real = neg_binomial_2_cdf(d_int, d_vector, d_real_array);
  transformed_param_real = neg_binomial_2_cdf(d_int, d_vector, d_vector);
  transformed_param_real = neg_binomial_2_cdf(d_int, d_vector, d_row_vector);
  transformed_param_real = neg_binomial_2_cdf(d_int, d_vector, p_real);
  transformed_param_real = neg_binomial_2_cdf(d_int, d_vector, p_real_array);
  transformed_param_real = neg_binomial_2_cdf(d_int, d_vector, p_vector);
  transformed_param_real = neg_binomial_2_cdf(d_int, d_vector, p_row_vector);
  transformed_param_real = neg_binomial_2_cdf(d_int, d_row_vector, d_int);
  transformed_param_real = neg_binomial_2_cdf(d_int, d_row_vector, d_real);
  transformed_param_real = neg_binomial_2_cdf(d_int, d_row_vector,
                                              d_real_array);
  transformed_param_real = neg_binomial_2_cdf(d_int, d_row_vector, d_vector);
  transformed_param_real = neg_binomial_2_cdf(d_int, d_row_vector,
                                              d_row_vector);
  transformed_param_real = neg_binomial_2_cdf(d_int, d_row_vector, p_real);
  transformed_param_real = neg_binomial_2_cdf(d_int, d_row_vector,
                                              p_real_array);
  transformed_param_real = neg_binomial_2_cdf(d_int, d_row_vector, p_vector);
  transformed_param_real = neg_binomial_2_cdf(d_int, d_row_vector,
                                              p_row_vector);
  transformed_param_real = neg_binomial_2_cdf(d_int, p_real, d_int);
  transformed_param_real = neg_binomial_2_cdf(d_int, p_real, d_real);
  transformed_param_real = neg_binomial_2_cdf(d_int, p_real, d_real_array);
  transformed_param_real = neg_binomial_2_cdf(d_int, p_real, d_vector);
  transformed_param_real = neg_binomial_2_cdf(d_int, p_real, d_row_vector);
  transformed_param_real = neg_binomial_2_cdf(d_int, p_real, p_real);
  transformed_param_real = neg_binomial_2_cdf(d_int, p_real, p_real_array);
  transformed_param_real = neg_binomial_2_cdf(d_int, p_real, p_vector);
  transformed_param_real = neg_binomial_2_cdf(d_int, p_real, p_row_vector);
  transformed_param_real = neg_binomial_2_cdf(d_int, p_real_array, d_int);
  transformed_param_real = neg_binomial_2_cdf(d_int, p_real_array, d_real);
  transformed_param_real = neg_binomial_2_cdf(d_int, p_real_array,
                                              d_real_array);
  transformed_param_real = neg_binomial_2_cdf(d_int, p_real_array, d_vector);
  transformed_param_real = neg_binomial_2_cdf(d_int, p_real_array,
                                              d_row_vector);
  transformed_param_real = neg_binomial_2_cdf(d_int, p_real_array, p_real);
  transformed_param_real = neg_binomial_2_cdf(d_int, p_real_array,
                                              p_real_array);
  transformed_param_real = neg_binomial_2_cdf(d_int, p_real_array, p_vector);
  transformed_param_real = neg_binomial_2_cdf(d_int, p_real_array,
                                              p_row_vector);
  transformed_param_real = neg_binomial_2_cdf(d_int, p_vector, d_int);
  transformed_param_real = neg_binomial_2_cdf(d_int, p_vector, d_real);
  transformed_param_real = neg_binomial_2_cdf(d_int, p_vector, d_real_array);
  transformed_param_real = neg_binomial_2_cdf(d_int, p_vector, d_vector);
  transformed_param_real = neg_binomial_2_cdf(d_int, p_vector, d_row_vector);
  transformed_param_real = neg_binomial_2_cdf(d_int, p_vector, p_real);
  transformed_param_real = neg_binomial_2_cdf(d_int, p_vector, p_real_array);
  transformed_param_real = neg_binomial_2_cdf(d_int, p_vector, p_vector);
  transformed_param_real = neg_binomial_2_cdf(d_int, p_vector, p_row_vector);
  transformed_param_real = neg_binomial_2_cdf(d_int, p_row_vector, d_int);
  transformed_param_real = neg_binomial_2_cdf(d_int, p_row_vector, d_real);
  transformed_param_real = neg_binomial_2_cdf(d_int, p_row_vector,
                                              d_real_array);
  transformed_param_real = neg_binomial_2_cdf(d_int, p_row_vector, d_vector);
  transformed_param_real = neg_binomial_2_cdf(d_int, p_row_vector,
                                              d_row_vector);
  transformed_param_real = neg_binomial_2_cdf(d_int, p_row_vector, p_real);
  transformed_param_real = neg_binomial_2_cdf(d_int, p_row_vector,
                                              p_real_array);
  transformed_param_real = neg_binomial_2_cdf(d_int, p_row_vector, p_vector);
  transformed_param_real = neg_binomial_2_cdf(d_int, p_row_vector,
                                              p_row_vector);
  transformed_param_real = neg_binomial_2_cdf(d_int_array, d_int, d_int);
  transformed_param_real = neg_binomial_2_cdf(d_int_array, d_int, d_real);
  transformed_param_real = neg_binomial_2_cdf(d_int_array, d_int,
                                              d_real_array);
  transformed_param_real = neg_binomial_2_cdf(d_int_array, d_int, d_vector);
  transformed_param_real = neg_binomial_2_cdf(d_int_array, d_int,
                                              d_row_vector);
  transformed_param_real = neg_binomial_2_cdf(d_int_array, d_int, p_real);
  transformed_param_real = neg_binomial_2_cdf(d_int_array, d_int,
                                              p_real_array);
  transformed_param_real = neg_binomial_2_cdf(d_int_array, d_int, p_vector);
  transformed_param_real = neg_binomial_2_cdf(d_int_array, d_int,
                                              p_row_vector);
  transformed_param_real = neg_binomial_2_cdf(d_int_array, d_real, d_int);
  transformed_param_real = neg_binomial_2_cdf(d_int_array, d_real, d_real);
  transformed_param_real = neg_binomial_2_cdf(d_int_array, d_real,
                                              d_real_array);
  transformed_param_real = neg_binomial_2_cdf(d_int_array, d_real, d_vector);
  transformed_param_real = neg_binomial_2_cdf(d_int_array, d_real,
                                              d_row_vector);
  transformed_param_real = neg_binomial_2_cdf(d_int_array, d_real, p_real);
  transformed_param_real = neg_binomial_2_cdf(d_int_array, d_real,
                                              p_real_array);
  transformed_param_real = neg_binomial_2_cdf(d_int_array, d_real, p_vector);
  transformed_param_real = neg_binomial_2_cdf(d_int_array, d_real,
                                              p_row_vector);
  transformed_param_real = neg_binomial_2_cdf(d_int_array, d_real_array,
                                              d_int);
  transformed_param_real = neg_binomial_2_cdf(d_int_array, d_real_array,
                                              d_real);
  transformed_param_real = neg_binomial_2_cdf(d_int_array, d_real_array,
                                              d_real_array);
  transformed_param_real = neg_binomial_2_cdf(d_int_array, d_real_array,
                                              d_vector);
  transformed_param_real = neg_binomial_2_cdf(d_int_array, d_real_array,
                                              d_row_vector);
  transformed_param_real = neg_binomial_2_cdf(d_int_array, d_real_array,
                                              p_real);
  transformed_param_real = neg_binomial_2_cdf(d_int_array, d_real_array,
                                              p_real_array);
  transformed_param_real = neg_binomial_2_cdf(d_int_array, d_real_array,
                                              p_vector);
  transformed_param_real = neg_binomial_2_cdf(d_int_array, d_real_array,
                                              p_row_vector);
  transformed_param_real = neg_binomial_2_cdf(d_int_array, d_vector, d_int);
  transformed_param_real = neg_binomial_2_cdf(d_int_array, d_vector, d_real);
  transformed_param_real = neg_binomial_2_cdf(d_int_array, d_vector,
                                              d_real_array);
  transformed_param_real = neg_binomial_2_cdf(d_int_array, d_vector,
                                              d_vector);
  transformed_param_real = neg_binomial_2_cdf(d_int_array, d_vector,
                                              d_row_vector);
  transformed_param_real = neg_binomial_2_cdf(d_int_array, d_vector, p_real);
  transformed_param_real = neg_binomial_2_cdf(d_int_array, d_vector,
                                              p_real_array);
  transformed_param_real = neg_binomial_2_cdf(d_int_array, d_vector,
                                              p_vector);
  transformed_param_real = neg_binomial_2_cdf(d_int_array, d_vector,
                                              p_row_vector);
  transformed_param_real = neg_binomial_2_cdf(d_int_array, d_row_vector,
                                              d_int);
  transformed_param_real = neg_binomial_2_cdf(d_int_array, d_row_vector,
                                              d_real);
  transformed_param_real = neg_binomial_2_cdf(d_int_array, d_row_vector,
                                              d_real_array);
  transformed_param_real = neg_binomial_2_cdf(d_int_array, d_row_vector,
                                              d_vector);
  transformed_param_real = neg_binomial_2_cdf(d_int_array, d_row_vector,
                                              d_row_vector);
  transformed_param_real = neg_binomial_2_cdf(d_int_array, d_row_vector,
                                              p_real);
  transformed_param_real = neg_binomial_2_cdf(d_int_array, d_row_vector,
                                              p_real_array);
  transformed_param_real = neg_binomial_2_cdf(d_int_array, d_row_vector,
                                              p_vector);
  transformed_param_real = neg_binomial_2_cdf(d_int_array, d_row_vector,
                                              p_row_vector);
  transformed_param_real = neg_binomial_2_cdf(d_int_array, p_real, d_int);
  transformed_param_real = neg_binomial_2_cdf(d_int_array, p_real, d_real);
  transformed_param_real = neg_binomial_2_cdf(d_int_array, p_real,
                                              d_real_array);
  transformed_param_real = neg_binomial_2_cdf(d_int_array, p_real, d_vector);
  transformed_param_real = neg_binomial_2_cdf(d_int_array, p_real,
                                              d_row_vector);
  transformed_param_real = neg_binomial_2_cdf(d_int_array, p_real, p_real);
  transformed_param_real = neg_binomial_2_cdf(d_int_array, p_real,
                                              p_real_array);
  transformed_param_real = neg_binomial_2_cdf(d_int_array, p_real, p_vector);
  transformed_param_real = neg_binomial_2_cdf(d_int_array, p_real,
                                              p_row_vector);
  transformed_param_real = neg_binomial_2_cdf(d_int_array, p_real_array,
                                              d_int);
  transformed_param_real = neg_binomial_2_cdf(d_int_array, p_real_array,
                                              d_real);
  transformed_param_real = neg_binomial_2_cdf(d_int_array, p_real_array,
                                              d_real_array);
  transformed_param_real = neg_binomial_2_cdf(d_int_array, p_real_array,
                                              d_vector);
  transformed_param_real = neg_binomial_2_cdf(d_int_array, p_real_array,
                                              d_row_vector);
  transformed_param_real = neg_binomial_2_cdf(d_int_array, p_real_array,
                                              p_real);
  transformed_param_real = neg_binomial_2_cdf(d_int_array, p_real_array,
                                              p_real_array);
  transformed_param_real = neg_binomial_2_cdf(d_int_array, p_real_array,
                                              p_vector);
  transformed_param_real = neg_binomial_2_cdf(d_int_array, p_real_array,
                                              p_row_vector);
  transformed_param_real = neg_binomial_2_cdf(d_int_array, p_vector, d_int);
  transformed_param_real = neg_binomial_2_cdf(d_int_array, p_vector, d_real);
  transformed_param_real = neg_binomial_2_cdf(d_int_array, p_vector,
                                              d_real_array);
  transformed_param_real = neg_binomial_2_cdf(d_int_array, p_vector,
                                              d_vector);
  transformed_param_real = neg_binomial_2_cdf(d_int_array, p_vector,
                                              d_row_vector);
  transformed_param_real = neg_binomial_2_cdf(d_int_array, p_vector, p_real);
  transformed_param_real = neg_binomial_2_cdf(d_int_array, p_vector,
                                              p_real_array);
  transformed_param_real = neg_binomial_2_cdf(d_int_array, p_vector,
                                              p_vector);
  transformed_param_real = neg_binomial_2_cdf(d_int_array, p_vector,
                                              p_row_vector);
  transformed_param_real = neg_binomial_2_cdf(d_int_array, p_row_vector,
                                              d_int);
  transformed_param_real = neg_binomial_2_cdf(d_int_array, p_row_vector,
                                              d_real);
  transformed_param_real = neg_binomial_2_cdf(d_int_array, p_row_vector,
                                              d_real_array);
  transformed_param_real = neg_binomial_2_cdf(d_int_array, p_row_vector,
                                              d_vector);
  transformed_param_real = neg_binomial_2_cdf(d_int_array, p_row_vector,
                                              d_row_vector);
  transformed_param_real = neg_binomial_2_cdf(d_int_array, p_row_vector,
                                              p_real);
  transformed_param_real = neg_binomial_2_cdf(d_int_array, p_row_vector,
                                              p_real_array);
  transformed_param_real = neg_binomial_2_cdf(d_int_array, p_row_vector,
                                              p_vector);
  transformed_param_real = neg_binomial_2_cdf(d_int_array, p_row_vector,
                                              p_row_vector);
}
model {
  y_p ~ normal(0, 1);
}

  $ ../../../../../../../../../install/default/bin/stanc --auto-format neg_binomial_lccdf.stan
data {
  int d_int;
  int d_int_array[d_int];
  real d_real;
  real d_real_array[d_int];
  vector[d_int] d_vector;
  row_vector[d_int] d_row_vector;
}
transformed data {
  real transformed_data_real;
  transformed_data_real = neg_binomial_2_lccdf(d_int| d_int, d_int);
  transformed_data_real = neg_binomial_2_lccdf(d_int| d_int, d_real);
  transformed_data_real = neg_binomial_2_lccdf(d_int| d_int, d_real_array);
  transformed_data_real = neg_binomial_2_lccdf(d_int| d_int, d_vector);
  transformed_data_real = neg_binomial_2_lccdf(d_int| d_int, d_row_vector);
  transformed_data_real = neg_binomial_2_lccdf(d_int| d_real, d_int);
  transformed_data_real = neg_binomial_2_lccdf(d_int| d_real, d_real);
  transformed_data_real = neg_binomial_2_lccdf(d_int| d_real, d_real_array);
  transformed_data_real = neg_binomial_2_lccdf(d_int| d_real, d_vector);
  transformed_data_real = neg_binomial_2_lccdf(d_int| d_real, d_row_vector);
  transformed_data_real = neg_binomial_2_lccdf(d_int| d_real_array, d_int);
  transformed_data_real = neg_binomial_2_lccdf(d_int| d_real_array, d_real);
  transformed_data_real = neg_binomial_2_lccdf(d_int| d_real_array, d_real_array);
  transformed_data_real = neg_binomial_2_lccdf(d_int| d_real_array, d_vector);
  transformed_data_real = neg_binomial_2_lccdf(d_int| d_real_array, d_row_vector);
  transformed_data_real = neg_binomial_2_lccdf(d_int| d_vector, d_int);
  transformed_data_real = neg_binomial_2_lccdf(d_int| d_vector, d_real);
  transformed_data_real = neg_binomial_2_lccdf(d_int| d_vector, d_real_array);
  transformed_data_real = neg_binomial_2_lccdf(d_int| d_vector, d_vector);
  transformed_data_real = neg_binomial_2_lccdf(d_int| d_vector, d_row_vector);
  transformed_data_real = neg_binomial_2_lccdf(d_int| d_row_vector, d_int);
  transformed_data_real = neg_binomial_2_lccdf(d_int| d_row_vector, d_real);
  transformed_data_real = neg_binomial_2_lccdf(d_int| d_row_vector, d_real_array);
  transformed_data_real = neg_binomial_2_lccdf(d_int| d_row_vector, d_vector);
  transformed_data_real = neg_binomial_2_lccdf(d_int| d_row_vector, d_row_vector);
  transformed_data_real = neg_binomial_2_lccdf(d_int_array| d_int, d_int);
  transformed_data_real = neg_binomial_2_lccdf(d_int_array| d_int, d_real);
  transformed_data_real = neg_binomial_2_lccdf(d_int_array| d_int, d_real_array);
  transformed_data_real = neg_binomial_2_lccdf(d_int_array| d_int, d_vector);
  transformed_data_real = neg_binomial_2_lccdf(d_int_array| d_int, d_row_vector);
  transformed_data_real = neg_binomial_2_lccdf(d_int_array| d_real, d_int);
  transformed_data_real = neg_binomial_2_lccdf(d_int_array| d_real, d_real);
  transformed_data_real = neg_binomial_2_lccdf(d_int_array| d_real, d_real_array);
  transformed_data_real = neg_binomial_2_lccdf(d_int_array| d_real, d_vector);
  transformed_data_real = neg_binomial_2_lccdf(d_int_array| d_real, d_row_vector);
  transformed_data_real = neg_binomial_2_lccdf(d_int_array| d_real_array, d_int);
  transformed_data_real = neg_binomial_2_lccdf(d_int_array| d_real_array, d_real);
  transformed_data_real = neg_binomial_2_lccdf(d_int_array| d_real_array, d_real_array);
  transformed_data_real = neg_binomial_2_lccdf(d_int_array| d_real_array, d_vector);
  transformed_data_real = neg_binomial_2_lccdf(d_int_array| d_real_array, d_row_vector);
  transformed_data_real = neg_binomial_2_lccdf(d_int_array| d_vector, d_int);
  transformed_data_real = neg_binomial_2_lccdf(d_int_array| d_vector, d_real);
  transformed_data_real = neg_binomial_2_lccdf(d_int_array| d_vector, d_real_array);
  transformed_data_real = neg_binomial_2_lccdf(d_int_array| d_vector, d_vector);
  transformed_data_real = neg_binomial_2_lccdf(d_int_array| d_vector, d_row_vector);
  transformed_data_real = neg_binomial_2_lccdf(d_int_array| d_row_vector, d_int);
  transformed_data_real = neg_binomial_2_lccdf(d_int_array| d_row_vector, d_real);
  transformed_data_real = neg_binomial_2_lccdf(d_int_array| d_row_vector, d_real_array);
  transformed_data_real = neg_binomial_2_lccdf(d_int_array| d_row_vector, d_vector);
  transformed_data_real = neg_binomial_2_lccdf(d_int_array| d_row_vector, d_row_vector);
}
parameters {
  real p_real;
  real p_real_array[d_int];
  vector[d_int] p_vector;
  row_vector[d_int] p_row_vector;
  real y_p;
}
transformed parameters {
  real transformed_param_real;
  transformed_param_real = neg_binomial_2_lccdf(d_int| d_int, d_int);
  transformed_param_real = neg_binomial_2_lccdf(d_int| d_int, d_real);
  transformed_param_real = neg_binomial_2_lccdf(d_int| d_int, d_real_array);
  transformed_param_real = neg_binomial_2_lccdf(d_int| d_int, d_vector);
  transformed_param_real = neg_binomial_2_lccdf(d_int| d_int, d_row_vector);
  transformed_param_real = neg_binomial_2_lccdf(d_int| d_int, p_real);
  transformed_param_real = neg_binomial_2_lccdf(d_int| d_int, p_real_array);
  transformed_param_real = neg_binomial_2_lccdf(d_int| d_int, p_vector);
  transformed_param_real = neg_binomial_2_lccdf(d_int| d_int, p_row_vector);
  transformed_param_real = neg_binomial_2_lccdf(d_int| d_real, d_int);
  transformed_param_real = neg_binomial_2_lccdf(d_int| d_real, d_real);
  transformed_param_real = neg_binomial_2_lccdf(d_int| d_real, d_real_array);
  transformed_param_real = neg_binomial_2_lccdf(d_int| d_real, d_vector);
  transformed_param_real = neg_binomial_2_lccdf(d_int| d_real, d_row_vector);
  transformed_param_real = neg_binomial_2_lccdf(d_int| d_real, p_real);
  transformed_param_real = neg_binomial_2_lccdf(d_int| d_real, p_real_array);
  transformed_param_real = neg_binomial_2_lccdf(d_int| d_real, p_vector);
  transformed_param_real = neg_binomial_2_lccdf(d_int| d_real, p_row_vector);
  transformed_param_real = neg_binomial_2_lccdf(d_int| d_real_array, d_int);
  transformed_param_real = neg_binomial_2_lccdf(d_int| d_real_array, d_real);
  transformed_param_real = neg_binomial_2_lccdf(d_int| d_real_array, d_real_array);
  transformed_param_real = neg_binomial_2_lccdf(d_int| d_real_array, d_vector);
  transformed_param_real = neg_binomial_2_lccdf(d_int| d_real_array, d_row_vector);
  transformed_param_real = neg_binomial_2_lccdf(d_int| d_real_array, p_real);
  transformed_param_real = neg_binomial_2_lccdf(d_int| d_real_array, p_real_array);
  transformed_param_real = neg_binomial_2_lccdf(d_int| d_real_array, p_vector);
  transformed_param_real = neg_binomial_2_lccdf(d_int| d_real_array, p_row_vector);
  transformed_param_real = neg_binomial_2_lccdf(d_int| d_vector, d_int);
  transformed_param_real = neg_binomial_2_lccdf(d_int| d_vector, d_real);
  transformed_param_real = neg_binomial_2_lccdf(d_int| d_vector, d_real_array);
  transformed_param_real = neg_binomial_2_lccdf(d_int| d_vector, d_vector);
  transformed_param_real = neg_binomial_2_lccdf(d_int| d_vector, d_row_vector);
  transformed_param_real = neg_binomial_2_lccdf(d_int| d_vector, p_real);
  transformed_param_real = neg_binomial_2_lccdf(d_int| d_vector, p_real_array);
  transformed_param_real = neg_binomial_2_lccdf(d_int| d_vector, p_vector);
  transformed_param_real = neg_binomial_2_lccdf(d_int| d_vector, p_row_vector);
  transformed_param_real = neg_binomial_2_lccdf(d_int| d_row_vector, d_int);
  transformed_param_real = neg_binomial_2_lccdf(d_int| d_row_vector, d_real);
  transformed_param_real = neg_binomial_2_lccdf(d_int| d_row_vector, d_real_array);
  transformed_param_real = neg_binomial_2_lccdf(d_int| d_row_vector, d_vector);
  transformed_param_real = neg_binomial_2_lccdf(d_int| d_row_vector, d_row_vector);
  transformed_param_real = neg_binomial_2_lccdf(d_int| d_row_vector, p_real);
  transformed_param_real = neg_binomial_2_lccdf(d_int| d_row_vector, p_real_array);
  transformed_param_real = neg_binomial_2_lccdf(d_int| d_row_vector, p_vector);
  transformed_param_real = neg_binomial_2_lccdf(d_int| d_row_vector, p_row_vector);
  transformed_param_real = neg_binomial_2_lccdf(d_int| p_real, d_int);
  transformed_param_real = neg_binomial_2_lccdf(d_int| p_real, d_real);
  transformed_param_real = neg_binomial_2_lccdf(d_int| p_real, d_real_array);
  transformed_param_real = neg_binomial_2_lccdf(d_int| p_real, d_vector);
  transformed_param_real = neg_binomial_2_lccdf(d_int| p_real, d_row_vector);
  transformed_param_real = neg_binomial_2_lccdf(d_int| p_real, p_real);
  transformed_param_real = neg_binomial_2_lccdf(d_int| p_real, p_real_array);
  transformed_param_real = neg_binomial_2_lccdf(d_int| p_real, p_vector);
  transformed_param_real = neg_binomial_2_lccdf(d_int| p_real, p_row_vector);
  transformed_param_real = neg_binomial_2_lccdf(d_int| p_real_array, d_int);
  transformed_param_real = neg_binomial_2_lccdf(d_int| p_real_array, d_real);
  transformed_param_real = neg_binomial_2_lccdf(d_int| p_real_array, d_real_array);
  transformed_param_real = neg_binomial_2_lccdf(d_int| p_real_array, d_vector);
  transformed_param_real = neg_binomial_2_lccdf(d_int| p_real_array, d_row_vector);
  transformed_param_real = neg_binomial_2_lccdf(d_int| p_real_array, p_real);
  transformed_param_real = neg_binomial_2_lccdf(d_int| p_real_array, p_real_array);
  transformed_param_real = neg_binomial_2_lccdf(d_int| p_real_array, p_vector);
  transformed_param_real = neg_binomial_2_lccdf(d_int| p_real_array, p_row_vector);
  transformed_param_real = neg_binomial_2_lccdf(d_int| p_vector, d_int);
  transformed_param_real = neg_binomial_2_lccdf(d_int| p_vector, d_real);
  transformed_param_real = neg_binomial_2_lccdf(d_int| p_vector, d_real_array);
  transformed_param_real = neg_binomial_2_lccdf(d_int| p_vector, d_vector);
  transformed_param_real = neg_binomial_2_lccdf(d_int| p_vector, d_row_vector);
  transformed_param_real = neg_binomial_2_lccdf(d_int| p_vector, p_real);
  transformed_param_real = neg_binomial_2_lccdf(d_int| p_vector, p_real_array);
  transformed_param_real = neg_binomial_2_lccdf(d_int| p_vector, p_vector);
  transformed_param_real = neg_binomial_2_lccdf(d_int| p_vector, p_row_vector);
  transformed_param_real = neg_binomial_2_lccdf(d_int| p_row_vector, d_int);
  transformed_param_real = neg_binomial_2_lccdf(d_int| p_row_vector, d_real);
  transformed_param_real = neg_binomial_2_lccdf(d_int| p_row_vector, d_real_array);
  transformed_param_real = neg_binomial_2_lccdf(d_int| p_row_vector, d_vector);
  transformed_param_real = neg_binomial_2_lccdf(d_int| p_row_vector, d_row_vector);
  transformed_param_real = neg_binomial_2_lccdf(d_int| p_row_vector, p_real);
  transformed_param_real = neg_binomial_2_lccdf(d_int| p_row_vector, p_real_array);
  transformed_param_real = neg_binomial_2_lccdf(d_int| p_row_vector, p_vector);
  transformed_param_real = neg_binomial_2_lccdf(d_int| p_row_vector, p_row_vector);
  transformed_param_real = neg_binomial_2_lccdf(d_int_array| d_int, d_int);
  transformed_param_real = neg_binomial_2_lccdf(d_int_array| d_int, d_real);
  transformed_param_real = neg_binomial_2_lccdf(d_int_array| d_int, d_real_array);
  transformed_param_real = neg_binomial_2_lccdf(d_int_array| d_int, d_vector);
  transformed_param_real = neg_binomial_2_lccdf(d_int_array| d_int, d_row_vector);
  transformed_param_real = neg_binomial_2_lccdf(d_int_array| d_int, p_real);
  transformed_param_real = neg_binomial_2_lccdf(d_int_array| d_int, p_real_array);
  transformed_param_real = neg_binomial_2_lccdf(d_int_array| d_int, p_vector);
  transformed_param_real = neg_binomial_2_lccdf(d_int_array| d_int, p_row_vector);
  transformed_param_real = neg_binomial_2_lccdf(d_int_array| d_real, d_int);
  transformed_param_real = neg_binomial_2_lccdf(d_int_array| d_real, d_real);
  transformed_param_real = neg_binomial_2_lccdf(d_int_array| d_real, d_real_array);
  transformed_param_real = neg_binomial_2_lccdf(d_int_array| d_real, d_vector);
  transformed_param_real = neg_binomial_2_lccdf(d_int_array| d_real, d_row_vector);
  transformed_param_real = neg_binomial_2_lccdf(d_int_array| d_real, p_real);
  transformed_param_real = neg_binomial_2_lccdf(d_int_array| d_real, p_real_array);
  transformed_param_real = neg_binomial_2_lccdf(d_int_array| d_real, p_vector);
  transformed_param_real = neg_binomial_2_lccdf(d_int_array| d_real, p_row_vector);
  transformed_param_real = neg_binomial_2_lccdf(d_int_array| d_real_array, d_int);
  transformed_param_real = neg_binomial_2_lccdf(d_int_array| d_real_array, d_real);
  transformed_param_real = neg_binomial_2_lccdf(d_int_array| d_real_array, d_real_array);
  transformed_param_real = neg_binomial_2_lccdf(d_int_array| d_real_array, d_vector);
  transformed_param_real = neg_binomial_2_lccdf(d_int_array| d_real_array, d_row_vector);
  transformed_param_real = neg_binomial_2_lccdf(d_int_array| d_real_array, p_real);
  transformed_param_real = neg_binomial_2_lccdf(d_int_array| d_real_array, p_real_array);
  transformed_param_real = neg_binomial_2_lccdf(d_int_array| d_real_array, p_vector);
  transformed_param_real = neg_binomial_2_lccdf(d_int_array| d_real_array, p_row_vector);
  transformed_param_real = neg_binomial_2_lccdf(d_int_array| d_vector, d_int);
  transformed_param_real = neg_binomial_2_lccdf(d_int_array| d_vector, d_real);
  transformed_param_real = neg_binomial_2_lccdf(d_int_array| d_vector, d_real_array);
  transformed_param_real = neg_binomial_2_lccdf(d_int_array| d_vector, d_vector);
  transformed_param_real = neg_binomial_2_lccdf(d_int_array| d_vector, d_row_vector);
  transformed_param_real = neg_binomial_2_lccdf(d_int_array| d_vector, p_real);
  transformed_param_real = neg_binomial_2_lccdf(d_int_array| d_vector, p_real_array);
  transformed_param_real = neg_binomial_2_lccdf(d_int_array| d_vector, p_vector);
  transformed_param_real = neg_binomial_2_lccdf(d_int_array| d_vector, p_row_vector);
  transformed_param_real = neg_binomial_2_lccdf(d_int_array| d_row_vector, d_int);
  transformed_param_real = neg_binomial_2_lccdf(d_int_array| d_row_vector, d_real);
  transformed_param_real = neg_binomial_2_lccdf(d_int_array| d_row_vector, d_real_array);
  transformed_param_real = neg_binomial_2_lccdf(d_int_array| d_row_vector, d_vector);
  transformed_param_real = neg_binomial_2_lccdf(d_int_array| d_row_vector, d_row_vector);
  transformed_param_real = neg_binomial_2_lccdf(d_int_array| d_row_vector, p_real);
  transformed_param_real = neg_binomial_2_lccdf(d_int_array| d_row_vector, p_real_array);
  transformed_param_real = neg_binomial_2_lccdf(d_int_array| d_row_vector, p_vector);
  transformed_param_real = neg_binomial_2_lccdf(d_int_array| d_row_vector, p_row_vector);
  transformed_param_real = neg_binomial_2_lccdf(d_int_array| p_real, d_int);
  transformed_param_real = neg_binomial_2_lccdf(d_int_array| p_real, d_real);
  transformed_param_real = neg_binomial_2_lccdf(d_int_array| p_real, d_real_array);
  transformed_param_real = neg_binomial_2_lccdf(d_int_array| p_real, d_vector);
  transformed_param_real = neg_binomial_2_lccdf(d_int_array| p_real, d_row_vector);
  transformed_param_real = neg_binomial_2_lccdf(d_int_array| p_real, p_real);
  transformed_param_real = neg_binomial_2_lccdf(d_int_array| p_real, p_real_array);
  transformed_param_real = neg_binomial_2_lccdf(d_int_array| p_real, p_vector);
  transformed_param_real = neg_binomial_2_lccdf(d_int_array| p_real, p_row_vector);
  transformed_param_real = neg_binomial_2_lccdf(d_int_array| p_real_array, d_int);
  transformed_param_real = neg_binomial_2_lccdf(d_int_array| p_real_array, d_real);
  transformed_param_real = neg_binomial_2_lccdf(d_int_array| p_real_array, d_real_array);
  transformed_param_real = neg_binomial_2_lccdf(d_int_array| p_real_array, d_vector);
  transformed_param_real = neg_binomial_2_lccdf(d_int_array| p_real_array, d_row_vector);
  transformed_param_real = neg_binomial_2_lccdf(d_int_array| p_real_array, p_real);
  transformed_param_real = neg_binomial_2_lccdf(d_int_array| p_real_array, p_real_array);
  transformed_param_real = neg_binomial_2_lccdf(d_int_array| p_real_array, p_vector);
  transformed_param_real = neg_binomial_2_lccdf(d_int_array| p_real_array, p_row_vector);
  transformed_param_real = neg_binomial_2_lccdf(d_int_array| p_vector, d_int);
  transformed_param_real = neg_binomial_2_lccdf(d_int_array| p_vector, d_real);
  transformed_param_real = neg_binomial_2_lccdf(d_int_array| p_vector, d_real_array);
  transformed_param_real = neg_binomial_2_lccdf(d_int_array| p_vector, d_vector);
  transformed_param_real = neg_binomial_2_lccdf(d_int_array| p_vector, d_row_vector);
  transformed_param_real = neg_binomial_2_lccdf(d_int_array| p_vector, p_real);
  transformed_param_real = neg_binomial_2_lccdf(d_int_array| p_vector, p_real_array);
  transformed_param_real = neg_binomial_2_lccdf(d_int_array| p_vector, p_vector);
  transformed_param_real = neg_binomial_2_lccdf(d_int_array| p_vector, p_row_vector);
  transformed_param_real = neg_binomial_2_lccdf(d_int_array| p_row_vector, d_int);
  transformed_param_real = neg_binomial_2_lccdf(d_int_array| p_row_vector, d_real);
  transformed_param_real = neg_binomial_2_lccdf(d_int_array| p_row_vector, d_real_array);
  transformed_param_real = neg_binomial_2_lccdf(d_int_array| p_row_vector, d_vector);
  transformed_param_real = neg_binomial_2_lccdf(d_int_array| p_row_vector, d_row_vector);
  transformed_param_real = neg_binomial_2_lccdf(d_int_array| p_row_vector, p_real);
  transformed_param_real = neg_binomial_2_lccdf(d_int_array| p_row_vector, p_real_array);
  transformed_param_real = neg_binomial_2_lccdf(d_int_array| p_row_vector, p_vector);
  transformed_param_real = neg_binomial_2_lccdf(d_int_array| p_row_vector, p_row_vector);
}
model {
  y_p ~ normal(0, 1);
}

  $ ../../../../../../../../../install/default/bin/stanc --auto-format neg_binomial_lcdf.stan
data {
  int d_int;
  array[d_int] int d_int_array;
  real d_real;
  array[d_int] real d_real_array;
  vector[d_int] d_vector;
  row_vector[d_int] d_row_vector;
}
transformed data {
  real transformed_data_real;
  transformed_data_real = neg_binomial_2_lcdf(d_int| d_int, d_int);
  transformed_data_real = neg_binomial_2_lcdf(d_int| d_int, d_real);
  transformed_data_real = neg_binomial_2_lcdf(d_int| d_int, d_real_array);
  transformed_data_real = neg_binomial_2_lcdf(d_int| d_int, d_vector);
  transformed_data_real = neg_binomial_2_lcdf(d_int| d_int, d_row_vector);
  transformed_data_real = neg_binomial_2_lcdf(d_int| d_real, d_int);
  transformed_data_real = neg_binomial_2_lcdf(d_int| d_real, d_real);
  transformed_data_real = neg_binomial_2_lcdf(d_int| d_real, d_real_array);
  transformed_data_real = neg_binomial_2_lcdf(d_int| d_real, d_vector);
  transformed_data_real = neg_binomial_2_lcdf(d_int| d_real, d_row_vector);
  transformed_data_real = neg_binomial_2_lcdf(d_int| d_real_array, d_int);
  transformed_data_real = neg_binomial_2_lcdf(d_int| d_real_array, d_real);
  transformed_data_real = neg_binomial_2_lcdf(d_int| d_real_array, d_real_array);
  transformed_data_real = neg_binomial_2_lcdf(d_int| d_real_array, d_vector);
  transformed_data_real = neg_binomial_2_lcdf(d_int| d_real_array, d_row_vector);
  transformed_data_real = neg_binomial_2_lcdf(d_int| d_vector, d_int);
  transformed_data_real = neg_binomial_2_lcdf(d_int| d_vector, d_real);
  transformed_data_real = neg_binomial_2_lcdf(d_int| d_vector, d_real_array);
  transformed_data_real = neg_binomial_2_lcdf(d_int| d_vector, d_vector);
  transformed_data_real = neg_binomial_2_lcdf(d_int| d_vector, d_row_vector);
  transformed_data_real = neg_binomial_2_lcdf(d_int| d_row_vector, d_int);
  transformed_data_real = neg_binomial_2_lcdf(d_int| d_row_vector, d_real);
  transformed_data_real = neg_binomial_2_lcdf(d_int| d_row_vector, d_real_array);
  transformed_data_real = neg_binomial_2_lcdf(d_int| d_row_vector, d_vector);
  transformed_data_real = neg_binomial_2_lcdf(d_int| d_row_vector, d_row_vector);
  transformed_data_real = neg_binomial_2_lcdf(d_int_array| d_int, d_int);
  transformed_data_real = neg_binomial_2_lcdf(d_int_array| d_int, d_real);
  transformed_data_real = neg_binomial_2_lcdf(d_int_array| d_int, d_real_array);
  transformed_data_real = neg_binomial_2_lcdf(d_int_array| d_int, d_vector);
  transformed_data_real = neg_binomial_2_lcdf(d_int_array| d_int, d_row_vector);
  transformed_data_real = neg_binomial_2_lcdf(d_int_array| d_real, d_int);
  transformed_data_real = neg_binomial_2_lcdf(d_int_array| d_real, d_real);
  transformed_data_real = neg_binomial_2_lcdf(d_int_array| d_real, d_real_array);
  transformed_data_real = neg_binomial_2_lcdf(d_int_array| d_real, d_vector);
  transformed_data_real = neg_binomial_2_lcdf(d_int_array| d_real, d_row_vector);
  transformed_data_real = neg_binomial_2_lcdf(d_int_array| d_real_array, d_int);
  transformed_data_real = neg_binomial_2_lcdf(d_int_array| d_real_array, d_real);
  transformed_data_real = neg_binomial_2_lcdf(d_int_array| d_real_array, d_real_array);
  transformed_data_real = neg_binomial_2_lcdf(d_int_array| d_real_array, d_vector);
  transformed_data_real = neg_binomial_2_lcdf(d_int_array| d_real_array, d_row_vector);
  transformed_data_real = neg_binomial_2_lcdf(d_int_array| d_vector, d_int);
  transformed_data_real = neg_binomial_2_lcdf(d_int_array| d_vector, d_real);
  transformed_data_real = neg_binomial_2_lcdf(d_int_array| d_vector, d_real_array);
  transformed_data_real = neg_binomial_2_lcdf(d_int_array| d_vector, d_vector);
  transformed_data_real = neg_binomial_2_lcdf(d_int_array| d_vector, d_row_vector);
  transformed_data_real = neg_binomial_2_lcdf(d_int_array| d_row_vector, d_int);
  transformed_data_real = neg_binomial_2_lcdf(d_int_array| d_row_vector, d_real);
  transformed_data_real = neg_binomial_2_lcdf(d_int_array| d_row_vector, d_real_array);
  transformed_data_real = neg_binomial_2_lcdf(d_int_array| d_row_vector, d_vector);
  transformed_data_real = neg_binomial_2_lcdf(d_int_array| d_row_vector, d_row_vector);
}
parameters {
  real p_real;
  array[d_int] real p_real_array;
  vector[d_int] p_vector;
  row_vector[d_int] p_row_vector;
  real y_p;
}
transformed parameters {
  real transformed_param_real;
  transformed_param_real = neg_binomial_2_lcdf(d_int| d_int, d_int);
  transformed_param_real = neg_binomial_2_lcdf(d_int| d_int, d_real);
  transformed_param_real = neg_binomial_2_lcdf(d_int| d_int, d_real_array);
  transformed_param_real = neg_binomial_2_lcdf(d_int| d_int, d_vector);
  transformed_param_real = neg_binomial_2_lcdf(d_int| d_int, d_row_vector);
  transformed_param_real = neg_binomial_2_lcdf(d_int| d_int, p_real);
  transformed_param_real = neg_binomial_2_lcdf(d_int| d_int, p_real_array);
  transformed_param_real = neg_binomial_2_lcdf(d_int| d_int, p_vector);
  transformed_param_real = neg_binomial_2_lcdf(d_int| d_int, p_row_vector);
  transformed_param_real = neg_binomial_2_lcdf(d_int| d_real, d_int);
  transformed_param_real = neg_binomial_2_lcdf(d_int| d_real, d_real);
  transformed_param_real = neg_binomial_2_lcdf(d_int| d_real, d_real_array);
  transformed_param_real = neg_binomial_2_lcdf(d_int| d_real, d_vector);
  transformed_param_real = neg_binomial_2_lcdf(d_int| d_real, d_row_vector);
  transformed_param_real = neg_binomial_2_lcdf(d_int| d_real, p_real);
  transformed_param_real = neg_binomial_2_lcdf(d_int| d_real, p_real_array);
  transformed_param_real = neg_binomial_2_lcdf(d_int| d_real, p_vector);
  transformed_param_real = neg_binomial_2_lcdf(d_int| d_real, p_row_vector);
  transformed_param_real = neg_binomial_2_lcdf(d_int| d_real_array, d_int);
  transformed_param_real = neg_binomial_2_lcdf(d_int| d_real_array, d_real);
  transformed_param_real = neg_binomial_2_lcdf(d_int| d_real_array, d_real_array);
  transformed_param_real = neg_binomial_2_lcdf(d_int| d_real_array, d_vector);
  transformed_param_real = neg_binomial_2_lcdf(d_int| d_real_array, d_row_vector);
  transformed_param_real = neg_binomial_2_lcdf(d_int| d_real_array, p_real);
  transformed_param_real = neg_binomial_2_lcdf(d_int| d_real_array, p_real_array);
  transformed_param_real = neg_binomial_2_lcdf(d_int| d_real_array, p_vector);
  transformed_param_real = neg_binomial_2_lcdf(d_int| d_real_array, p_row_vector);
  transformed_param_real = neg_binomial_2_lcdf(d_int| d_vector, d_int);
  transformed_param_real = neg_binomial_2_lcdf(d_int| d_vector, d_real);
  transformed_param_real = neg_binomial_2_lcdf(d_int| d_vector, d_real_array);
  transformed_param_real = neg_binomial_2_lcdf(d_int| d_vector, d_vector);
  transformed_param_real = neg_binomial_2_lcdf(d_int| d_vector, d_row_vector);
  transformed_param_real = neg_binomial_2_lcdf(d_int| d_vector, p_real);
  transformed_param_real = neg_binomial_2_lcdf(d_int| d_vector, p_real_array);
  transformed_param_real = neg_binomial_2_lcdf(d_int| d_vector, p_vector);
  transformed_param_real = neg_binomial_2_lcdf(d_int| d_vector, p_row_vector);
  transformed_param_real = neg_binomial_2_lcdf(d_int| d_row_vector, d_int);
  transformed_param_real = neg_binomial_2_lcdf(d_int| d_row_vector, d_real);
  transformed_param_real = neg_binomial_2_lcdf(d_int| d_row_vector, d_real_array);
  transformed_param_real = neg_binomial_2_lcdf(d_int| d_row_vector, d_vector);
  transformed_param_real = neg_binomial_2_lcdf(d_int| d_row_vector, d_row_vector);
  transformed_param_real = neg_binomial_2_lcdf(d_int| d_row_vector, p_real);
  transformed_param_real = neg_binomial_2_lcdf(d_int| d_row_vector, p_real_array);
  transformed_param_real = neg_binomial_2_lcdf(d_int| d_row_vector, p_vector);
  transformed_param_real = neg_binomial_2_lcdf(d_int| d_row_vector, p_row_vector);
  transformed_param_real = neg_binomial_2_lcdf(d_int| p_real, d_int);
  transformed_param_real = neg_binomial_2_lcdf(d_int| p_real, d_real);
  transformed_param_real = neg_binomial_2_lcdf(d_int| p_real, d_real_array);
  transformed_param_real = neg_binomial_2_lcdf(d_int| p_real, d_vector);
  transformed_param_real = neg_binomial_2_lcdf(d_int| p_real, d_row_vector);
  transformed_param_real = neg_binomial_2_lcdf(d_int| p_real, p_real);
  transformed_param_real = neg_binomial_2_lcdf(d_int| p_real, p_real_array);
  transformed_param_real = neg_binomial_2_lcdf(d_int| p_real, p_vector);
  transformed_param_real = neg_binomial_2_lcdf(d_int| p_real, p_row_vector);
  transformed_param_real = neg_binomial_2_lcdf(d_int| p_real_array, d_int);
  transformed_param_real = neg_binomial_2_lcdf(d_int| p_real_array, d_real);
  transformed_param_real = neg_binomial_2_lcdf(d_int| p_real_array, d_real_array);
  transformed_param_real = neg_binomial_2_lcdf(d_int| p_real_array, d_vector);
  transformed_param_real = neg_binomial_2_lcdf(d_int| p_real_array, d_row_vector);
  transformed_param_real = neg_binomial_2_lcdf(d_int| p_real_array, p_real);
  transformed_param_real = neg_binomial_2_lcdf(d_int| p_real_array, p_real_array);
  transformed_param_real = neg_binomial_2_lcdf(d_int| p_real_array, p_vector);
  transformed_param_real = neg_binomial_2_lcdf(d_int| p_real_array, p_row_vector);
  transformed_param_real = neg_binomial_2_lcdf(d_int| p_vector, d_int);
  transformed_param_real = neg_binomial_2_lcdf(d_int| p_vector, d_real);
  transformed_param_real = neg_binomial_2_lcdf(d_int| p_vector, d_real_array);
  transformed_param_real = neg_binomial_2_lcdf(d_int| p_vector, d_vector);
  transformed_param_real = neg_binomial_2_lcdf(d_int| p_vector, d_row_vector);
  transformed_param_real = neg_binomial_2_lcdf(d_int| p_vector, p_real);
  transformed_param_real = neg_binomial_2_lcdf(d_int| p_vector, p_real_array);
  transformed_param_real = neg_binomial_2_lcdf(d_int| p_vector, p_vector);
  transformed_param_real = neg_binomial_2_lcdf(d_int| p_vector, p_row_vector);
  transformed_param_real = neg_binomial_2_lcdf(d_int| p_row_vector, d_int);
  transformed_param_real = neg_binomial_2_lcdf(d_int| p_row_vector, d_real);
  transformed_param_real = neg_binomial_2_lcdf(d_int| p_row_vector, d_real_array);
  transformed_param_real = neg_binomial_2_lcdf(d_int| p_row_vector, d_vector);
  transformed_param_real = neg_binomial_2_lcdf(d_int| p_row_vector, d_row_vector);
  transformed_param_real = neg_binomial_2_lcdf(d_int| p_row_vector, p_real);
  transformed_param_real = neg_binomial_2_lcdf(d_int| p_row_vector, p_real_array);
  transformed_param_real = neg_binomial_2_lcdf(d_int| p_row_vector, p_vector);
  transformed_param_real = neg_binomial_2_lcdf(d_int| p_row_vector, p_row_vector);
  transformed_param_real = neg_binomial_2_lcdf(d_int_array| d_int, d_int);
  transformed_param_real = neg_binomial_2_lcdf(d_int_array| d_int, d_real);
  transformed_param_real = neg_binomial_2_lcdf(d_int_array| d_int, d_real_array);
  transformed_param_real = neg_binomial_2_lcdf(d_int_array| d_int, d_vector);
  transformed_param_real = neg_binomial_2_lcdf(d_int_array| d_int, d_row_vector);
  transformed_param_real = neg_binomial_2_lcdf(d_int_array| d_int, p_real);
  transformed_param_real = neg_binomial_2_lcdf(d_int_array| d_int, p_real_array);
  transformed_param_real = neg_binomial_2_lcdf(d_int_array| d_int, p_vector);
  transformed_param_real = neg_binomial_2_lcdf(d_int_array| d_int, p_row_vector);
  transformed_param_real = neg_binomial_2_lcdf(d_int_array| d_real, d_int);
  transformed_param_real = neg_binomial_2_lcdf(d_int_array| d_real, d_real);
  transformed_param_real = neg_binomial_2_lcdf(d_int_array| d_real, d_real_array);
  transformed_param_real = neg_binomial_2_lcdf(d_int_array| d_real, d_vector);
  transformed_param_real = neg_binomial_2_lcdf(d_int_array| d_real, d_row_vector);
  transformed_param_real = neg_binomial_2_lcdf(d_int_array| d_real, p_real);
  transformed_param_real = neg_binomial_2_lcdf(d_int_array| d_real, p_real_array);
  transformed_param_real = neg_binomial_2_lcdf(d_int_array| d_real, p_vector);
  transformed_param_real = neg_binomial_2_lcdf(d_int_array| d_real, p_row_vector);
  transformed_param_real = neg_binomial_2_lcdf(d_int_array| d_real_array, d_int);
  transformed_param_real = neg_binomial_2_lcdf(d_int_array| d_real_array, d_real);
  transformed_param_real = neg_binomial_2_lcdf(d_int_array| d_real_array, d_real_array);
  transformed_param_real = neg_binomial_2_lcdf(d_int_array| d_real_array, d_vector);
  transformed_param_real = neg_binomial_2_lcdf(d_int_array| d_real_array, d_row_vector);
  transformed_param_real = neg_binomial_2_lcdf(d_int_array| d_real_array, p_real);
  transformed_param_real = neg_binomial_2_lcdf(d_int_array| d_real_array, p_real_array);
  transformed_param_real = neg_binomial_2_lcdf(d_int_array| d_real_array, p_vector);
  transformed_param_real = neg_binomial_2_lcdf(d_int_array| d_real_array, p_row_vector);
  transformed_param_real = neg_binomial_2_lcdf(d_int_array| d_vector, d_int);
  transformed_param_real = neg_binomial_2_lcdf(d_int_array| d_vector, d_real);
  transformed_param_real = neg_binomial_2_lcdf(d_int_array| d_vector, d_real_array);
  transformed_param_real = neg_binomial_2_lcdf(d_int_array| d_vector, d_vector);
  transformed_param_real = neg_binomial_2_lcdf(d_int_array| d_vector, d_row_vector);
  transformed_param_real = neg_binomial_2_lcdf(d_int_array| d_vector, p_real);
  transformed_param_real = neg_binomial_2_lcdf(d_int_array| d_vector, p_real_array);
  transformed_param_real = neg_binomial_2_lcdf(d_int_array| d_vector, p_vector);
  transformed_param_real = neg_binomial_2_lcdf(d_int_array| d_vector, p_row_vector);
  transformed_param_real = neg_binomial_2_lcdf(d_int_array| d_row_vector, d_int);
  transformed_param_real = neg_binomial_2_lcdf(d_int_array| d_row_vector, d_real);
  transformed_param_real = neg_binomial_2_lcdf(d_int_array| d_row_vector, d_real_array);
  transformed_param_real = neg_binomial_2_lcdf(d_int_array| d_row_vector, d_vector);
  transformed_param_real = neg_binomial_2_lcdf(d_int_array| d_row_vector, d_row_vector);
  transformed_param_real = neg_binomial_2_lcdf(d_int_array| d_row_vector, p_real);
  transformed_param_real = neg_binomial_2_lcdf(d_int_array| d_row_vector, p_real_array);
  transformed_param_real = neg_binomial_2_lcdf(d_int_array| d_row_vector, p_vector);
  transformed_param_real = neg_binomial_2_lcdf(d_int_array| d_row_vector, p_row_vector);
  transformed_param_real = neg_binomial_2_lcdf(d_int_array| p_real, d_int);
  transformed_param_real = neg_binomial_2_lcdf(d_int_array| p_real, d_real);
  transformed_param_real = neg_binomial_2_lcdf(d_int_array| p_real, d_real_array);
  transformed_param_real = neg_binomial_2_lcdf(d_int_array| p_real, d_vector);
  transformed_param_real = neg_binomial_2_lcdf(d_int_array| p_real, d_row_vector);
  transformed_param_real = neg_binomial_2_lcdf(d_int_array| p_real, p_real);
  transformed_param_real = neg_binomial_2_lcdf(d_int_array| p_real, p_real_array);
  transformed_param_real = neg_binomial_2_lcdf(d_int_array| p_real, p_vector);
  transformed_param_real = neg_binomial_2_lcdf(d_int_array| p_real, p_row_vector);
  transformed_param_real = neg_binomial_2_lcdf(d_int_array| p_real_array, d_int);
  transformed_param_real = neg_binomial_2_lcdf(d_int_array| p_real_array, d_real);
  transformed_param_real = neg_binomial_2_lcdf(d_int_array| p_real_array, d_real_array);
  transformed_param_real = neg_binomial_2_lcdf(d_int_array| p_real_array, d_vector);
  transformed_param_real = neg_binomial_2_lcdf(d_int_array| p_real_array, d_row_vector);
  transformed_param_real = neg_binomial_2_lcdf(d_int_array| p_real_array, p_real);
  transformed_param_real = neg_binomial_2_lcdf(d_int_array| p_real_array, p_real_array);
  transformed_param_real = neg_binomial_2_lcdf(d_int_array| p_real_array, p_vector);
  transformed_param_real = neg_binomial_2_lcdf(d_int_array| p_real_array, p_row_vector);
  transformed_param_real = neg_binomial_2_lcdf(d_int_array| p_vector, d_int);
  transformed_param_real = neg_binomial_2_lcdf(d_int_array| p_vector, d_real);
  transformed_param_real = neg_binomial_2_lcdf(d_int_array| p_vector, d_real_array);
  transformed_param_real = neg_binomial_2_lcdf(d_int_array| p_vector, d_vector);
  transformed_param_real = neg_binomial_2_lcdf(d_int_array| p_vector, d_row_vector);
  transformed_param_real = neg_binomial_2_lcdf(d_int_array| p_vector, p_real);
  transformed_param_real = neg_binomial_2_lcdf(d_int_array| p_vector, p_real_array);
  transformed_param_real = neg_binomial_2_lcdf(d_int_array| p_vector, p_vector);
  transformed_param_real = neg_binomial_2_lcdf(d_int_array| p_vector, p_row_vector);
  transformed_param_real = neg_binomial_2_lcdf(d_int_array| p_row_vector, d_int);
  transformed_param_real = neg_binomial_2_lcdf(d_int_array| p_row_vector, d_real);
  transformed_param_real = neg_binomial_2_lcdf(d_int_array| p_row_vector, d_real_array);
  transformed_param_real = neg_binomial_2_lcdf(d_int_array| p_row_vector, d_vector);
  transformed_param_real = neg_binomial_2_lcdf(d_int_array| p_row_vector, d_row_vector);
  transformed_param_real = neg_binomial_2_lcdf(d_int_array| p_row_vector, p_real);
  transformed_param_real = neg_binomial_2_lcdf(d_int_array| p_row_vector, p_real_array);
  transformed_param_real = neg_binomial_2_lcdf(d_int_array| p_row_vector, p_vector);
  transformed_param_real = neg_binomial_2_lcdf(d_int_array| p_row_vector, p_row_vector);
}
model {
  y_p ~ normal(0, 1);
}
<|MERGE_RESOLUTION|>--- conflicted
+++ resolved
@@ -3,7 +3,7 @@
   int N = 2;
   int M = 3;
   int d_y = 1;
-  int d_y_a[N] = {1, 0};
+  array[N] int d_y_a = {1, 0};
   matrix[N, M] d_x_m = [[1, 2, 3], [4, 5, 6]];
   row_vector[M] d_x_rv = [1, 2, 3];
   vector[M] d_beta_v = [1, 2, 3]';
@@ -281,9 +281,9 @@
   $ ../../../../../../../../../install/default/bin/stanc --auto-format neg_binomial_2_lpmf.stan
 data {
   int d_int;
-  int d_int_array[d_int];
+  array[d_int] int d_int_array;
   real d_real;
-  real d_real_array[d_int];
+  array[d_int] real d_real_array;
   vector[d_int] d_vector;
   row_vector[d_int] d_row_vector;
 }
@@ -342,7 +342,7 @@
 }
 parameters {
   real p_real;
-  real p_real_array[d_int];
+  array[d_int] real p_real_array;
   vector[d_int] p_vector;
   row_vector[d_int] p_row_vector;
   real y_p;
@@ -678,850 +678,6 @@
   d_int_array ~ neg_binomial_2(d_row_vector, d_row_vector);
 }
 
-<<<<<<< HEAD
-  $ ../../../../../../../../../install/default/bin/stanc --auto-format neg_binomial_2_log_glm.stan
-transformed data {
-  int N = 2;
-  int M = 3;
-  int d_y = 1;
-  array[N] int d_y_a = {1, 0};
-  matrix[N, M] d_x_m = [[1, 2, 3], [4, 5, 6]];
-  row_vector[M] d_x_rv = [1, 2, 3];
-  vector[M] d_beta_v = [1, 2, 3]';
-  real d_alpha = 3;
-  vector[N] d_alpha_v = [0.5, 0.6]';
-  real d_phi = 2;
-  real transformed_data_real;
-  transformed_data_real = neg_binomial_2_log_glm_lpmf(d_y_a| d_x_m, d_alpha, d_beta_v, d_phi);
-  transformed_data_real = neg_binomial_2_log_glm_lpmf(d_y_a| d_x_m, d_alpha_v, d_beta_v, d_phi);
-  transformed_data_real = neg_binomial_2_log_glm_lpmf(d_y| d_x_m, d_alpha, d_beta_v, d_phi);
-  transformed_data_real = neg_binomial_2_log_glm_lpmf(d_y| d_x_m, d_alpha_v, d_beta_v, d_phi);
-  transformed_data_real = neg_binomial_2_log_glm_lpmf(d_y_a| d_x_rv, d_alpha, d_beta_v, d_phi);
-  transformed_data_real = neg_binomial_2_log_glm_lpmf(d_y_a| d_x_rv, d_alpha_v, d_beta_v, d_phi);
-}
-parameters {
-  matrix[N, M] p_x_m;
-  row_vector[M] p_x_rv;
-  vector[M] p_beta_v;
-  real p_alpha;
-  vector[N] p_alpha_v;
-  real<lower=0> p_phi;
-  real y_p;
-}
-transformed parameters {
-  real transformed_param_real;
-  transformed_param_real = neg_binomial_2_log_glm_lpmf(d_y_a| p_x_m, p_alpha, p_beta_v, p_phi);
-  transformed_param_real = neg_binomial_2_log_glm_lpmf(d_y_a| p_x_m, p_alpha_v, p_beta_v, p_phi);
-  transformed_param_real = neg_binomial_2_log_glm_lpmf(d_y| p_x_m, p_alpha, p_beta_v, p_phi);
-  transformed_param_real = neg_binomial_2_log_glm_lpmf(d_y| p_x_m, p_alpha_v, p_beta_v, p_phi);
-  transformed_param_real = neg_binomial_2_log_glm_lpmf(d_y_a| p_x_rv, p_alpha, p_beta_v, p_phi);
-  transformed_param_real = neg_binomial_2_log_glm_lpmf(d_y_a| p_x_rv, p_alpha_v, p_beta_v, p_phi);
-}
-model {
-  y_p ~ normal(0, 1);
-}
-
-  $ ../../../../../../../../../install/default/bin/stanc --auto-format neg_binomial_2_log_log.stan
-data {
-  int d_int;
-  array[d_int] int d_int_array;
-  real d_real;
-  array[d_int] real d_real_array;
-  vector[d_int] d_vector;
-  row_vector[d_int] d_row_vector;
-}
-transformed data {
-  real transformed_data_real;
-  transformed_data_real = neg_binomial_2_log_log(d_int, d_int, d_int);
-  transformed_data_real = neg_binomial_2_log_log(d_int, d_int, d_real);
-  transformed_data_real = neg_binomial_2_log_log(d_int, d_int, d_real_array);
-  transformed_data_real = neg_binomial_2_log_log(d_int, d_int, d_vector);
-  transformed_data_real = neg_binomial_2_log_log(d_int, d_int, d_row_vector);
-  transformed_data_real = neg_binomial_2_log_log(d_int, d_real, d_int);
-  transformed_data_real = neg_binomial_2_log_log(d_int, d_real, d_real);
-  transformed_data_real = neg_binomial_2_log_log(d_int, d_real, d_real_array);
-  transformed_data_real = neg_binomial_2_log_log(d_int, d_real, d_vector);
-  transformed_data_real = neg_binomial_2_log_log(d_int, d_real, d_row_vector);
-  transformed_data_real = neg_binomial_2_log_log(d_int, d_real_array, d_int);
-  transformed_data_real = neg_binomial_2_log_log(d_int, d_real_array, d_real);
-  transformed_data_real = neg_binomial_2_log_log(d_int, d_real_array,
-                                                 d_real_array);
-  transformed_data_real = neg_binomial_2_log_log(d_int, d_real_array,
-                                                 d_vector);
-  transformed_data_real = neg_binomial_2_log_log(d_int, d_real_array,
-                                                 d_row_vector);
-  transformed_data_real = neg_binomial_2_log_log(d_int, d_vector, d_int);
-  transformed_data_real = neg_binomial_2_log_log(d_int, d_vector, d_real);
-  transformed_data_real = neg_binomial_2_log_log(d_int, d_vector,
-                                                 d_real_array);
-  transformed_data_real = neg_binomial_2_log_log(d_int, d_vector, d_vector);
-  transformed_data_real = neg_binomial_2_log_log(d_int, d_vector,
-                                                 d_row_vector);
-  transformed_data_real = neg_binomial_2_log_log(d_int, d_row_vector, d_int);
-  transformed_data_real = neg_binomial_2_log_log(d_int, d_row_vector, d_real);
-  transformed_data_real = neg_binomial_2_log_log(d_int, d_row_vector,
-                                                 d_real_array);
-  transformed_data_real = neg_binomial_2_log_log(d_int, d_row_vector,
-                                                 d_vector);
-  transformed_data_real = neg_binomial_2_log_log(d_int, d_row_vector,
-                                                 d_row_vector);
-  transformed_data_real = neg_binomial_2_log_log(d_int_array, d_int, d_int);
-  transformed_data_real = neg_binomial_2_log_log(d_int_array, d_int, d_real);
-  transformed_data_real = neg_binomial_2_log_log(d_int_array, d_int,
-                                                 d_real_array);
-  transformed_data_real = neg_binomial_2_log_log(d_int_array, d_int,
-                                                 d_vector);
-  transformed_data_real = neg_binomial_2_log_log(d_int_array, d_int,
-                                                 d_row_vector);
-  transformed_data_real = neg_binomial_2_log_log(d_int_array, d_real, d_int);
-  transformed_data_real = neg_binomial_2_log_log(d_int_array, d_real, d_real);
-  transformed_data_real = neg_binomial_2_log_log(d_int_array, d_real,
-                                                 d_real_array);
-  transformed_data_real = neg_binomial_2_log_log(d_int_array, d_real,
-                                                 d_vector);
-  transformed_data_real = neg_binomial_2_log_log(d_int_array, d_real,
-                                                 d_row_vector);
-  transformed_data_real = neg_binomial_2_log_log(d_int_array, d_real_array,
-                                                 d_int);
-  transformed_data_real = neg_binomial_2_log_log(d_int_array, d_real_array,
-                                                 d_real);
-  transformed_data_real = neg_binomial_2_log_log(d_int_array, d_real_array,
-                                                 d_real_array);
-  transformed_data_real = neg_binomial_2_log_log(d_int_array, d_real_array,
-                                                 d_vector);
-  transformed_data_real = neg_binomial_2_log_log(d_int_array, d_real_array,
-                                                 d_row_vector);
-  transformed_data_real = neg_binomial_2_log_log(d_int_array, d_vector,
-                                                 d_int);
-  transformed_data_real = neg_binomial_2_log_log(d_int_array, d_vector,
-                                                 d_real);
-  transformed_data_real = neg_binomial_2_log_log(d_int_array, d_vector,
-                                                 d_real_array);
-  transformed_data_real = neg_binomial_2_log_log(d_int_array, d_vector,
-                                                 d_vector);
-  transformed_data_real = neg_binomial_2_log_log(d_int_array, d_vector,
-                                                 d_row_vector);
-  transformed_data_real = neg_binomial_2_log_log(d_int_array, d_row_vector,
-                                                 d_int);
-  transformed_data_real = neg_binomial_2_log_log(d_int_array, d_row_vector,
-                                                 d_real);
-  transformed_data_real = neg_binomial_2_log_log(d_int_array, d_row_vector,
-                                                 d_real_array);
-  transformed_data_real = neg_binomial_2_log_log(d_int_array, d_row_vector,
-                                                 d_vector);
-  transformed_data_real = neg_binomial_2_log_log(d_int_array, d_row_vector,
-                                                 d_row_vector);
-}
-parameters {
-  real p_real;
-  array[d_int] real p_real_array;
-  vector[d_int] p_vector;
-  row_vector[d_int] p_row_vector;
-  real y_p;
-}
-transformed parameters {
-  real transformed_param_real;
-  transformed_param_real = neg_binomial_2_log_log(d_int, d_int, d_int);
-  transformed_param_real = neg_binomial_2_log_log(d_int, d_int, d_real);
-  transformed_param_real = neg_binomial_2_log_log(d_int, d_int, d_real_array);
-  transformed_param_real = neg_binomial_2_log_log(d_int, d_int, d_vector);
-  transformed_param_real = neg_binomial_2_log_log(d_int, d_int, d_row_vector);
-  transformed_param_real = neg_binomial_2_log_log(d_int, d_int, p_real);
-  transformed_param_real = neg_binomial_2_log_log(d_int, d_int, p_real_array);
-  transformed_param_real = neg_binomial_2_log_log(d_int, d_int, p_vector);
-  transformed_param_real = neg_binomial_2_log_log(d_int, d_int, p_row_vector);
-  transformed_param_real = neg_binomial_2_log_log(d_int, d_real, d_int);
-  transformed_param_real = neg_binomial_2_log_log(d_int, d_real, d_real);
-  transformed_param_real = neg_binomial_2_log_log(d_int, d_real,
-                                                  d_real_array);
-  transformed_param_real = neg_binomial_2_log_log(d_int, d_real, d_vector);
-  transformed_param_real = neg_binomial_2_log_log(d_int, d_real,
-                                                  d_row_vector);
-  transformed_param_real = neg_binomial_2_log_log(d_int, d_real, p_real);
-  transformed_param_real = neg_binomial_2_log_log(d_int, d_real,
-                                                  p_real_array);
-  transformed_param_real = neg_binomial_2_log_log(d_int, d_real, p_vector);
-  transformed_param_real = neg_binomial_2_log_log(d_int, d_real,
-                                                  p_row_vector);
-  transformed_param_real = neg_binomial_2_log_log(d_int, d_real_array, d_int);
-  transformed_param_real = neg_binomial_2_log_log(d_int, d_real_array,
-                                                  d_real);
-  transformed_param_real = neg_binomial_2_log_log(d_int, d_real_array,
-                                                  d_real_array);
-  transformed_param_real = neg_binomial_2_log_log(d_int, d_real_array,
-                                                  d_vector);
-  transformed_param_real = neg_binomial_2_log_log(d_int, d_real_array,
-                                                  d_row_vector);
-  transformed_param_real = neg_binomial_2_log_log(d_int, d_real_array,
-                                                  p_real);
-  transformed_param_real = neg_binomial_2_log_log(d_int, d_real_array,
-                                                  p_real_array);
-  transformed_param_real = neg_binomial_2_log_log(d_int, d_real_array,
-                                                  p_vector);
-  transformed_param_real = neg_binomial_2_log_log(d_int, d_real_array,
-                                                  p_row_vector);
-  transformed_param_real = neg_binomial_2_log_log(d_int, d_vector, d_int);
-  transformed_param_real = neg_binomial_2_log_log(d_int, d_vector, d_real);
-  transformed_param_real = neg_binomial_2_log_log(d_int, d_vector,
-                                                  d_real_array);
-  transformed_param_real = neg_binomial_2_log_log(d_int, d_vector, d_vector);
-  transformed_param_real = neg_binomial_2_log_log(d_int, d_vector,
-                                                  d_row_vector);
-  transformed_param_real = neg_binomial_2_log_log(d_int, d_vector, p_real);
-  transformed_param_real = neg_binomial_2_log_log(d_int, d_vector,
-                                                  p_real_array);
-  transformed_param_real = neg_binomial_2_log_log(d_int, d_vector, p_vector);
-  transformed_param_real = neg_binomial_2_log_log(d_int, d_vector,
-                                                  p_row_vector);
-  transformed_param_real = neg_binomial_2_log_log(d_int, d_row_vector, d_int);
-  transformed_param_real = neg_binomial_2_log_log(d_int, d_row_vector,
-                                                  d_real);
-  transformed_param_real = neg_binomial_2_log_log(d_int, d_row_vector,
-                                                  d_real_array);
-  transformed_param_real = neg_binomial_2_log_log(d_int, d_row_vector,
-                                                  d_vector);
-  transformed_param_real = neg_binomial_2_log_log(d_int, d_row_vector,
-                                                  d_row_vector);
-  transformed_param_real = neg_binomial_2_log_log(d_int, d_row_vector,
-                                                  p_real);
-  transformed_param_real = neg_binomial_2_log_log(d_int, d_row_vector,
-                                                  p_real_array);
-  transformed_param_real = neg_binomial_2_log_log(d_int, d_row_vector,
-                                                  p_vector);
-  transformed_param_real = neg_binomial_2_log_log(d_int, d_row_vector,
-                                                  p_row_vector);
-  transformed_param_real = neg_binomial_2_log_log(d_int, p_real, d_int);
-  transformed_param_real = neg_binomial_2_log_log(d_int, p_real, d_real);
-  transformed_param_real = neg_binomial_2_log_log(d_int, p_real,
-                                                  d_real_array);
-  transformed_param_real = neg_binomial_2_log_log(d_int, p_real, d_vector);
-  transformed_param_real = neg_binomial_2_log_log(d_int, p_real,
-                                                  d_row_vector);
-  transformed_param_real = neg_binomial_2_log_log(d_int, p_real, p_real);
-  transformed_param_real = neg_binomial_2_log_log(d_int, p_real,
-                                                  p_real_array);
-  transformed_param_real = neg_binomial_2_log_log(d_int, p_real, p_vector);
-  transformed_param_real = neg_binomial_2_log_log(d_int, p_real,
-                                                  p_row_vector);
-  transformed_param_real = neg_binomial_2_log_log(d_int, p_real_array, d_int);
-  transformed_param_real = neg_binomial_2_log_log(d_int, p_real_array,
-                                                  d_real);
-  transformed_param_real = neg_binomial_2_log_log(d_int, p_real_array,
-                                                  d_real_array);
-  transformed_param_real = neg_binomial_2_log_log(d_int, p_real_array,
-                                                  d_vector);
-  transformed_param_real = neg_binomial_2_log_log(d_int, p_real_array,
-                                                  d_row_vector);
-  transformed_param_real = neg_binomial_2_log_log(d_int, p_real_array,
-                                                  p_real);
-  transformed_param_real = neg_binomial_2_log_log(d_int, p_real_array,
-                                                  p_real_array);
-  transformed_param_real = neg_binomial_2_log_log(d_int, p_real_array,
-                                                  p_vector);
-  transformed_param_real = neg_binomial_2_log_log(d_int, p_real_array,
-                                                  p_row_vector);
-  transformed_param_real = neg_binomial_2_log_log(d_int, p_vector, d_int);
-  transformed_param_real = neg_binomial_2_log_log(d_int, p_vector, d_real);
-  transformed_param_real = neg_binomial_2_log_log(d_int, p_vector,
-                                                  d_real_array);
-  transformed_param_real = neg_binomial_2_log_log(d_int, p_vector, d_vector);
-  transformed_param_real = neg_binomial_2_log_log(d_int, p_vector,
-                                                  d_row_vector);
-  transformed_param_real = neg_binomial_2_log_log(d_int, p_vector, p_real);
-  transformed_param_real = neg_binomial_2_log_log(d_int, p_vector,
-                                                  p_real_array);
-  transformed_param_real = neg_binomial_2_log_log(d_int, p_vector, p_vector);
-  transformed_param_real = neg_binomial_2_log_log(d_int, p_vector,
-                                                  p_row_vector);
-  transformed_param_real = neg_binomial_2_log_log(d_int, p_row_vector, d_int);
-  transformed_param_real = neg_binomial_2_log_log(d_int, p_row_vector,
-                                                  d_real);
-  transformed_param_real = neg_binomial_2_log_log(d_int, p_row_vector,
-                                                  d_real_array);
-  transformed_param_real = neg_binomial_2_log_log(d_int, p_row_vector,
-                                                  d_vector);
-  transformed_param_real = neg_binomial_2_log_log(d_int, p_row_vector,
-                                                  d_row_vector);
-  transformed_param_real = neg_binomial_2_log_log(d_int, p_row_vector,
-                                                  p_real);
-  transformed_param_real = neg_binomial_2_log_log(d_int, p_row_vector,
-                                                  p_real_array);
-  transformed_param_real = neg_binomial_2_log_log(d_int, p_row_vector,
-                                                  p_vector);
-  transformed_param_real = neg_binomial_2_log_log(d_int, p_row_vector,
-                                                  p_row_vector);
-  transformed_param_real = neg_binomial_2_log_log(d_int_array, d_int, d_int);
-  transformed_param_real = neg_binomial_2_log_log(d_int_array, d_int, d_real);
-  transformed_param_real = neg_binomial_2_log_log(d_int_array, d_int,
-                                                  d_real_array);
-  transformed_param_real = neg_binomial_2_log_log(d_int_array, d_int,
-                                                  d_vector);
-  transformed_param_real = neg_binomial_2_log_log(d_int_array, d_int,
-                                                  d_row_vector);
-  transformed_param_real = neg_binomial_2_log_log(d_int_array, d_int, p_real);
-  transformed_param_real = neg_binomial_2_log_log(d_int_array, d_int,
-                                                  p_real_array);
-  transformed_param_real = neg_binomial_2_log_log(d_int_array, d_int,
-                                                  p_vector);
-  transformed_param_real = neg_binomial_2_log_log(d_int_array, d_int,
-                                                  p_row_vector);
-  transformed_param_real = neg_binomial_2_log_log(d_int_array, d_real, d_int);
-  transformed_param_real = neg_binomial_2_log_log(d_int_array, d_real,
-                                                  d_real);
-  transformed_param_real = neg_binomial_2_log_log(d_int_array, d_real,
-                                                  d_real_array);
-  transformed_param_real = neg_binomial_2_log_log(d_int_array, d_real,
-                                                  d_vector);
-  transformed_param_real = neg_binomial_2_log_log(d_int_array, d_real,
-                                                  d_row_vector);
-  transformed_param_real = neg_binomial_2_log_log(d_int_array, d_real,
-                                                  p_real);
-  transformed_param_real = neg_binomial_2_log_log(d_int_array, d_real,
-                                                  p_real_array);
-  transformed_param_real = neg_binomial_2_log_log(d_int_array, d_real,
-                                                  p_vector);
-  transformed_param_real = neg_binomial_2_log_log(d_int_array, d_real,
-                                                  p_row_vector);
-  transformed_param_real = neg_binomial_2_log_log(d_int_array, d_real_array,
-                                                  d_int);
-  transformed_param_real = neg_binomial_2_log_log(d_int_array, d_real_array,
-                                                  d_real);
-  transformed_param_real = neg_binomial_2_log_log(d_int_array, d_real_array,
-                                                  d_real_array);
-  transformed_param_real = neg_binomial_2_log_log(d_int_array, d_real_array,
-                                                  d_vector);
-  transformed_param_real = neg_binomial_2_log_log(d_int_array, d_real_array,
-                                                  d_row_vector);
-  transformed_param_real = neg_binomial_2_log_log(d_int_array, d_real_array,
-                                                  p_real);
-  transformed_param_real = neg_binomial_2_log_log(d_int_array, d_real_array,
-                                                  p_real_array);
-  transformed_param_real = neg_binomial_2_log_log(d_int_array, d_real_array,
-                                                  p_vector);
-  transformed_param_real = neg_binomial_2_log_log(d_int_array, d_real_array,
-                                                  p_row_vector);
-  transformed_param_real = neg_binomial_2_log_log(d_int_array, d_vector,
-                                                  d_int);
-  transformed_param_real = neg_binomial_2_log_log(d_int_array, d_vector,
-                                                  d_real);
-  transformed_param_real = neg_binomial_2_log_log(d_int_array, d_vector,
-                                                  d_real_array);
-  transformed_param_real = neg_binomial_2_log_log(d_int_array, d_vector,
-                                                  d_vector);
-  transformed_param_real = neg_binomial_2_log_log(d_int_array, d_vector,
-                                                  d_row_vector);
-  transformed_param_real = neg_binomial_2_log_log(d_int_array, d_vector,
-                                                  p_real);
-  transformed_param_real = neg_binomial_2_log_log(d_int_array, d_vector,
-                                                  p_real_array);
-  transformed_param_real = neg_binomial_2_log_log(d_int_array, d_vector,
-                                                  p_vector);
-  transformed_param_real = neg_binomial_2_log_log(d_int_array, d_vector,
-                                                  p_row_vector);
-  transformed_param_real = neg_binomial_2_log_log(d_int_array, d_row_vector,
-                                                  d_int);
-  transformed_param_real = neg_binomial_2_log_log(d_int_array, d_row_vector,
-                                                  d_real);
-  transformed_param_real = neg_binomial_2_log_log(d_int_array, d_row_vector,
-                                                  d_real_array);
-  transformed_param_real = neg_binomial_2_log_log(d_int_array, d_row_vector,
-                                                  d_vector);
-  transformed_param_real = neg_binomial_2_log_log(d_int_array, d_row_vector,
-                                                  d_row_vector);
-  transformed_param_real = neg_binomial_2_log_log(d_int_array, d_row_vector,
-                                                  p_real);
-  transformed_param_real = neg_binomial_2_log_log(d_int_array, d_row_vector,
-                                                  p_real_array);
-  transformed_param_real = neg_binomial_2_log_log(d_int_array, d_row_vector,
-                                                  p_vector);
-  transformed_param_real = neg_binomial_2_log_log(d_int_array, d_row_vector,
-                                                  p_row_vector);
-  transformed_param_real = neg_binomial_2_log_log(d_int_array, p_real, d_int);
-  transformed_param_real = neg_binomial_2_log_log(d_int_array, p_real,
-                                                  d_real);
-  transformed_param_real = neg_binomial_2_log_log(d_int_array, p_real,
-                                                  d_real_array);
-  transformed_param_real = neg_binomial_2_log_log(d_int_array, p_real,
-                                                  d_vector);
-  transformed_param_real = neg_binomial_2_log_log(d_int_array, p_real,
-                                                  d_row_vector);
-  transformed_param_real = neg_binomial_2_log_log(d_int_array, p_real,
-                                                  p_real);
-  transformed_param_real = neg_binomial_2_log_log(d_int_array, p_real,
-                                                  p_real_array);
-  transformed_param_real = neg_binomial_2_log_log(d_int_array, p_real,
-                                                  p_vector);
-  transformed_param_real = neg_binomial_2_log_log(d_int_array, p_real,
-                                                  p_row_vector);
-  transformed_param_real = neg_binomial_2_log_log(d_int_array, p_real_array,
-                                                  d_int);
-  transformed_param_real = neg_binomial_2_log_log(d_int_array, p_real_array,
-                                                  d_real);
-  transformed_param_real = neg_binomial_2_log_log(d_int_array, p_real_array,
-                                                  d_real_array);
-  transformed_param_real = neg_binomial_2_log_log(d_int_array, p_real_array,
-                                                  d_vector);
-  transformed_param_real = neg_binomial_2_log_log(d_int_array, p_real_array,
-                                                  d_row_vector);
-  transformed_param_real = neg_binomial_2_log_log(d_int_array, p_real_array,
-                                                  p_real);
-  transformed_param_real = neg_binomial_2_log_log(d_int_array, p_real_array,
-                                                  p_real_array);
-  transformed_param_real = neg_binomial_2_log_log(d_int_array, p_real_array,
-                                                  p_vector);
-  transformed_param_real = neg_binomial_2_log_log(d_int_array, p_real_array,
-                                                  p_row_vector);
-  transformed_param_real = neg_binomial_2_log_log(d_int_array, p_vector,
-                                                  d_int);
-  transformed_param_real = neg_binomial_2_log_log(d_int_array, p_vector,
-                                                  d_real);
-  transformed_param_real = neg_binomial_2_log_log(d_int_array, p_vector,
-                                                  d_real_array);
-  transformed_param_real = neg_binomial_2_log_log(d_int_array, p_vector,
-                                                  d_vector);
-  transformed_param_real = neg_binomial_2_log_log(d_int_array, p_vector,
-                                                  d_row_vector);
-  transformed_param_real = neg_binomial_2_log_log(d_int_array, p_vector,
-                                                  p_real);
-  transformed_param_real = neg_binomial_2_log_log(d_int_array, p_vector,
-                                                  p_real_array);
-  transformed_param_real = neg_binomial_2_log_log(d_int_array, p_vector,
-                                                  p_vector);
-  transformed_param_real = neg_binomial_2_log_log(d_int_array, p_vector,
-                                                  p_row_vector);
-  transformed_param_real = neg_binomial_2_log_log(d_int_array, p_row_vector,
-                                                  d_int);
-  transformed_param_real = neg_binomial_2_log_log(d_int_array, p_row_vector,
-                                                  d_real);
-  transformed_param_real = neg_binomial_2_log_log(d_int_array, p_row_vector,
-                                                  d_real_array);
-  transformed_param_real = neg_binomial_2_log_log(d_int_array, p_row_vector,
-                                                  d_vector);
-  transformed_param_real = neg_binomial_2_log_log(d_int_array, p_row_vector,
-                                                  d_row_vector);
-  transformed_param_real = neg_binomial_2_log_log(d_int_array, p_row_vector,
-                                                  p_real);
-  transformed_param_real = neg_binomial_2_log_log(d_int_array, p_row_vector,
-                                                  p_real_array);
-  transformed_param_real = neg_binomial_2_log_log(d_int_array, p_row_vector,
-                                                  p_vector);
-  transformed_param_real = neg_binomial_2_log_log(d_int_array, p_row_vector,
-                                                  p_row_vector);
-}
-model {
-  y_p ~ normal(0, 1);
-}
-
-  $ ../../../../../../../../../install/default/bin/stanc --auto-format neg_binomial_ccdf_log.stan
-data {
-  int d_int;
-  array[d_int] int d_int_array;
-  real d_real;
-  array[d_int] real d_real_array;
-  vector[d_int] d_vector;
-  row_vector[d_int] d_row_vector;
-}
-transformed data {
-  real transformed_data_real;
-  transformed_data_real = neg_binomial_2_ccdf_log(d_int, d_int, d_int);
-  transformed_data_real = neg_binomial_2_ccdf_log(d_int, d_int, d_real);
-  transformed_data_real = neg_binomial_2_ccdf_log(d_int, d_int, d_real_array);
-  transformed_data_real = neg_binomial_2_ccdf_log(d_int, d_int, d_vector);
-  transformed_data_real = neg_binomial_2_ccdf_log(d_int, d_int, d_row_vector);
-  transformed_data_real = neg_binomial_2_ccdf_log(d_int, d_real, d_int);
-  transformed_data_real = neg_binomial_2_ccdf_log(d_int, d_real, d_real);
-  transformed_data_real = neg_binomial_2_ccdf_log(d_int, d_real,
-                                                  d_real_array);
-  transformed_data_real = neg_binomial_2_ccdf_log(d_int, d_real, d_vector);
-  transformed_data_real = neg_binomial_2_ccdf_log(d_int, d_real,
-                                                  d_row_vector);
-  transformed_data_real = neg_binomial_2_ccdf_log(d_int, d_real_array, d_int);
-  transformed_data_real = neg_binomial_2_ccdf_log(d_int, d_real_array,
-                                                  d_real);
-  transformed_data_real = neg_binomial_2_ccdf_log(d_int, d_real_array,
-                                                  d_real_array);
-  transformed_data_real = neg_binomial_2_ccdf_log(d_int, d_real_array,
-                                                  d_vector);
-  transformed_data_real = neg_binomial_2_ccdf_log(d_int, d_real_array,
-                                                  d_row_vector);
-  transformed_data_real = neg_binomial_2_ccdf_log(d_int, d_vector, d_int);
-  transformed_data_real = neg_binomial_2_ccdf_log(d_int, d_vector, d_real);
-  transformed_data_real = neg_binomial_2_ccdf_log(d_int, d_vector,
-                                                  d_real_array);
-  transformed_data_real = neg_binomial_2_ccdf_log(d_int, d_vector, d_vector);
-  transformed_data_real = neg_binomial_2_ccdf_log(d_int, d_vector,
-                                                  d_row_vector);
-  transformed_data_real = neg_binomial_2_ccdf_log(d_int, d_row_vector, d_int);
-  transformed_data_real = neg_binomial_2_ccdf_log(d_int, d_row_vector,
-                                                  d_real);
-  transformed_data_real = neg_binomial_2_ccdf_log(d_int, d_row_vector,
-                                                  d_real_array);
-  transformed_data_real = neg_binomial_2_ccdf_log(d_int, d_row_vector,
-                                                  d_vector);
-  transformed_data_real = neg_binomial_2_ccdf_log(d_int, d_row_vector,
-                                                  d_row_vector);
-  transformed_data_real = neg_binomial_2_ccdf_log(d_int_array, d_int, d_int);
-  transformed_data_real = neg_binomial_2_ccdf_log(d_int_array, d_int, d_real);
-  transformed_data_real = neg_binomial_2_ccdf_log(d_int_array, d_int,
-                                                  d_real_array);
-  transformed_data_real = neg_binomial_2_ccdf_log(d_int_array, d_int,
-                                                  d_vector);
-  transformed_data_real = neg_binomial_2_ccdf_log(d_int_array, d_int,
-                                                  d_row_vector);
-  transformed_data_real = neg_binomial_2_ccdf_log(d_int_array, d_real, d_int);
-  transformed_data_real = neg_binomial_2_ccdf_log(d_int_array, d_real,
-                                                  d_real);
-  transformed_data_real = neg_binomial_2_ccdf_log(d_int_array, d_real,
-                                                  d_real_array);
-  transformed_data_real = neg_binomial_2_ccdf_log(d_int_array, d_real,
-                                                  d_vector);
-  transformed_data_real = neg_binomial_2_ccdf_log(d_int_array, d_real,
-                                                  d_row_vector);
-  transformed_data_real = neg_binomial_2_ccdf_log(d_int_array, d_real_array,
-                                                  d_int);
-  transformed_data_real = neg_binomial_2_ccdf_log(d_int_array, d_real_array,
-                                                  d_real);
-  transformed_data_real = neg_binomial_2_ccdf_log(d_int_array, d_real_array,
-                                                  d_real_array);
-  transformed_data_real = neg_binomial_2_ccdf_log(d_int_array, d_real_array,
-                                                  d_vector);
-  transformed_data_real = neg_binomial_2_ccdf_log(d_int_array, d_real_array,
-                                                  d_row_vector);
-  transformed_data_real = neg_binomial_2_ccdf_log(d_int_array, d_vector,
-                                                  d_int);
-  transformed_data_real = neg_binomial_2_ccdf_log(d_int_array, d_vector,
-                                                  d_real);
-  transformed_data_real = neg_binomial_2_ccdf_log(d_int_array, d_vector,
-                                                  d_real_array);
-  transformed_data_real = neg_binomial_2_ccdf_log(d_int_array, d_vector,
-                                                  d_vector);
-  transformed_data_real = neg_binomial_2_ccdf_log(d_int_array, d_vector,
-                                                  d_row_vector);
-  transformed_data_real = neg_binomial_2_ccdf_log(d_int_array, d_row_vector,
-                                                  d_int);
-  transformed_data_real = neg_binomial_2_ccdf_log(d_int_array, d_row_vector,
-                                                  d_real);
-  transformed_data_real = neg_binomial_2_ccdf_log(d_int_array, d_row_vector,
-                                                  d_real_array);
-  transformed_data_real = neg_binomial_2_ccdf_log(d_int_array, d_row_vector,
-                                                  d_vector);
-  transformed_data_real = neg_binomial_2_ccdf_log(d_int_array, d_row_vector,
-                                                  d_row_vector);
-}
-parameters {
-  real p_real;
-  array[d_int] real p_real_array;
-  vector[d_int] p_vector;
-  row_vector[d_int] p_row_vector;
-  real y_p;
-}
-transformed parameters {
-  real transformed_param_real;
-  transformed_param_real = neg_binomial_2_ccdf_log(d_int, d_int, d_int);
-  transformed_param_real = neg_binomial_2_ccdf_log(d_int, d_int, d_real);
-  transformed_param_real = neg_binomial_2_ccdf_log(d_int, d_int,
-                                                   d_real_array);
-  transformed_param_real = neg_binomial_2_ccdf_log(d_int, d_int, d_vector);
-  transformed_param_real = neg_binomial_2_ccdf_log(d_int, d_int,
-                                                   d_row_vector);
-  transformed_param_real = neg_binomial_2_ccdf_log(d_int, d_int, p_real);
-  transformed_param_real = neg_binomial_2_ccdf_log(d_int, d_int,
-                                                   p_real_array);
-  transformed_param_real = neg_binomial_2_ccdf_log(d_int, d_int, p_vector);
-  transformed_param_real = neg_binomial_2_ccdf_log(d_int, d_int,
-                                                   p_row_vector);
-  transformed_param_real = neg_binomial_2_ccdf_log(d_int, d_real, d_int);
-  transformed_param_real = neg_binomial_2_ccdf_log(d_int, d_real, d_real);
-  transformed_param_real = neg_binomial_2_ccdf_log(d_int, d_real,
-                                                   d_real_array);
-  transformed_param_real = neg_binomial_2_ccdf_log(d_int, d_real, d_vector);
-  transformed_param_real = neg_binomial_2_ccdf_log(d_int, d_real,
-                                                   d_row_vector);
-  transformed_param_real = neg_binomial_2_ccdf_log(d_int, d_real, p_real);
-  transformed_param_real = neg_binomial_2_ccdf_log(d_int, d_real,
-                                                   p_real_array);
-  transformed_param_real = neg_binomial_2_ccdf_log(d_int, d_real, p_vector);
-  transformed_param_real = neg_binomial_2_ccdf_log(d_int, d_real,
-                                                   p_row_vector);
-  transformed_param_real = neg_binomial_2_ccdf_log(d_int, d_real_array,
-                                                   d_int);
-  transformed_param_real = neg_binomial_2_ccdf_log(d_int, d_real_array,
-                                                   d_real);
-  transformed_param_real = neg_binomial_2_ccdf_log(d_int, d_real_array,
-                                                   d_real_array);
-  transformed_param_real = neg_binomial_2_ccdf_log(d_int, d_real_array,
-                                                   d_vector);
-  transformed_param_real = neg_binomial_2_ccdf_log(d_int, d_real_array,
-                                                   d_row_vector);
-  transformed_param_real = neg_binomial_2_ccdf_log(d_int, d_real_array,
-                                                   p_real);
-  transformed_param_real = neg_binomial_2_ccdf_log(d_int, d_real_array,
-                                                   p_real_array);
-  transformed_param_real = neg_binomial_2_ccdf_log(d_int, d_real_array,
-                                                   p_vector);
-  transformed_param_real = neg_binomial_2_ccdf_log(d_int, d_real_array,
-                                                   p_row_vector);
-  transformed_param_real = neg_binomial_2_ccdf_log(d_int, d_vector, d_int);
-  transformed_param_real = neg_binomial_2_ccdf_log(d_int, d_vector, d_real);
-  transformed_param_real = neg_binomial_2_ccdf_log(d_int, d_vector,
-                                                   d_real_array);
-  transformed_param_real = neg_binomial_2_ccdf_log(d_int, d_vector, d_vector);
-  transformed_param_real = neg_binomial_2_ccdf_log(d_int, d_vector,
-                                                   d_row_vector);
-  transformed_param_real = neg_binomial_2_ccdf_log(d_int, d_vector, p_real);
-  transformed_param_real = neg_binomial_2_ccdf_log(d_int, d_vector,
-                                                   p_real_array);
-  transformed_param_real = neg_binomial_2_ccdf_log(d_int, d_vector, p_vector);
-  transformed_param_real = neg_binomial_2_ccdf_log(d_int, d_vector,
-                                                   p_row_vector);
-  transformed_param_real = neg_binomial_2_ccdf_log(d_int, d_row_vector,
-                                                   d_int);
-  transformed_param_real = neg_binomial_2_ccdf_log(d_int, d_row_vector,
-                                                   d_real);
-  transformed_param_real = neg_binomial_2_ccdf_log(d_int, d_row_vector,
-                                                   d_real_array);
-  transformed_param_real = neg_binomial_2_ccdf_log(d_int, d_row_vector,
-                                                   d_vector);
-  transformed_param_real = neg_binomial_2_ccdf_log(d_int, d_row_vector,
-                                                   d_row_vector);
-  transformed_param_real = neg_binomial_2_ccdf_log(d_int, d_row_vector,
-                                                   p_real);
-  transformed_param_real = neg_binomial_2_ccdf_log(d_int, d_row_vector,
-                                                   p_real_array);
-  transformed_param_real = neg_binomial_2_ccdf_log(d_int, d_row_vector,
-                                                   p_vector);
-  transformed_param_real = neg_binomial_2_ccdf_log(d_int, d_row_vector,
-                                                   p_row_vector);
-  transformed_param_real = neg_binomial_2_ccdf_log(d_int, p_real, d_int);
-  transformed_param_real = neg_binomial_2_ccdf_log(d_int, p_real, d_real);
-  transformed_param_real = neg_binomial_2_ccdf_log(d_int, p_real,
-                                                   d_real_array);
-  transformed_param_real = neg_binomial_2_ccdf_log(d_int, p_real, d_vector);
-  transformed_param_real = neg_binomial_2_ccdf_log(d_int, p_real,
-                                                   d_row_vector);
-  transformed_param_real = neg_binomial_2_ccdf_log(d_int, p_real, p_real);
-  transformed_param_real = neg_binomial_2_ccdf_log(d_int, p_real,
-                                                   p_real_array);
-  transformed_param_real = neg_binomial_2_ccdf_log(d_int, p_real, p_vector);
-  transformed_param_real = neg_binomial_2_ccdf_log(d_int, p_real,
-                                                   p_row_vector);
-  transformed_param_real = neg_binomial_2_ccdf_log(d_int, p_real_array,
-                                                   d_int);
-  transformed_param_real = neg_binomial_2_ccdf_log(d_int, p_real_array,
-                                                   d_real);
-  transformed_param_real = neg_binomial_2_ccdf_log(d_int, p_real_array,
-                                                   d_real_array);
-  transformed_param_real = neg_binomial_2_ccdf_log(d_int, p_real_array,
-                                                   d_vector);
-  transformed_param_real = neg_binomial_2_ccdf_log(d_int, p_real_array,
-                                                   d_row_vector);
-  transformed_param_real = neg_binomial_2_ccdf_log(d_int, p_real_array,
-                                                   p_real);
-  transformed_param_real = neg_binomial_2_ccdf_log(d_int, p_real_array,
-                                                   p_real_array);
-  transformed_param_real = neg_binomial_2_ccdf_log(d_int, p_real_array,
-                                                   p_vector);
-  transformed_param_real = neg_binomial_2_ccdf_log(d_int, p_real_array,
-                                                   p_row_vector);
-  transformed_param_real = neg_binomial_2_ccdf_log(d_int, p_vector, d_int);
-  transformed_param_real = neg_binomial_2_ccdf_log(d_int, p_vector, d_real);
-  transformed_param_real = neg_binomial_2_ccdf_log(d_int, p_vector,
-                                                   d_real_array);
-  transformed_param_real = neg_binomial_2_ccdf_log(d_int, p_vector, d_vector);
-  transformed_param_real = neg_binomial_2_ccdf_log(d_int, p_vector,
-                                                   d_row_vector);
-  transformed_param_real = neg_binomial_2_ccdf_log(d_int, p_vector, p_real);
-  transformed_param_real = neg_binomial_2_ccdf_log(d_int, p_vector,
-                                                   p_real_array);
-  transformed_param_real = neg_binomial_2_ccdf_log(d_int, p_vector, p_vector);
-  transformed_param_real = neg_binomial_2_ccdf_log(d_int, p_vector,
-                                                   p_row_vector);
-  transformed_param_real = neg_binomial_2_ccdf_log(d_int, p_row_vector,
-                                                   d_int);
-  transformed_param_real = neg_binomial_2_ccdf_log(d_int, p_row_vector,
-                                                   d_real);
-  transformed_param_real = neg_binomial_2_ccdf_log(d_int, p_row_vector,
-                                                   d_real_array);
-  transformed_param_real = neg_binomial_2_ccdf_log(d_int, p_row_vector,
-                                                   d_vector);
-  transformed_param_real = neg_binomial_2_ccdf_log(d_int, p_row_vector,
-                                                   d_row_vector);
-  transformed_param_real = neg_binomial_2_ccdf_log(d_int, p_row_vector,
-                                                   p_real);
-  transformed_param_real = neg_binomial_2_ccdf_log(d_int, p_row_vector,
-                                                   p_real_array);
-  transformed_param_real = neg_binomial_2_ccdf_log(d_int, p_row_vector,
-                                                   p_vector);
-  transformed_param_real = neg_binomial_2_ccdf_log(d_int, p_row_vector,
-                                                   p_row_vector);
-  transformed_param_real = neg_binomial_2_ccdf_log(d_int_array, d_int, d_int);
-  transformed_param_real = neg_binomial_2_ccdf_log(d_int_array, d_int,
-                                                   d_real);
-  transformed_param_real = neg_binomial_2_ccdf_log(d_int_array, d_int,
-                                                   d_real_array);
-  transformed_param_real = neg_binomial_2_ccdf_log(d_int_array, d_int,
-                                                   d_vector);
-  transformed_param_real = neg_binomial_2_ccdf_log(d_int_array, d_int,
-                                                   d_row_vector);
-  transformed_param_real = neg_binomial_2_ccdf_log(d_int_array, d_int,
-                                                   p_real);
-  transformed_param_real = neg_binomial_2_ccdf_log(d_int_array, d_int,
-                                                   p_real_array);
-  transformed_param_real = neg_binomial_2_ccdf_log(d_int_array, d_int,
-                                                   p_vector);
-  transformed_param_real = neg_binomial_2_ccdf_log(d_int_array, d_int,
-                                                   p_row_vector);
-  transformed_param_real = neg_binomial_2_ccdf_log(d_int_array, d_real,
-                                                   d_int);
-  transformed_param_real = neg_binomial_2_ccdf_log(d_int_array, d_real,
-                                                   d_real);
-  transformed_param_real = neg_binomial_2_ccdf_log(d_int_array, d_real,
-                                                   d_real_array);
-  transformed_param_real = neg_binomial_2_ccdf_log(d_int_array, d_real,
-                                                   d_vector);
-  transformed_param_real = neg_binomial_2_ccdf_log(d_int_array, d_real,
-                                                   d_row_vector);
-  transformed_param_real = neg_binomial_2_ccdf_log(d_int_array, d_real,
-                                                   p_real);
-  transformed_param_real = neg_binomial_2_ccdf_log(d_int_array, d_real,
-                                                   p_real_array);
-  transformed_param_real = neg_binomial_2_ccdf_log(d_int_array, d_real,
-                                                   p_vector);
-  transformed_param_real = neg_binomial_2_ccdf_log(d_int_array, d_real,
-                                                   p_row_vector);
-  transformed_param_real = neg_binomial_2_ccdf_log(d_int_array, d_real_array,
-                                                   d_int);
-  transformed_param_real = neg_binomial_2_ccdf_log(d_int_array, d_real_array,
-                                                   d_real);
-  transformed_param_real = neg_binomial_2_ccdf_log(d_int_array, d_real_array,
-                                                   d_real_array);
-  transformed_param_real = neg_binomial_2_ccdf_log(d_int_array, d_real_array,
-                                                   d_vector);
-  transformed_param_real = neg_binomial_2_ccdf_log(d_int_array, d_real_array,
-                                                   d_row_vector);
-  transformed_param_real = neg_binomial_2_ccdf_log(d_int_array, d_real_array,
-                                                   p_real);
-  transformed_param_real = neg_binomial_2_ccdf_log(d_int_array, d_real_array,
-                                                   p_real_array);
-  transformed_param_real = neg_binomial_2_ccdf_log(d_int_array, d_real_array,
-                                                   p_vector);
-  transformed_param_real = neg_binomial_2_ccdf_log(d_int_array, d_real_array,
-                                                   p_row_vector);
-  transformed_param_real = neg_binomial_2_ccdf_log(d_int_array, d_vector,
-                                                   d_int);
-  transformed_param_real = neg_binomial_2_ccdf_log(d_int_array, d_vector,
-                                                   d_real);
-  transformed_param_real = neg_binomial_2_ccdf_log(d_int_array, d_vector,
-                                                   d_real_array);
-  transformed_param_real = neg_binomial_2_ccdf_log(d_int_array, d_vector,
-                                                   d_vector);
-  transformed_param_real = neg_binomial_2_ccdf_log(d_int_array, d_vector,
-                                                   d_row_vector);
-  transformed_param_real = neg_binomial_2_ccdf_log(d_int_array, d_vector,
-                                                   p_real);
-  transformed_param_real = neg_binomial_2_ccdf_log(d_int_array, d_vector,
-                                                   p_real_array);
-  transformed_param_real = neg_binomial_2_ccdf_log(d_int_array, d_vector,
-                                                   p_vector);
-  transformed_param_real = neg_binomial_2_ccdf_log(d_int_array, d_vector,
-                                                   p_row_vector);
-  transformed_param_real = neg_binomial_2_ccdf_log(d_int_array, d_row_vector,
-                                                   d_int);
-  transformed_param_real = neg_binomial_2_ccdf_log(d_int_array, d_row_vector,
-                                                   d_real);
-  transformed_param_real = neg_binomial_2_ccdf_log(d_int_array, d_row_vector,
-                                                   d_real_array);
-  transformed_param_real = neg_binomial_2_ccdf_log(d_int_array, d_row_vector,
-                                                   d_vector);
-  transformed_param_real = neg_binomial_2_ccdf_log(d_int_array, d_row_vector,
-                                                   d_row_vector);
-  transformed_param_real = neg_binomial_2_ccdf_log(d_int_array, d_row_vector,
-                                                   p_real);
-  transformed_param_real = neg_binomial_2_ccdf_log(d_int_array, d_row_vector,
-                                                   p_real_array);
-  transformed_param_real = neg_binomial_2_ccdf_log(d_int_array, d_row_vector,
-                                                   p_vector);
-  transformed_param_real = neg_binomial_2_ccdf_log(d_int_array, d_row_vector,
-                                                   p_row_vector);
-  transformed_param_real = neg_binomial_2_ccdf_log(d_int_array, p_real,
-                                                   d_int);
-  transformed_param_real = neg_binomial_2_ccdf_log(d_int_array, p_real,
-                                                   d_real);
-  transformed_param_real = neg_binomial_2_ccdf_log(d_int_array, p_real,
-                                                   d_real_array);
-  transformed_param_real = neg_binomial_2_ccdf_log(d_int_array, p_real,
-                                                   d_vector);
-  transformed_param_real = neg_binomial_2_ccdf_log(d_int_array, p_real,
-                                                   d_row_vector);
-  transformed_param_real = neg_binomial_2_ccdf_log(d_int_array, p_real,
-                                                   p_real);
-  transformed_param_real = neg_binomial_2_ccdf_log(d_int_array, p_real,
-                                                   p_real_array);
-  transformed_param_real = neg_binomial_2_ccdf_log(d_int_array, p_real,
-                                                   p_vector);
-  transformed_param_real = neg_binomial_2_ccdf_log(d_int_array, p_real,
-                                                   p_row_vector);
-  transformed_param_real = neg_binomial_2_ccdf_log(d_int_array, p_real_array,
-                                                   d_int);
-  transformed_param_real = neg_binomial_2_ccdf_log(d_int_array, p_real_array,
-                                                   d_real);
-  transformed_param_real = neg_binomial_2_ccdf_log(d_int_array, p_real_array,
-                                                   d_real_array);
-  transformed_param_real = neg_binomial_2_ccdf_log(d_int_array, p_real_array,
-                                                   d_vector);
-  transformed_param_real = neg_binomial_2_ccdf_log(d_int_array, p_real_array,
-                                                   d_row_vector);
-  transformed_param_real = neg_binomial_2_ccdf_log(d_int_array, p_real_array,
-                                                   p_real);
-  transformed_param_real = neg_binomial_2_ccdf_log(d_int_array, p_real_array,
-                                                   p_real_array);
-  transformed_param_real = neg_binomial_2_ccdf_log(d_int_array, p_real_array,
-                                                   p_vector);
-  transformed_param_real = neg_binomial_2_ccdf_log(d_int_array, p_real_array,
-                                                   p_row_vector);
-  transformed_param_real = neg_binomial_2_ccdf_log(d_int_array, p_vector,
-                                                   d_int);
-  transformed_param_real = neg_binomial_2_ccdf_log(d_int_array, p_vector,
-                                                   d_real);
-  transformed_param_real = neg_binomial_2_ccdf_log(d_int_array, p_vector,
-                                                   d_real_array);
-  transformed_param_real = neg_binomial_2_ccdf_log(d_int_array, p_vector,
-                                                   d_vector);
-  transformed_param_real = neg_binomial_2_ccdf_log(d_int_array, p_vector,
-                                                   d_row_vector);
-  transformed_param_real = neg_binomial_2_ccdf_log(d_int_array, p_vector,
-                                                   p_real);
-  transformed_param_real = neg_binomial_2_ccdf_log(d_int_array, p_vector,
-                                                   p_real_array);
-  transformed_param_real = neg_binomial_2_ccdf_log(d_int_array, p_vector,
-                                                   p_vector);
-  transformed_param_real = neg_binomial_2_ccdf_log(d_int_array, p_vector,
-                                                   p_row_vector);
-  transformed_param_real = neg_binomial_2_ccdf_log(d_int_array, p_row_vector,
-                                                   d_int);
-  transformed_param_real = neg_binomial_2_ccdf_log(d_int_array, p_row_vector,
-                                                   d_real);
-  transformed_param_real = neg_binomial_2_ccdf_log(d_int_array, p_row_vector,
-                                                   d_real_array);
-  transformed_param_real = neg_binomial_2_ccdf_log(d_int_array, p_row_vector,
-                                                   d_vector);
-  transformed_param_real = neg_binomial_2_ccdf_log(d_int_array, p_row_vector,
-                                                   d_row_vector);
-  transformed_param_real = neg_binomial_2_ccdf_log(d_int_array, p_row_vector,
-                                                   p_real);
-  transformed_param_real = neg_binomial_2_ccdf_log(d_int_array, p_row_vector,
-                                                   p_real_array);
-  transformed_param_real = neg_binomial_2_ccdf_log(d_int_array, p_row_vector,
-                                                   p_vector);
-  transformed_param_real = neg_binomial_2_ccdf_log(d_int_array, p_row_vector,
-                                                   p_row_vector);
-}
-model {
-  y_p ~ normal(0, 1);
-}
-
-=======
->>>>>>> 02faf205
   $ ../../../../../../../../../install/default/bin/stanc --auto-format neg_binomial_cdf.stan
 data {
   int d_int;
@@ -1859,9 +1015,9 @@
   $ ../../../../../../../../../install/default/bin/stanc --auto-format neg_binomial_lccdf.stan
 data {
   int d_int;
-  int d_int_array[d_int];
+  array[d_int] int d_int_array;
   real d_real;
-  real d_real_array[d_int];
+  array[d_int] real d_real_array;
   vector[d_int] d_vector;
   row_vector[d_int] d_row_vector;
 }
@@ -1920,7 +1076,7 @@
 }
 parameters {
   real p_real;
-  real p_real_array[d_int];
+  array[d_int] real p_real_array;
   vector[d_int] p_vector;
   row_vector[d_int] p_row_vector;
   real y_p;
