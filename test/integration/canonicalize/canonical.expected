  $ ../../../../install/default/bin/stanc --print-canonical deprecated.stan
functions {
  array[] real sho(real t, array[] real y, array[] real theta,
                   array[] real x, array[] int x_int) {
    array[2] real dydt;
    dydt[1] = y[2];
    dydt[2] = -y[1] - theta[1] * y[2];
    return dydt;
  }
  real normal_log_lpdf(real a, real b, real c) {
    return (a - b) / c;
  }
  real foo_lcdf(real x, real y) {
    real s = 0;
    for (i in 1 : 10) {
      s += (x < 0) ? lmultiply(1, y) : 0;
    }
    return s;
  }
}
data {
  int<lower=1> N;
  array[N] real x_quad;
}
transformed data {
  int a = -12;
  real b = 1.5;
  int c = abs(a);
  real d = fabs(b);
  array[0] int x_i;
  array[0] real x_r;
  matrix[N, N] K = gp_exp_quad_cov(x_quad, 1.0, 1.0);
}
parameters {
  real x;
  array[3] real theta;
}
model {
  real k = (b < 0) ? lmultiply(1, d) : 0;
  target += lchoose(10, 10);
  c ~ poisson(3.0);
  c ~ poisson_log(3.0);
  c ~ poisson_log(3.0);
  if (a) {
    x ~ normal(0, 1);
    x ~ normal_log(0, 1);
    x ~ normal_log(0, 1);
    target += normal_log_lpdf(x| 1, 2);
    target += std_normal_lpdf(x| );
  }
  else {
    x ~ exponential(1);
    x ~ exponential(1);
    target += foo_lcdf(x| 1);
  }
  target += normal_lpdf(x| 0, 1) + normal_lcdf(2| 0, 1)
            + normal_lccdf(3| 0, 1);
  target += sum(K);
  print("target: ", target());
}
generated quantities {
  array[2] real y0 = {1.0, 2.0};
  array[3] real ts = {0.5, 1.0, 2.0};
  array[3, 2] real y_hat = integrate_ode(sho, y0, 0.0, ts, theta, x_r, x_i);
  array[3, 2] real y_hat_45 = integrate_ode_rk45(sho, y0, 0.0, ts, theta,
                                                 x_r, x_i);
  array[3, 2] real y_hat_bdf = integrate_ode_bdf(sho, y0, 0.0, ts, theta,
                                                 x_r, x_i);
  array[3, 2] real y_hat_adams = integrate_ode_adams(sho, y0, 0.0, ts, theta,
                                                     x_r, x_i);
}

<<<<<<< HEAD
Warning in 'deprecated.stan', line 14, column 11: The function `if_else` is deprecated. Use the conditional operator (x ? y : z) instead.
Warning in 'deprecated.stan', line 14, column 24: multiply_log is deprecated and will be removed in the future. Use lmultiply instead.
Warning in 'deprecated.stan', line 27, column 11: Use of the `abs` function with real-valued arguments is deprecated; use functions `fabs` instead.
Warning in 'deprecated.stan', line 30, column 19: cov_exp_quad is deprecated and will be removed in the future. Use gp_cov_exp_quad instead.
Warning in 'deprecated.stan', line 37, column 11: The function `if_else` is deprecated. Use the conditional operator (x ? y : z) instead.
Warning in 'deprecated.stan', line 37, column 24: multiply_log is deprecated and will be removed in the future. Use lmultiply instead.
Warning in 'deprecated.stan', line 38, column 12: binomial_coefficient_log is deprecated and will be removed in the future. Use lchoose instead.
Warning in 'deprecated.stan', line 47, column 14: Use of the _log suffix in user defined function normal_log_log is deprecated, use normal_log_lpdf instead.
Warning in 'deprecated.stan', line 52, column 23: Use of the _log suffix in user defined function foo_cdf_log is deprecated, use foo_lcdf instead.
Warning in 'deprecated.stan', line 55, column 12: normal_log is deprecated and will be removed in the future. Use normal_lpdf instead.
Warning in 'deprecated.stan', line 56, column 6: normal_cdf_log is deprecated and will be removed in the future. Use normal_lcdf instead.
Warning in 'deprecated.stan', line 57, column 6: normal_ccdf_log is deprecated and will be removed in the future. Use normal_lccdf instead.
Warning in 'deprecated.stan', line 60, column 20: The no-argument function `get_lp()` is deprecated. Use the no-argument function `target()` instead.
Warning in 'deprecated.stan', line 65, column 20: integrate_ode is deprecated and will be removed in the future. Use ode_rk45 instead. 
=======

Warning: in 'deprecated.stan', line 14, column 11 to column 46: The function `if_else` is deprecated. Use the conditional operator (x ? y : z) instead.

Warning: in 'deprecated.stan', line 14, column 24 to column 42: multiply_log is deprecated and will be removed in the future. Use lmultiply instead.

Warning: in 'deprecated.stan', line 27, column 11 to column 17: Use of the `abs` function with real-valued arguments is deprecated; use functions `fabs` instead.

Warning: in 'deprecated.stan', line 30, column 19 to column 49: cov_exp_quad is deprecated and will be removed in the future. Use gp_exp_quad_cov instead.

Warning: in 'deprecated.stan', line 37, column 11 to column 46: The function `if_else` is deprecated. Use the conditional operator (x ? y : z) instead.

Warning: in 'deprecated.stan', line 37, column 24 to column 42: multiply_log is deprecated and will be removed in the future. Use lmultiply instead.

Warning: in 'deprecated.stan', line 38, column 12 to column 44: binomial_coefficient_log is deprecated and will be removed in the future. Use lchoose instead.

Warning: in 'deprecated.stan', line 47, column 14 to column 35: Use of the _log suffix in user defined function normal_log_log is deprecated, use normal_log_lpdf instead.

Warning: in 'deprecated.stan', line 52, column 23 to column 40: Use of the _log suffix in user defined function foo_cdf_log is deprecated, use foo_lcdf instead.

Warning: in 'deprecated.stan', line 55, column 12 to column 31: normal_log is deprecated and will be removed in the future. Use normal_lpdf instead.

Warning: in 'deprecated.stan', line 56, column 6 to column 29: normal_cdf_log is deprecated and will be removed in the future. Use normal_lcdf instead.

Warning: in 'deprecated.stan', line 57, column 6 to column 30: normal_ccdf_log is deprecated and will be removed in the future. Use normal_lccdf instead.

Warning: in 'deprecated.stan', line 60, column 20 to column 28: The no-argument function `get_lp()` is deprecated. Use the no-argument function `target()` instead.

Warning: in 'deprecated.stan', line 65, column 20 to column 69: integrate_ode is deprecated and will be removed in the future. Use ode_rk45 instead. 
>>>>>>> ed0f925f
The new interface is slightly different, see: 
https://mc-stan.org/users/documentation/case-studies/convert_odes.html
Warning in 'deprecated.stan', line 66, column 23: integrate_ode_rk45 is deprecated and will be removed in the future. Use ode_rk45 instead. 
The new interface is slightly different, see: 
https://mc-stan.org/users/documentation/case-studies/convert_odes.html
Warning in 'deprecated.stan', line 67, column 24: integrate_ode_bdf is deprecated and will be removed in the future. Use ode_bdf instead. 
The new interface is slightly different, see: 
https://mc-stan.org/users/documentation/case-studies/convert_odes.html
Warning in 'deprecated.stan', line 68, column 26: integrate_ode_adams is deprecated and will be removed in the future. Use ode_adams instead. 
The new interface is slightly different, see: 
https://mc-stan.org/users/documentation/case-studies/convert_odes.html
  $ ../../../../install/default/bin/stanc --print-canonical parenthesize.stan
transformed data {
  int N = 12;
  real b = 1.5;
}
parameters {
  real<lower=((b > 3) ? 1.0 : b - 2)> x;
  matrix[N, N] m;
}
model {
  matrix[N - 3, 4] n;
  row_vector[N] v = ((1.0 + m)')[1];
  for (i in 1 : (N - 3)) {
    n[i] = m[i : (i + 3), i]';
  }
  if ((b < x) && (x < 1)) 
    x + 4 ~ normal(0, 1 + 1) T[0, 8];
}

Warning in 'parenthesize.stan', line 6, column 13: The function `if_else` is deprecated. Use the conditional operator (x ? y : z) instead.<|MERGE_RESOLUTION|>--- conflicted
+++ resolved
@@ -70,11 +70,10 @@
                                                      x_r, x_i);
 }
 
-<<<<<<< HEAD
 Warning in 'deprecated.stan', line 14, column 11: The function `if_else` is deprecated. Use the conditional operator (x ? y : z) instead.
 Warning in 'deprecated.stan', line 14, column 24: multiply_log is deprecated and will be removed in the future. Use lmultiply instead.
 Warning in 'deprecated.stan', line 27, column 11: Use of the `abs` function with real-valued arguments is deprecated; use functions `fabs` instead.
-Warning in 'deprecated.stan', line 30, column 19: cov_exp_quad is deprecated and will be removed in the future. Use gp_cov_exp_quad instead.
+Warning in 'deprecated.stan', line 30, column 19: cov_exp_quad is deprecated and will be removed in the future. Use gp_exp_quad_cov instead.
 Warning in 'deprecated.stan', line 37, column 11: The function `if_else` is deprecated. Use the conditional operator (x ? y : z) instead.
 Warning in 'deprecated.stan', line 37, column 24: multiply_log is deprecated and will be removed in the future. Use lmultiply instead.
 Warning in 'deprecated.stan', line 38, column 12: binomial_coefficient_log is deprecated and will be removed in the future. Use lchoose instead.
@@ -85,36 +84,6 @@
 Warning in 'deprecated.stan', line 57, column 6: normal_ccdf_log is deprecated and will be removed in the future. Use normal_lccdf instead.
 Warning in 'deprecated.stan', line 60, column 20: The no-argument function `get_lp()` is deprecated. Use the no-argument function `target()` instead.
 Warning in 'deprecated.stan', line 65, column 20: integrate_ode is deprecated and will be removed in the future. Use ode_rk45 instead. 
-=======
-
-Warning: in 'deprecated.stan', line 14, column 11 to column 46: The function `if_else` is deprecated. Use the conditional operator (x ? y : z) instead.
-
-Warning: in 'deprecated.stan', line 14, column 24 to column 42: multiply_log is deprecated and will be removed in the future. Use lmultiply instead.
-
-Warning: in 'deprecated.stan', line 27, column 11 to column 17: Use of the `abs` function with real-valued arguments is deprecated; use functions `fabs` instead.
-
-Warning: in 'deprecated.stan', line 30, column 19 to column 49: cov_exp_quad is deprecated and will be removed in the future. Use gp_exp_quad_cov instead.
-
-Warning: in 'deprecated.stan', line 37, column 11 to column 46: The function `if_else` is deprecated. Use the conditional operator (x ? y : z) instead.
-
-Warning: in 'deprecated.stan', line 37, column 24 to column 42: multiply_log is deprecated and will be removed in the future. Use lmultiply instead.
-
-Warning: in 'deprecated.stan', line 38, column 12 to column 44: binomial_coefficient_log is deprecated and will be removed in the future. Use lchoose instead.
-
-Warning: in 'deprecated.stan', line 47, column 14 to column 35: Use of the _log suffix in user defined function normal_log_log is deprecated, use normal_log_lpdf instead.
-
-Warning: in 'deprecated.stan', line 52, column 23 to column 40: Use of the _log suffix in user defined function foo_cdf_log is deprecated, use foo_lcdf instead.
-
-Warning: in 'deprecated.stan', line 55, column 12 to column 31: normal_log is deprecated and will be removed in the future. Use normal_lpdf instead.
-
-Warning: in 'deprecated.stan', line 56, column 6 to column 29: normal_cdf_log is deprecated and will be removed in the future. Use normal_lcdf instead.
-
-Warning: in 'deprecated.stan', line 57, column 6 to column 30: normal_ccdf_log is deprecated and will be removed in the future. Use normal_lccdf instead.
-
-Warning: in 'deprecated.stan', line 60, column 20 to column 28: The no-argument function `get_lp()` is deprecated. Use the no-argument function `target()` instead.
-
-Warning: in 'deprecated.stan', line 65, column 20 to column 69: integrate_ode is deprecated and will be removed in the future. Use ode_rk45 instead. 
->>>>>>> ed0f925f
 The new interface is slightly different, see: 
 https://mc-stan.org/users/documentation/case-studies/convert_odes.html
 Warning in 'deprecated.stan', line 66, column 23: integrate_ode_rk45 is deprecated and will be removed in the future. Use ode_rk45 instead. 
