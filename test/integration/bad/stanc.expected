  $ ../../../../install/default/bin/stanc array_expr_bad1.stan

Semantic error in 'array_expr_bad1.stan', line 2, column 2 to column 32:
   -------------------------------------------------
     1:  transformed data {
     2:    real td_arr32[3,2] = { 1, 3 };
           ^
     3:  }
     4:  model {
   -------------------------------------------------

Ill-typed arguments supplied to assignment operator =: lhs has type real[,] and rhs has type int[]

  $ ../../../../install/default/bin/stanc array_expr_bad2.stan

Semantic error in 'array_expr_bad2.stan', line 2, column 34 to column 35:
   -------------------------------------------------
     1:  transformed data {
     2:    real td_arr32[3,2] = {{ 1, 3 }, 1, 2 };
                                           ^
     3:  }
     4:  model {
   -------------------------------------------------

Array expression must have entries of consistent type. Expected int[] but found int.

  $ ../../../../install/default/bin/stanc assign_real_to_int.stan

Semantic error in 'assign_real_to_int.stan', line 11, column 2 to column 8:
   -------------------------------------------------
     9:    real b;
    10:    b = 3.2;
    11:    a = b;
           ^
    12:  }
   -------------------------------------------------

Ill-typed arguments supplied to assignment operator =: lhs has type int and rhs has type real

  $ ../../../../install/default/bin/stanc bad_fundef_returntypes1.stan

Semantic error in 'bad_fundef_returntypes1.stan', line 2, column 13 to line 6, column 3:
   -------------------------------------------------
     1:  functions {
     2:    real foo() {
                      ^
     3:      return {1};
     4:      real x  = 54;
   -------------------------------------------------

Branches of function definition need to have the same return type. Instead, found return types int[] and int.

  $ ../../../../install/default/bin/stanc bad_fundef_returntypes2.stan

Semantic error in 'bad_fundef_returntypes2.stan', line 3, column 4 to line 6, column 18:
   -------------------------------------------------
     1:  functions {
     2:    real foo() {
     3:      if (215)
             ^
     4:        return 24;
     5:      else
   -------------------------------------------------

Branches of function definition need to have the same return type. Instead, found return types int and int[].

  $ ../../../../install/default/bin/stanc bad_fundef_returntypes3.stan

Semantic error in 'bad_fundef_returntypes3.stan', line 2, column 13 to line 6, column 3:
   -------------------------------------------------
     1:  functions {
     2:    real foo() {
                      ^
     3:      if (215)
     4:        return 24;
   -------------------------------------------------

Branches of function definition need to have the same return type. Instead, found return types int and int[].

  $ ../../../../install/default/bin/stanc bad_prob_fun_suffix.stan

Semantic error in 'bad_prob_fun_suffix.stan', line 10, column 2 to column 19:
   -------------------------------------------------
     8:  }
     9:  model {
    10:    theta ~ foo(1.4);
           ^
    11:  }
   -------------------------------------------------

Ill-typed arguments to '~' statement. No distribution 'foo' was found with the correct signature.

  $ ../../../../install/default/bin/stanc bad_var_assignment_type1.stan

Semantic error in 'bad_var_assignment_type1.stan', line 4, column 2 to column 8:
   -------------------------------------------------
     2:    vector[5] y;
     3:    real z[5];
     4:    z = y;
           ^
     5:  }
     6:  parameters {
   -------------------------------------------------

Ill-typed arguments supplied to assignment operator =: lhs has type real[] and rhs has type vector

  $ ../../../../install/default/bin/stanc bad_var_assignment_type2.stan

Semantic error in 'bad_var_assignment_type2.stan', line 6, column 2 to column 8:
   -------------------------------------------------
     4:  transformed data {
     5:    real z[5];
     6:    z = y;
           ^
     7:  }
     8:  parameters {
   -------------------------------------------------

Ill-typed arguments supplied to assignment operator =: lhs has type real[] and rhs has type real[,]

  $ ../../../../install/default/bin/stanc bad_var_assignment_vec_arr.stan

Semantic error in 'bad_var_assignment_vec_arr.stan', line 10, column 2 to column 35:
   -------------------------------------------------
     8:  
     9:    a1 = tail(v, K-1) - head(v, K-1);
    10:    a2 = tail(v, K-1) - head(v, K-1);
           ^
    11:  }
    12:  parameters {
   -------------------------------------------------

Ill-typed arguments supplied to assignment operator =: lhs has type real[] and rhs has type vector

  $ ../../../../install/default/bin/stanc bad_while.stan

Syntax error in 'bad_while.stan', line 3, column 23 to column 24, parsing error:
   -------------------------------------------------
     1:  data {
     2:    real x;
     3:    cholesky_factor_corr[x~normal(0,1)] y;
                                 ^
     4:    }
   -------------------------------------------------

Expected "[" expression "]" for size of cholesky_factor_corr.


  $ ../../../../install/default/bin/stanc binomial_coefficient_sample.stan

Semantic error in 'binomial_coefficient_sample.stan', line 5, column 2 to column 30:
   -------------------------------------------------
     3:  }
     4:  model {
     5:    y ~ binomial_coefficient(5);
           ^
     6:  }
   -------------------------------------------------

Ill-typed arguments to '~' statement. No distribution 'binomial_coefficient' was found with the correct signature.

  $ ../../../../install/default/bin/stanc break1.stan

Semantic error in 'break1.stan', line 4, column 2 to column 8:
   -------------------------------------------------
     2:  transformed data {
     3:    int n;
     4:    break;
           ^
     5:  }
     6:  model {
   -------------------------------------------------

Break statements may only be used in loops.

  $ ../../../../install/default/bin/stanc break2.stan

Semantic error in 'break2.stan', line 4, column 2 to column 8:
   -------------------------------------------------
     2:  transformed parameters {
     3:    real y;
     4:    break;
           ^
     5:  }
     6:  model {
   -------------------------------------------------

Break statements may only be used in loops.

  $ ../../../../install/default/bin/stanc break3.stan

Semantic error in 'break3.stan', line 6, column 2 to column 8:
   -------------------------------------------------
     4:  model {
     5:    int n;
     6:    break;
           ^
     7:  }
   -------------------------------------------------

Break statements may only be used in loops.

  $ ../../../../install/default/bin/stanc break4.stan

Semantic error in 'break4.stan', line 6, column 2 to column 8:
   -------------------------------------------------
     4:  generated quantities {
     5:    int n;
     6:    break;
           ^
     7:  }
   -------------------------------------------------

Break statements may only be used in loops.

  $ ../../../../install/default/bin/stanc break5.stan

Semantic error in 'break5.stan', line 4, column 4 to column 10:
   -------------------------------------------------
     2:  functions {
     3:    int foo(int n) {
     4:      break;
             ^
     5:    }
     6:  }
   -------------------------------------------------

Break statements may only be used in loops.

  $ ../../../../install/default/bin/stanc break6.stan

Semantic error in 'break6.stan', line 7, column 4 to column 10:
   -------------------------------------------------
     5:  model {
     6:    if (1)
     7:      break;
             ^
     8:  }
   -------------------------------------------------

Break statements may only be used in loops.

  $ ../../../../install/default/bin/stanc break7.stan

Semantic error in 'break7.stan', line 10, column 4 to column 10:
   -------------------------------------------------
     8:      z = 10;
     9:    else if (0)
    10:      break;
             ^
    11:  }
   -------------------------------------------------

Break statements may only be used in loops.

  $ ../../../../install/default/bin/stanc break8.stan

Semantic error in 'break8.stan', line 12, column 4 to column 10:
   -------------------------------------------------
    10:      z = 5;
    11:    else
    12:      break;
             ^
    13:  }
   -------------------------------------------------

Break statements may only be used in loops.

  $ ../../../../install/default/bin/stanc ccdf-sample.stan

Semantic error in 'ccdf-sample.stan', line 5, column 2 to column 24:
   -------------------------------------------------
     3:  }
     4:  model {
     5:    y ~ weibull_ccdf(1,1);
           ^
     6:  }
   -------------------------------------------------

CDF and CCDF functions may not be used with sampling notation. Use increment_log_prob(weibull_ccdf_log(...)) instead.

  $ ../../../../install/default/bin/stanc cdf-sample.stan

Semantic error in 'cdf-sample.stan', line 5, column 2 to column 23:
   -------------------------------------------------
     3:  }
     4:  model {
     5:    y ~ normal_cdf(1, 1);
           ^
     6:  }
   -------------------------------------------------

CDF and CCDF functions may not be used with sampling notation. Use increment_log_prob(normal_cdf_log(...)) instead.

  $ ../../../../install/default/bin/stanc conditional_condition_bad_1.stan

Semantic error in 'conditional_condition_bad_1.stan', line 6, column 6 to column 7:
   -------------------------------------------------
     4:  model {
     5:    vector[3] x;
     6:    if (x)                   // ERROR HERE
               ^
     7:      y ~ normal(0,1);
     8:  }
   -------------------------------------------------

Condition in conditional must be of type int or real. Instead found type vector.

  $ ../../../../install/default/bin/stanc conditional_condition_bad_2.stan

Semantic error in 'conditional_condition_bad_2.stan', line 9, column 11 to column 12:
   -------------------------------------------------
     7:    if (z)
     8:      y ~ normal(0,1);
     9:    else if (x)               // ERROR HERE
                    ^
    10:      y ~ normal(0,1);
    11:  }
   -------------------------------------------------

Condition in conditional must be of type int or real. Instead found type vector.

  $ ../../../../install/default/bin/stanc continue1.stan

Semantic error in 'continue1.stan', line 4, column 2 to column 11:
   -------------------------------------------------
     2:  transformed data {
     3:    int n;
     4:    continue;
           ^
     5:  }
     6:  model {
   -------------------------------------------------

Continue statements may only be used in loops.

  $ ../../../../install/default/bin/stanc continue2.stan

Semantic error in 'continue2.stan', line 4, column 2 to column 11:
   -------------------------------------------------
     2:  transformed parameters {
     3:    real y;
     4:    continue;
           ^
     5:  }
     6:  model {
   -------------------------------------------------

Continue statements may only be used in loops.

  $ ../../../../install/default/bin/stanc continue3.stan

Semantic error in 'continue3.stan', line 6, column 2 to column 11:
   -------------------------------------------------
     4:  model {
     5:    int n;
     6:    continue;
           ^
     7:  }
   -------------------------------------------------

Continue statements may only be used in loops.

  $ ../../../../install/default/bin/stanc continue4.stan

Semantic error in 'continue4.stan', line 6, column 2 to column 11:
   -------------------------------------------------
     4:  generated quantities {
     5:    int n;
     6:    continue;
           ^
     7:  }
   -------------------------------------------------

Continue statements may only be used in loops.

  $ ../../../../install/default/bin/stanc continue5.stan

Semantic error in 'continue5.stan', line 4, column 4 to column 13:
   -------------------------------------------------
     2:  functions {
     3:    int foo(int n) {
     4:      continue;
             ^
     5:    }
     6:  }
   -------------------------------------------------

Continue statements may only be used in loops.

  $ ../../../../install/default/bin/stanc declare-define-param-block.stan

Syntax error in 'declare-define-param-block.stan', line 6, column 9 to column 10, parsing error:
   -------------------------------------------------
     4:  parameters {
     5:    real y;
     6:    real z = d_r;
                   ^
     7:  }
     8:  model {
   -------------------------------------------------

<<<<<<< HEAD
Assignments are not allowed in this block.
=======
";" is expected after a top-level variable declaration.
>>>>>>> a1b7a4ed


  $ ../../../../install/default/bin/stanc declare-define-var-double-1.stan

Semantic error in 'declare-define-var-double-1.stan', line 5, column 2 to column 18:
   -------------------------------------------------
     3:  }
     4:  transformed data {
     5:    real td_a1 = a1;   // scalar = array - bad
           ^
     6:  }
     7:  parameters {
   -------------------------------------------------

Ill-typed arguments supplied to assignment operator =: lhs has type real and rhs has type real[]

  $ ../../../../install/default/bin/stanc declare-define-var-double-2.stan

Semantic error in 'declare-define-var-double-2.stan', line 5, column 2 to column 23:
   -------------------------------------------------
     3:  }
     4:  transformed data {
     5:    vector[2] td_a1 = a1;   // vector = array - bad
           ^
     6:  }
     7:  parameters {
   -------------------------------------------------

Ill-typed arguments supplied to assignment operator =: lhs has type vector and rhs has type real[]

  $ ../../../../install/default/bin/stanc declare-define-var-double-3.stan

Syntax error in 'declare-define-var-double-3.stan', line 3, column 10 to column 11, parsing error:
   -------------------------------------------------
     1:  data {
     2:    real a1[2];
     3:    real a2 = 1.0; // cannot assign in data block
                    ^
     4:  }
     5:  parameters {
   -------------------------------------------------

<<<<<<< HEAD
Assignments are not allowed in this block.
=======
";" is expected after a top-level variable declaration.
>>>>>>> a1b7a4ed


  $ ../../../../install/default/bin/stanc declare-define-var-double-4.stan

Syntax error in 'declare-define-var-double-4.stan', line 6, column 10 to column 11, parsing error:
   -------------------------------------------------
     4:  parameters {
     5:    real y;
     6:    real a2 = 1.0; // cannot assign in parameters block
                    ^
     7:  }
     8:  model {
   -------------------------------------------------

<<<<<<< HEAD
Assignments are not allowed in this block.
=======
";" is expected after a top-level variable declaration.
>>>>>>> a1b7a4ed


  $ ../../../../install/default/bin/stanc declare-define-var-int-1.stan

Semantic error in 'declare-define-var-int-1.stan', line 5, column 2 to column 17:
   -------------------------------------------------
     3:  }
     4:  transformed data {
     5:    int td_a1 = a1;   // int_d = real_d - bad
           ^
     6:  }
     7:  parameters {
   -------------------------------------------------

Ill-typed arguments supplied to assignment operator =: lhs has type int and rhs has type real

  $ ../../../../install/default/bin/stanc declare-define-var-int-2.stan

Semantic error in 'declare-define-var-int-2.stan', line 5, column 2 to column 18:
   -------------------------------------------------
     3:  }
     4:  transformed data {
     5:    int td_a1 = 4.1;    // int_d = real val - bad
           ^
     6:  }
     7:  parameters {
   -------------------------------------------------

Ill-typed arguments supplied to assignment operator =: lhs has type int and rhs has type real

  $ ../../../../install/default/bin/stanc declare-define-var-int-3.stan

Semantic error in 'declare-define-var-int-3.stan', line 2, column 2 to column 19:
   -------------------------------------------------
     1:  transformed data {
     2:    int td_a1[2] = 1;   // array = scalar - bad
           ^
     3:  }
     4:  parameters {
   -------------------------------------------------

Ill-typed arguments supplied to assignment operator =: lhs has type int[] and rhs has type int

  $ ../../../../install/default/bin/stanc declare-define-var-int-4.stan

Semantic error in 'declare-define-var-int-4.stan', line 5, column 2 to column 17:
   -------------------------------------------------
     3:  }
     4:  transformed data {
     5:    int td_a1 = a1;   // scalar = array - bad
           ^
     6:  }
     7:  parameters {
   -------------------------------------------------

Ill-typed arguments supplied to assignment operator =: lhs has type int and rhs has type int[]

  $ ../../../../install/default/bin/stanc declare-define-var-matrix-1.stan

Semantic error in 'declare-define-var-matrix-1.stan', line 5, column 2 to column 23:
   -------------------------------------------------
     3:  }
     4:  transformed data {
     5:    vector[7] td_b1 = b0;  // base type mismatch
           ^
     6:  }
     7:  parameters {
   -------------------------------------------------

Ill-typed arguments supplied to assignment operator =: lhs has type vector and rhs has type matrix

  $ ../../../../install/default/bin/stanc declare-define-var-vec-1.stan

Semantic error in 'declare-define-var-vec-1.stan', line 6, column 2 to column 23:
   -------------------------------------------------
     4:  }
     5:  transformed data {
     6:    vector[7] td_b1 = c0;  // base type mismatch
           ^
     7:  }
     8:  parameters {
   -------------------------------------------------

Ill-typed arguments supplied to assignment operator =: lhs has type vector and rhs has type row_vector

  $ ../../../../install/default/bin/stanc err-bare-type-close-square.stan

Syntax error in 'err-bare-type-close-square.stan', line 2, column 6 to column 7, parsing error:
   -------------------------------------------------
     1:  functions {
     2:    real[ foo(int n) { return n; }
                ^
     3:  }
     4:  model {
   -------------------------------------------------

"[" (list of commas) "]" expected in unsized return type of function definition.


  $ ../../../../install/default/bin/stanc err-close-block.stan

Syntax error in 'err-close-block.stan', line 1, column 10 to column 11, parsing error:
   -------------------------------------------------
     1:  functions {
                    ^
     2:  
     3:  model {
   -------------------------------------------------

Function forward declaration, definition or "}" expected after "functions {".


  $ ../../../../install/default/bin/stanc err-close-function-args.stan

Syntax error in 'err-close-function-args.stan', line 2, column 11 to column 17, parsing error:
   -------------------------------------------------
     1:  functions {
     2:    real foo(real x {
                          ^
     3:      return 1.0;
     4:    }
   -------------------------------------------------

"," or ")" expected after function argument declaration.


  $ ../../../../install/default/bin/stanc err-decl-double-params.stan

Syntax error in 'err-decl-double-params.stan', line 3, column 2 to column 9, parsing error:
   -------------------------------------------------
     1:  transformed data {
     2:    real y;
     3:    lijaflj
                  ^
     4:  }
     5:  model {
   -------------------------------------------------

Ill-formed phrase. Found L-value. This can be completed in many ways.


  $ ../../../../install/default/bin/stanc err-decl-double.stan

Syntax error in 'err-decl-double.stan', line 1, column 5 to column 6, parsing error:
   -------------------------------------------------
     1:  data {
               ^
     2:    double y;
     3:  }
   -------------------------------------------------

Expected top-level variable declaration or "}".


  $ ../../../../install/default/bin/stanc err-decl-matrix-2.stan

Semantic error in 'err-decl-matrix-2.stan', line 2, column 13 to column 17:
   -------------------------------------------------
     1:  data {
     2:    real<lower=3[3]> y;
                      ^
     3:  }
     4:  model {
   -------------------------------------------------

Only expressions of array, matrix, row_vector and vector type may be indexed. Instead, found type int.

  $ ../../../../install/default/bin/stanc err-decl-matrix.stan

Syntax error in 'err-decl-matrix.stan', line 2, column 9 to column 10, parsing error:
   -------------------------------------------------
     1:  data {
     2:    matrix[3] y;
                   ^
     3:  }
     4:  model {
   -------------------------------------------------

Expected "[" expression "," expression "]" for sizes of matrix.


  $ ../../../../install/default/bin/stanc err-decl-no-expression.stan

Syntax error in 'err-decl-no-expression.stan', line 2, column 12 to column 13, parsing error:
   -------------------------------------------------
     1:  data {
     2:    real<lower=> y;
                      ^
     3:  }
     4:  model {
   -------------------------------------------------

An expression (not containing binary logical operators) is expected for type lower bound.


  $ ../../../../install/default/bin/stanc err-decl-vector-2.stan

Syntax error in 'err-decl-vector-2.stan', line 2, column 9 to column 10, parsing error:
   -------------------------------------------------
     1:  data {
     2:    vector[3,4] y;
                   ^
     3:  }
     4:  model {
   -------------------------------------------------

"[" expression "]" expected for vector size.


  $ ../../../../install/default/bin/stanc err-decl-vector.stan

Syntax error in 'err-decl-vector.stan', line 2, column 2 to column 8, parsing error:
   -------------------------------------------------
     1:  data {
     2:    vector a[3];
                 ^
     3:  }
     4:  model {
   -------------------------------------------------

"[" expression "]" expected for vector size.


  $ ../../../../install/default/bin/stanc err-double-dims.stan

Semantic error in 'err-double-dims.stan', line 2, column 9 to column 12:
   -------------------------------------------------
     1:  transformed data {
     2:    real y[2.3];
                  ^
     3:  }
     4:  model {
   -------------------------------------------------

Array sizes must be of type int. Instead found type real.

  $ ../../../../install/default/bin/stanc err-expected-bracket.stan

Syntax error in 'err-expected-bracket.stan', line 3, column 0 to column 20, parsing error:
   -------------------------------------------------
     1:  model {
     2:  }
     3:  generated quantities 
                             ^
   -------------------------------------------------

Expected "{" after block keyword.


  $ ../../../../install/default/bin/stanc err-expected-end-of-model.stan

Syntax error in 'err-expected-end-of-model.stan', line 1, column 0 to line 2, column 1, parsing error:
   -------------------------------------------------
     1:  model {
     2:  }
          ^
     3:  foo
   -------------------------------------------------

Expected "generated quantities {" or end of file after end of model block.


  $ ../../../../install/default/bin/stanc err-expected-generated.stan

Syntax error in 'err-expected-generated.stan', line 1, column 0 to line 2, column 1, parsing error:
   -------------------------------------------------
     1:  model {
     2:  }
          ^
     3:  generated {
     4:  }
   -------------------------------------------------

Expected "generated quantities {" or end of file after end of model block.


  $ ../../../../install/default/bin/stanc err-expected-model.stan

Syntax error in 'err-expected-model.stan', line 4, column 0 to line 7, column 1, parsing error:
   -------------------------------------------------
     5:    int n;
     6:    n = 2;
     7:  }
          ^
     8:  model {
     9:  }
   -------------------------------------------------

Expected end of file after end of generated quantities block.


  $ ../../../../install/default/bin/stanc err-fun-bare-types-int.stan

Syntax error in 'err-fun-bare-types-int.stan', line 2, column 6 to column 7, parsing error:
   -------------------------------------------------
     1:  functions {
     2:    real[3] foo() { 
                ^
     3:      real a[3]; 
     4:      return a; 
   -------------------------------------------------

"[" (list of commas) "]" expected in unsized return type of function definition.


  $ ../../../../install/default/bin/stanc err-if-else-double-else.stan

Syntax error in 'err-if-else-double-else.stan', line 3, column 2 to column 8, parsing error:
   -------------------------------------------------
     1:  transformed data {
     2:    real y;
     3:    y = 3;
                 ^
     4:    else y = 3;
     5:    else y = 4;
   -------------------------------------------------

Ill-formed block. Expected a statement, variable declaration, or just "}".


  $ ../../../../install/default/bin/stanc err-if-else-no-cond.stan

Syntax error in 'err-if-else-no-cond.stan', line 3, column 5 to column 6, parsing error:
   -------------------------------------------------
     1:  transformed data {
     2:    real y;
     3:    if () y = 2;
               ^
     4:  }
     5:  model {
   -------------------------------------------------

Expected expression for test of conditional control flow construct.


  $ ../../../../install/default/bin/stanc err-if-else.stan

Syntax error in 'err-if-else.stan', line 3, column 6 to column 7, parsing error:
   -------------------------------------------------
     1:  transformed data {
     2:    real y;
     3:    if (1 y = 2;
                ^
     4:  }
     5:  model {
   -------------------------------------------------

Expected ")" after test expression of conditional control flow construct.


  $ ../../../../install/default/bin/stanc err-incr-log-prob-scope.stan

Warning: deprecated language construct used in 'err-incr-log-prob-scope.stan', line 4, column 19:
   -------------------------------------------------
     2:    real x;
     3:    x = 2.0;
     4:    increment_log_prob(x);
                            ^
     5:  }
     6:  model {
   -------------------------------------------------

increment_log_prob(...); is deprecated and will be removed in the future. Use target += ...; instead.


Semantic error in 'err-incr-log-prob-scope.stan', line 4, column 2 to column 24:
   -------------------------------------------------
     2:    real x;
     3:    x = 2.0;
     4:    increment_log_prob(x);
           ^
     5:  }
     6:  model {
   -------------------------------------------------

Target can only be accessed in the model block or in definitions of functions with the suffix _lp.

  $ ../../../../install/default/bin/stanc err-integrate-ode-comma.stan

Syntax error in 'err-integrate-ode-comma.stan', line 9, column 44 to column 45, parsing error:
   -------------------------------------------------
     7:    real x[2];
     8:    int x_int[4];
     9:    y = integrate_ode_rk45(foo,y0,t0,ts,theta,x x_int);
                                                      ^
    10:  }
    11:  model {
   -------------------------------------------------

Ill-formed expression. Found identifier. There are many ways to complete this to a well-formed expression.


  $ ../../../../install/default/bin/stanc err-minus-types.stan

Semantic error in 'err-minus-types.stan', line 4, column 6 to column 11:
   -------------------------------------------------
     2:    vector[3] y;
     3:    matrix[3,4] z;
     4:    z = y - z;
               ^
     5:  }
     6:  model {
   -------------------------------------------------

Ill-typed arguments supplied to infix operator -. Available signatures: 
(int, int) => int
(real, real) => real
(real, vector) => vector
(vector, real) => vector
(vector, vector) => vector
(real, row_vector) => row_vector
(row_vector, real) => row_vector
(row_vector, row_vector) => row_vector
(real, matrix) => matrix
(matrix, real) => matrix
(matrix, matrix) => matrix
Instead supplied arguments of incompatible type: vector, matrix.

  $ ../../../../install/default/bin/stanc err-nested-parens-close.stan

Syntax error in 'err-nested-parens-close.stan', line 3, column 7 to column 12, parsing error:
   -------------------------------------------------
     1:  transformed data {
     2:    real x;
     3:    x = (2 + 3;
                     ^
     4:  }
   -------------------------------------------------

Expression or range of expressions followed by ")" expected after "(".


  $ ../../../../install/default/bin/stanc err-nested-parens.stan

Syntax error in 'err-nested-parens.stan', line 3, column 11 to column 12, parsing error:
   -------------------------------------------------
     1:  transformed data {
     2:    real x;
     3:    x = 2 + (());
                     ^
     4:  }
   -------------------------------------------------

Expression expected after "(".


  $ ../../../../install/default/bin/stanc err-no-cond-else-if.stan

Syntax error in 'err-no-cond-else-if.stan', line 5, column 9 to column 11, parsing error:
   -------------------------------------------------
     3:    if (1) {
     4:      x = 2;
     5:    } else if {
                    ^
     6:      x = 3;
     7:    }
   -------------------------------------------------

"(" expression ")" expected after "if".


  $ ../../../../install/default/bin/stanc err-no-cond.stan

Syntax error in 'err-no-cond.stan', line 3, column 5 to column 6, parsing error:
   -------------------------------------------------
     1:  transformed data {
     2:    real x;
     3:    if ()
               ^
     4:      x = 2;
     5:  }
   -------------------------------------------------

Expected expression for test of conditional control flow construct.


  $ ../../../../install/default/bin/stanc err-no-statement.stan

Syntax error in 'err-no-statement.stan', line 3, column 7 to column 8, parsing error:
   -------------------------------------------------
     1:  transformed data {
     2:    real x;
     3:    if (1) 
                 ^
     4:  }
     5:  model {
   -------------------------------------------------

Ill-formed statement. Statement expected for true branch of conditional.


  $ ../../../../install/default/bin/stanc err-non-int-dims.stan

Semantic error in 'err-non-int-dims.stan', line 4, column 10 to column 13:
   -------------------------------------------------
     2:    real y[2,3];
     3:    real x;
     4:    x = y[1,2.3];
                   ^
     5:  }
     6:  model {
   -------------------------------------------------

Index must be of type int or int[] or must be a range. Instead found type real.

  $ ../../../../install/default/bin/stanc err-open-block.stan

Syntax error in 'err-open-block.stan', line 1, column 0 to column 9, parsing error:
   -------------------------------------------------
     1:  functions foo {
                  ^
     2:  }
     3:  model {
   -------------------------------------------------

"{" expected after "functions".


  $ ../../../../install/default/bin/stanc err-second-operand-plus.stan

Syntax error in 'err-second-operand-plus.stan', line 3, column 8 to column 10, parsing error:
   -------------------------------------------------
     1:  transformed data {
     2:    int n;
     3:    n = 3 ||
                   ^
     4:  }
     5:  model {
   -------------------------------------------------

Found an incomplete binary expression - are you missing the right hand side?


  $ ../../../../install/default/bin/stanc err-transformed-params.stan

Syntax error in 'err-transformed-params.stan', line 1, column 0 to line 3, column 1, parsing error:
   -------------------------------------------------
     1:  parameters {
     2:    real y;
     3:  }
          ^
     4:  transformed {
     5:  }
   -------------------------------------------------

"transformed parameters {", "model {" or "generated quantities {" expected after end of parameters block.


  $ ../../../../install/default/bin/stanc expect_statement_seq_close_brace.stan

Syntax error in 'expect_statement_seq_close_brace.stan', line 5, column 2 to column 18, parsing error:
   -------------------------------------------------
     3:  }
     4:  model {
     5:    y ~ normal(0,1);
                           ^
   -------------------------------------------------

Variable declaration, statement or "}" expected.


  $ ../../../../install/default/bin/stanc expect_statement_seq_close_brace_2.stan

Syntax error in 'expect_statement_seq_close_brace_2.stan', line 12, column 6 to column 12, parsing error:
   -------------------------------------------------
    10:    for (v in vs[1]) {
    11:      if (1 == 1) {
    12:        z = 3;
                     ^
    13:  
    14:  
   -------------------------------------------------

Variable declaration, statement or "}" expected.


  $ ../../../../install/default/bin/stanc expect_statement_seq_close_brace_3.stan

Syntax error in 'expect_statement_seq_close_brace_3.stan', line 4, column 2 to line 6, column 3, parsing error:
   -------------------------------------------------
     4:    for (v in vs[1]) {
     5:      z = 3;
     6:    }
            ^
     7:    
     8:  parameters {
   -------------------------------------------------

Ill-formed block. Expected a statement, variable declaration, or just "}".


  $ ../../../../install/default/bin/stanc expect_statement_seq_close_brace_4.stan

Syntax error in 'expect_statement_seq_close_brace_4.stan', line 8, column 2 to column 14, parsing error:
   -------------------------------------------------
     6:  }
     7:  generated quantities {
     8:    int vs[2,3];
                       ^
     9:  
   -------------------------------------------------

Ill-formed block. Expected a statement, variable declaration, or just "}".


  $ ../../../../install/default/bin/stanc experiment.stan

Semantic error in 'experiment.stan', line 12, column 4 to column 11:
   -------------------------------------------------
    10:  model {
    11:    for (i in 1:4) {
    12:      foo(3);
             ^
    13:    }
    14:  }
   -------------------------------------------------

A non-returning function was expected but a returning function 'foo' was supplied.

  $ ../../../../install/default/bin/stanc fun-return-typ3.stan

Semantic error in 'fun-return-typ3.stan', line 2, column 13 to column 24:
   -------------------------------------------------
     1:  functions {
     2:    real foo() reject("");
                      ^
     3:  }
   -------------------------------------------------

Function definitions must be wrapped in curly braces.

  $ ../../../../install/default/bin/stanc fun-return-type1.stan

Semantic error in 'fun-return-type1.stan', line 2, column 2 to column 72:
   -------------------------------------------------
     1:  functions {
     2:    real foo() { if (1) reject(""); else {if (1) reject(""); return {1};}}
           ^
     3:  }
   -------------------------------------------------

Function bodies must contain a return statement of correct type in every branch.

  $ ../../../../install/default/bin/stanc fun-return-type2.stan

Semantic error in 'fun-return-type2.stan', line 2, column 2 to column 72:
   -------------------------------------------------
     1:  functions {
     2:    real foo() { if (1) reject(""); else {if (1) return {5}; reject("");}}
           ^
     3:  }
   -------------------------------------------------

Function bodies must contain a return statement of correct type in every branch.

  $ ../../../../install/default/bin/stanc functions-bad0.stan

Syntax error in 'functions-bad0.stan', line 2, column 10 to column 11, parsing error:
   -------------------------------------------------
     1:  functions {
     2:    real foo(void x) {
                    ^
     3:      return 1.0;
     4:    }
   -------------------------------------------------

(Non-void) type expected in function argument declaration.


  $ ../../../../install/default/bin/stanc functions-bad1.stan

Semantic error in 'functions-bad1.stan', line 6, column 7 to column 11:
   -------------------------------------------------
     4:      return x;
     5:    }
     6:    real flib(real x); // error redeclaring function
                ^
     7:  }
     8:  parameters {
   -------------------------------------------------

Identifier 'flib' is already in use.

  $ ../../../../install/default/bin/stanc functions-bad11.stan

Semantic error in 'functions-bad11.stan', line 3, column 4 to column 20:
   -------------------------------------------------
     1:  functions {
     2:    void badlp(real x) {
     3:      x ~ normal(0,1);
             ^
     4:      return;
     5:    }
   -------------------------------------------------

Target can only be accessed in the model block or in definitions of functions with the suffix _lp.

  $ ../../../../install/default/bin/stanc functions-bad12.stan

Warning: deprecated language construct used in 'functions-bad12.stan', line 3, column 21:
   -------------------------------------------------
     1:  functions {
     2:    void badlp(real x) {
     3:      increment_log_prob(normal_log(x,0,1));
                              ^
     4:      return;
     5:    }
   -------------------------------------------------

increment_log_prob(...); is deprecated and will be removed in the future. Use target += ...; instead.


Semantic error in 'functions-bad12.stan', line 3, column 4 to column 42:
   -------------------------------------------------
     1:  functions {
     2:    void badlp(real x) {
     3:      increment_log_prob(normal_log(x,0,1));
             ^
     4:      return;
     5:    }
   -------------------------------------------------

Target can only be accessed in the model block or in definitions of functions with the suffix _lp.

  $ ../../../../install/default/bin/stanc functions-bad13.stan

Semantic error in 'functions-bad13.stan', line 3, column 4 to column 10:
   -------------------------------------------------
     1:  functions {
     2:    real badassign(real x) {
     3:      x = 5;
             ^
     4:      return x;
     5:    }
   -------------------------------------------------

Cannot assign to function argument or loop identifier 'x'.

  $ ../../../../install/default/bin/stanc functions-bad14.stan

Semantic error in 'functions-bad14.stan', line 5, column 6 to column 9:
   -------------------------------------------------
     3:      return x;
     4:    }
     5:    int abc(real x) {  // illegal redeclaration with same args
               ^
     6:      return 1;
     7:    }
   -------------------------------------------------

Identifier 'abc' is already in use.

  $ ../../../../install/default/bin/stanc functions-bad15.stan

Warning: deprecated language construct used in 'functions-bad15.stan', line 3, column 21:
   -------------------------------------------------
     1:  functions {
     2:    void unit_normal_lp(real u) {
     3:      increment_log_prob(normal_log(u,0,1));
                              ^
     4:    }
     5:  }
   -------------------------------------------------

increment_log_prob(...); is deprecated and will be removed in the future. Use target += ...; instead.


Warning: deprecated language construct used in 'functions-bad15.stan', line 10, column 19:
   -------------------------------------------------
     8:  }
     9:  model {
    10:    increment_log_prob(unit_normal_lp(y));
                            ^
    11:  }
   -------------------------------------------------

increment_log_prob(...); is deprecated and will be removed in the future. Use target += ...; instead.


Semantic error in 'functions-bad15.stan', line 10, column 21 to column 38:
   -------------------------------------------------
     8:  }
     9:  model {
    10:    increment_log_prob(unit_normal_lp(y));
                              ^
    11:  }
   -------------------------------------------------

A returning function was expected but a non-returning function 'unit_normal_lp' was supplied.

  $ ../../../../install/default/bin/stanc functions-bad16.stan

Semantic error in 'functions-bad16.stan', line 2, column 7 to column 13:
   -------------------------------------------------
     1:  functions {
     2:    real square(real x) {
                ^
     3:      return x * x;
     4:    }
   -------------------------------------------------

Identifier 'square' clashes with Stan Math library function.

  $ ../../../../install/default/bin/stanc functions-bad17.stan

Semantic error in 'functions-bad17.stan', line 2, column 2 to line 4, column 3:
   -------------------------------------------------
     1:  functions {
     2:    vector bizbuz_log(vector x) {
           ^
     3:      return exp(x);
     4:    }
   -------------------------------------------------

Real return type required for probability functions ending in _log, _lpdf, _lpmf, _lcdf, or _lccdf.

  $ ../../../../install/default/bin/stanc functions-bad18.stan

Semantic error in 'functions-bad18.stan', line 7, column 7 to column 10:
   -------------------------------------------------
     5:  }
     6:  parameters {
     7:    real foo;  // should be name conflict here
                ^
     8:  }
     9:  model {
   -------------------------------------------------

Identifier 'foo' is already in use.

  $ ../../../../install/default/bin/stanc functions-bad19.stan

Semantic error in 'functions-bad19.stan', line 4, column 2 to line 6, column 3:
   -------------------------------------------------
     2:    real my_fun3(data real x);
     3:  
     4:    real my_fun3(real x) {
           ^
     5:      return 2 * x;
     6:    }
   -------------------------------------------------

Function 'my_fun3' has already been declared to have type (data real) => real

  $ ../../../../install/default/bin/stanc functions-bad2.stan

Semantic error in 'functions-bad2.stan', line 2, column 2 to column 22:
   -------------------------------------------------
     1:  functions {
     2:    real barfoo(real x);
           ^
     3:    // error not defining barfoo
     4:  }
   -------------------------------------------------

Some function is declared without specifying a definition.

  $ ../../../../install/default/bin/stanc functions-bad20.stan

Semantic error in 'functions-bad20.stan', line 4, column 2 to line 6, column 3:
   -------------------------------------------------
     2:    real my_fun3(real x);
     3:  
     4:    real my_fun3(data real x) {
           ^
     5:      return 2 * x;
     6:    }
   -------------------------------------------------

Function 'my_fun3' has already been declared to have type (real) => real

  $ ../../../../install/default/bin/stanc functions-bad21.stan

Semantic error in 'functions-bad21.stan', line 13, column 11 to column 21:
   -------------------------------------------------
    11:  }
    12:  model {
    13:    real z = my_fun3(y);
                    ^
    14:    y ~ normal(0,1);
    15:  }
   -------------------------------------------------

Ill-typed arguments supplied to function 'my_fun3'. Available signatures:
(data real) => real
Instead supplied arguments of incompatible type: real.

  $ ../../../../install/default/bin/stanc functions-bad22-ode.stan

Semantic error in 'functions-bad22-ode.stan', line 15, column 11 to column 82:
   -------------------------------------------------
    13:    real[,] do_integration_nested(real[] y0, real t0, data real[] ts, real[] theta, matrix xmat_r) {
    14:      int x_i[0];
    15:      return(integrate_ode_rk45(sho, y0, t0, ts, theta, to_array_1d(xmat_r[1]), x_i));
                    ^
    16:    }
    17:  
   -------------------------------------------------

Ill-typed arguments supplied to function 'integrate_ode_rk45'. Available signatures: 
((real, real[], real[], data real[], data int[]) => real[], real[], real, real[], real[], data real[], data int[]) => real[,]
((real, real[], real[], data real[], data int[]) => real[], real[], real, real[], real[], data real[], data int[], data real, data real, data real) => real[,]
Instead supplied arguments of incompatible type: (real, real[], real[], real[], int[]) => real[], real[], real, real[], real[], real[], int[].

  $ ../../../../install/default/bin/stanc functions-bad23.stan

Semantic error in 'functions-bad23.stan', line 3, column 4 to column 11:
   -------------------------------------------------
     1:  functions {
     2:    real bar(real x) {
     3:      return;
             ^
     4:    }
     5:  }
   -------------------------------------------------

Void return statements may only be used inside non-returning function definitions.

  $ ../../../../install/default/bin/stanc functions-bad24.stan

Semantic error in 'functions-bad24.stan', line 3, column 4 to column 13:
   -------------------------------------------------
     1:  functions {
     2:    void bar(real x) {
     3:      return x;
             ^
     4:    }
     5:  }
   -------------------------------------------------

Expression return statements may only be used inside returning function definitions.

  $ ../../../../install/default/bin/stanc functions-bad25.stan

Syntax error in 'functions-bad25.stan', line 4, column 4 to column 10, parsing error:
   -------------------------------------------------
     2:    real bar(real x) {
     3:      real y = x + 2.0;
     4:      return
                   ^
     5:    }
     6:  }
   -------------------------------------------------

";" or expression followed by ";" expected after "return".


  $ ../../../../install/default/bin/stanc functions-bad26.stan

Syntax error in 'functions-bad26.stan', line 4, column 11 to column 12, parsing error:
   -------------------------------------------------
     2:    real bar(real x) {
     3:      real y = x + 2.0;
     4:      return y
                     ^
     5:    }
     6:  }
   -------------------------------------------------

Ill-formed return statement. ";" or expression followed by ";" expected after "return".


  $ ../../../../install/default/bin/stanc functions-bad3.stan

Syntax error in 'functions-bad3.stan', line 2, column 7 to column 10, parsing error:
   -------------------------------------------------
     1:  functions {
     2:    real foo^3(real x) {
                   ^
     3:      return 2.0 * x;
     4:    }
   -------------------------------------------------

"(" expected after function name.


  $ ../../../../install/default/bin/stanc functions-bad4.stan

Semantic error in 'functions-bad4.stan', line 10, column 2 to column 9:
   -------------------------------------------------
     8:  }
     9:  model {
    10:    bar(y);  // illegal use of non-void function as statement
           ^
    11:    y ~ normal(0,1);
    12:  }
   -------------------------------------------------

A non-returning function was expected but a returning function 'bar' was supplied.

  $ ../../../../install/default/bin/stanc functions-bad5.stan

Semantic error in 'functions-bad5.stan', line 11, column 6 to column 12:
   -------------------------------------------------
     9:  model {
    10:    real z;
    11:    z = baz(y); // illegal use of void function as expression
               ^
    12:    y ~ normal(0,1);
    13:  }
   -------------------------------------------------

A returning function was expected but a non-returning function 'baz' was supplied.

  $ ../../../../install/default/bin/stanc functions-bad6.stan

Semantic error in 'functions-bad6.stan', line 8, column 6 to column 17:
   -------------------------------------------------
     6:  transformed data {
     7:    real z;
     8:    z = foo_lp(1.3);
               ^
     9:  }
    10:  parameters {
   -------------------------------------------------

Target can only be accessed in the model block or in definitions of functions with the suffix _lp.

  $ ../../../../install/default/bin/stanc functions-bad7.stan

Semantic error in 'functions-bad7.stan', line 14, column 6 to column 20:
   -------------------------------------------------
    12:  generated quantities {
    13:    real z;
    14:    z = barfoo_lp(1.3);
               ^
    15:  }
   -------------------------------------------------

Target can only be accessed in the model block or in definitions of functions with the suffix _lp.

  $ ../../../../install/default/bin/stanc get-lp-target-data.stan

Semantic error in 'get-lp-target-data.stan', line 2, column 19 to column 27:
   -------------------------------------------------
     1:  transformed data {
     2:    print("target=", target());
                            ^
     3:  }
     4:  parameters {
   -------------------------------------------------

Target can only be accessed in the model block or in definitions of functions with the suffix _lp.

  $ ../../../../install/default/bin/stanc get_lp_bad_scope1.stan

Warning: deprecated language construct used in 'get_lp_bad_scope1.stan', line 3, column 11:
   -------------------------------------------------
     1:  transformed data {
     2:    real y;
     3:    y = get_lp();
                    ^
     4:  }
     5:  parameters {
   -------------------------------------------------

get_lp() function is deprecated. It will be removed in a future release. Use target() instead.


Semantic error in 'get_lp_bad_scope1.stan', line 3, column 6 to column 14:
   -------------------------------------------------
     1:  transformed data {
     2:    real y;
     3:    y = get_lp();
               ^
     4:  }
     5:  parameters {
   -------------------------------------------------

Target can only be accessed in the model block or in definitions of functions with the suffix _lp.

  $ ../../../../install/default/bin/stanc get_lp_bad_scope2.stan

Warning: deprecated language construct used in 'get_lp_bad_scope2.stan', line 3, column 20:
   -------------------------------------------------
     1:  functions {
     2:    real foo(real x) {
     3:      return x + get_lp();
                             ^
     4:    }
     5:  }
   -------------------------------------------------

get_lp() function is deprecated. It will be removed in a future release. Use target() instead.


Semantic error in 'get_lp_bad_scope2.stan', line 3, column 15 to column 23:
   -------------------------------------------------
     1:  functions {
     2:    real foo(real x) {
     3:      return x + get_lp();
                        ^
     4:    }
     5:  }
   -------------------------------------------------

Target can only be accessed in the model block or in definitions of functions with the suffix _lp.

  $ ../../../../install/default/bin/stanc local_var_constraint.stan

Syntax error in 'local_var_constraint.stan', line 5, column 2 to column 12, parsing error:
   -------------------------------------------------
     3:  }
     4:  model {
     5:    row_vector<lower=0,upper=1>[3] a[3];
                     ^
     6:    y ~ normal(0, 1);
     7:  }
   -------------------------------------------------

"[" expression"]" expected after "row_vector" in local (or model block) variable declaration. (No transformations/constraints allowed.)


  $ ../../../../install/default/bin/stanc local_var_constraint2.stan

Syntax error in 'local_var_constraint2.stan', line 5, column 2 to column 8, parsing error:
   -------------------------------------------------
     3:  }
     4:  model {
     5:    vector<lower=0,upper=1>[3] a[3];
                 ^
     6:    y ~ normal(0, 1);
     7:  }
   -------------------------------------------------

"[" expression  "]" expected after "vector" in local (or model block) variable declaration. (No transformations/constraints allowed.)


  $ ../../../../install/default/bin/stanc local_var_constraint3.stan

Syntax error in 'local_var_constraint3.stan', line 5, column 2 to column 8, parsing error:
   -------------------------------------------------
     3:  }
     4:  model {
     5:    matrix<lower=0,upper=1>[3,4] a[5];
                 ^
     6:    y ~ normal(0, 1);
     7:  }
   -------------------------------------------------

"[" expression "," expression "]" expected after "matrix" in local (or model block) variable declaration. (No transformations/constraints allowed.)


  $ ../../../../install/default/bin/stanc local_var_constraint4.stan

Syntax error in 'local_var_constraint4.stan', line 5, column 2 to column 6, parsing error:
   -------------------------------------------------
     3:  }
     4:  model {
     5:    real<lower=0,upper=1> a;
               ^
     6:    y ~ normal(0, 1);
     7:  }
   -------------------------------------------------

Identifier expected after sized type in local (or model block) variable declaration. (No transformations/constraints allowed.)


  $ ../../../../install/default/bin/stanc lp-error.stan

Semantic error in 'lp-error.stan', line 5, column 2 to column 6:
   -------------------------------------------------
     3:  }
     4:  model {
     5:    lp__ = lp__ - y^2 / 2;
           ^
     6:  }
   -------------------------------------------------

Identifier 'lp__' clashes with reserved keyword.

  $ ../../../../install/default/bin/stanc matrix_expr_bad1.stan

Semantic error in 'matrix_expr_bad1.stan', line 2, column 2 to column 34:
   -------------------------------------------------
     1:  transformed data {
     2:    matrix[3,2] td_mat32 = [ 1, 3 ];
           ^
     3:  }
     4:  model {
   -------------------------------------------------

Ill-typed arguments supplied to assignment operator =: lhs has type matrix and rhs has type row_vector

  $ ../../../../install/default/bin/stanc matrix_expr_bad2.stan

Semantic error in 'matrix_expr_bad2.stan', line 2, column 34 to column 35:
   -------------------------------------------------
     1:  transformed data {
     2:    matrix[3,2] td_mat32 = [ [ 1 ], 3 ];
                                           ^
     3:  }
     4:  model {
   -------------------------------------------------

Matrix expression must have all row_vector entries. Found type int.

  $ ../../../../install/default/bin/stanc matrix_expr_bad3.stan

Syntax error in 'matrix_expr_bad3.stan', line 2, column 25 to column 38, parsing error:
   -------------------------------------------------
     1:  transformed data {
     2:    matrix[3,2] td_mat32 = [ [ [ 1 ] ] ], [ [ 2 ] ] ];
                                               ^
     3:  }
     4:  model {
   -------------------------------------------------

Ill-formed expression. Expression followed by ";" expected after "=".


  $ ../../../../install/default/bin/stanc matrix_expr_bad4.stan

Syntax error in 'matrix_expr_bad4.stan', line 2, column 27 to column 44, parsing error:
   -------------------------------------------------
     1:  transformed data {
     2:    matrix[3,2] td_mat32 = [ [ 1 , [ [ 2 ] ] ];
                                                     ^
     3:  }
     4:  model {
   -------------------------------------------------

Ill-formed phrase. Found an expression. This can be followed by a ",", a "}", a ")", a "]", a "[" or an infix or postfix operator.


  $ ../../../../install/default/bin/stanc multi_fun.stan

Semantic error in 'multi_fun.stan', line 5, column 7 to column 10:
   -------------------------------------------------
     3:      return a;
     4:    }
     5:    real foo(real b) {
                ^
     6:      return b;
     7:    }
   -------------------------------------------------

Identifier 'foo' is already in use.

  $ ../../../../install/default/bin/stanc multiply_sample.stan

Semantic error in 'multiply_sample.stan', line 5, column 2 to column 18:
   -------------------------------------------------
     3:  }
     4:  model {
     5:    y ~ multiply(3);
           ^
     6:  }
   -------------------------------------------------

Ill-typed arguments to '~' statement. No distribution 'multiply' was found with the correct signature.

  $ ../../../../install/default/bin/stanc oneline-error.stan

Syntax error in 'oneline-error.stan', line 1, column 13 to column 19, parsing error:
   -------------------------------------------------
     1:  parameters { vector y[10]; } model { }
                            ^
   -------------------------------------------------

"[" expression "]" expected for vector size.


  $ ../../../../install/default/bin/stanc op_addition_bad.stan

Semantic error in 'op_addition_bad.stan', line 7, column 6 to column 11:
   -------------------------------------------------
     5:  model {
     6:    matrix[3,3] c;
     7:    c = a + b;
               ^
     8:  }
   -------------------------------------------------

Ill-typed arguments supplied to infix operator +. Available signatures: 
(int, int) => int
(real, real) => real
(real, vector) => vector
(vector, real) => vector
(vector, vector) => vector
(real, row_vector) => row_vector
(row_vector, real) => row_vector
(row_vector, row_vector) => row_vector
(real, matrix) => matrix
(matrix, real) => matrix
(matrix, matrix) => matrix
Instead supplied arguments of incompatible type: matrix, vector.

  $ ../../../../install/default/bin/stanc op_divide_bad.stan

Semantic error in 'op_divide_bad.stan', line 7, column 6 to column 11:
   -------------------------------------------------
     5:    int b[4];
     6:    matrix[3,3] c;
     7:    c = b / a;
               ^
     8:  }
   -------------------------------------------------

Ill-typed arguments supplied to infix operator /. Available signatures: 
(row_vector, matrix) => row_vector
(matrix, matrix) => matrix

(int, int) => int
(real, real) => real
(vector, real) => vector
(row_vector, real) => row_vector
(matrix, real) => matrix
Instead supplied arguments of incompatible type: int[], matrix.

  $ ../../../../install/default/bin/stanc op_divide_right_bad.stan

Semantic error in 'op_divide_right_bad.stan', line 7, column 6 to column 11:
   -------------------------------------------------
     5:    int b[4];
     6:    matrix[3,3] c;
     7:    c = b / a;
               ^
     8:  }
   -------------------------------------------------

Ill-typed arguments supplied to infix operator /. Available signatures: 
(row_vector, matrix) => row_vector
(matrix, matrix) => matrix

(int, int) => int
(real, real) => real
(vector, real) => vector
(row_vector, real) => row_vector
(matrix, real) => matrix
Instead supplied arguments of incompatible type: int[], matrix.

  $ ../../../../install/default/bin/stanc op_elt_divide_bad.stan

Semantic error in 'op_elt_divide_bad.stan', line 7, column 6 to column 12:
   -------------------------------------------------
     5:    int b[4];
     6:    matrix[3,3] c;
     7:    c = b ./ a;
               ^
     8:  }
   -------------------------------------------------

Ill-typed arguments supplied to infix operator ./. Available signatures: 
(int, int) => int
(real, real) => real
(real, vector) => vector
(vector, real) => vector
(vector, vector) => vector
(real, row_vector) => row_vector
(row_vector, real) => row_vector
(row_vector, row_vector) => row_vector
(real, matrix) => matrix
(matrix, real) => matrix
(matrix, matrix) => matrix
Instead supplied arguments of incompatible type: int[], matrix.

  $ ../../../../install/default/bin/stanc op_elt_multiply_bad.stan

Semantic error in 'op_elt_multiply_bad.stan', line 7, column 6 to column 12:
   -------------------------------------------------
     5:    int b[4];
     6:    matrix[3,3] c;
     7:    c = b .* a;
               ^
     8:  }
   -------------------------------------------------

Ill-typed arguments supplied to infix operator .*. Available signatures: 
(int, int) => int
(real, real) => real
(vector, vector) => vector
(row_vector, row_vector) => row_vector
(matrix, matrix) => matrix
Instead supplied arguments of incompatible type: int[], matrix.

  $ ../../../../install/default/bin/stanc op_intdivide_bad.stan

Semantic error in 'op_intdivide_bad.stan', line 7, column 6 to column 13:
   -------------------------------------------------
     5:    int b[4];
     6:    matrix[3,3] c;
     7:    c = b %/% a;
               ^
     8:  }
   -------------------------------------------------

Ill-typed arguments supplied to infix operator %/%. Available signatures: 
(int, int) => int
Instead supplied arguments of incompatible type: int[], matrix.

  $ ../../../../install/default/bin/stanc op_intdivide_bad_1.stan

Semantic error in 'op_intdivide_bad_1.stan', line 6, column 11 to column 18:
   -------------------------------------------------
     4:  }
     5:  transformed data {
     6:    real c = a %/% b;
                    ^
     7:    real c = a %/% b;
     8:  }
   -------------------------------------------------

Ill-typed arguments supplied to infix operator %/%. Available signatures: 
(int, int) => int
Instead supplied arguments of incompatible type: real, real.

  $ ../../../../install/default/bin/stanc op_intdivide_bad_2.stan

Semantic error in 'op_intdivide_bad_2.stan', line 6, column 11 to column 18:
   -------------------------------------------------
     4:  }
     5:  transformed data {
     6:    real c = a %/% b;
                    ^
     7:    real c = a %/% b;
     8:  }
   -------------------------------------------------

Ill-typed arguments supplied to infix operator %/%. Available signatures: 
(int, int) => int
Instead supplied arguments of incompatible type: int, real.

  $ ../../../../install/default/bin/stanc op_intdivide_bad_3.stan

Semantic error in 'op_intdivide_bad_3.stan', line 6, column 11 to column 18:
   -------------------------------------------------
     4:  }
     5:  transformed data {
     6:    real c = a %/% b;
                    ^
     7:    real c = a %/% b;
     8:  }
   -------------------------------------------------

Ill-typed arguments supplied to infix operator %/%. Available signatures: 
(int, int) => int
Instead supplied arguments of incompatible type: real, int.

  $ ../../../../install/default/bin/stanc op_logical_negation_bad.stan

Semantic error in 'op_logical_negation_bad.stan', line 7, column 6 to column 8:
   -------------------------------------------------
     5:    int b[4];
     6:    matrix[3,3] c;
     7:    c = !b;
               ^
     8:  }
   -------------------------------------------------

Ill-typed arguments supplied to prefix operator !. Available signatures: 
(int) => int
(real) => int
Instead supplied argument of incompatible type: int[].

  $ ../../../../install/default/bin/stanc op_mdivide_left_bad.stan

Semantic error in 'op_mdivide_left_bad.stan', line 7, column 6 to column 11:
   -------------------------------------------------
     5:    int b[4];
     6:    matrix[3,3] c;
     7:    c = b \ a;
               ^
     8:  }
   -------------------------------------------------

Ill-typed arguments supplied to infix operator \. Available signatures: 
(matrix, vector) => vector
(matrix, matrix) => matrix
Instead supplied arguments of incompatible type: int[], matrix.

  $ ../../../../install/default/bin/stanc op_minus_bad.stan

Semantic error in 'op_minus_bad.stan', line 7, column 6 to column 8:
   -------------------------------------------------
     5:    int b[4];
     6:    matrix[3,3] c;
     7:    c = -b;
               ^
     8:  }
   -------------------------------------------------

Ill-typed arguments supplied to prefix operator -. Available signatures: 
(int) => int
(real) => real
(vector) => vector
(row_vector) => row_vector
(matrix) => matrix
Instead supplied argument of incompatible type: int[].

  $ ../../../../install/default/bin/stanc op_modulus_bad.stan

Semantic error in 'op_modulus_bad.stan', line 7, column 6 to column 11:
   -------------------------------------------------
     5:    int b[4];
     6:    matrix[3,3] c;
     7:    c = b % a;
               ^
     8:  }
   -------------------------------------------------

Ill-typed arguments supplied to infix operator %. Available signatures: 
(int, int) => int
Instead supplied arguments of incompatible type: int[], matrix.

  $ ../../../../install/default/bin/stanc op_multiplication_bad.stan

Semantic error in 'op_multiplication_bad.stan', line 7, column 6 to column 11:
   -------------------------------------------------
     5:    int b[4];
     6:    matrix[3,3] c;
     7:    c = b * a;
               ^
     8:  }
   -------------------------------------------------

Ill-typed arguments supplied to infix operator *. Available signatures: 
(int, int) => int
(real, real) => real
(row_vector, vector) => real
(real, vector) => vector
(vector, real) => vector
(matrix, vector) => vector
(real, row_vector) => row_vector
(row_vector, real) => row_vector
(row_vector, matrix) => row_vector
(real, matrix) => matrix
(vector, row_vector) => matrix
(matrix, real) => matrix
(matrix, matrix) => matrix
Instead supplied arguments of incompatible type: int[], matrix.

  $ ../../../../install/default/bin/stanc op_subtraction_bad.stan

Semantic error in 'op_subtraction_bad.stan', line 7, column 6 to column 11:
   -------------------------------------------------
     5:  model {
     6:    matrix[3,3] c;
     7:    c = b - a;
               ^
     8:  }
   -------------------------------------------------

Ill-typed arguments supplied to infix operator -. Available signatures: 
(int, int) => int
(real, real) => real
(real, vector) => vector
(vector, real) => vector
(vector, vector) => vector
(real, row_vector) => row_vector
(row_vector, real) => row_vector
(row_vector, row_vector) => row_vector
(real, matrix) => matrix
(matrix, real) => matrix
(matrix, matrix) => matrix
Instead supplied arguments of incompatible type: vector, matrix.

  $ ../../../../install/default/bin/stanc op_transpose_bad.stan

Semantic error in 'op_transpose_bad.stan', line 7, column 6 to column 8:
   -------------------------------------------------
     5:    int b[4];
     6:    matrix[3,3] c;
     7:    c = b';
               ^
     8:  }
   -------------------------------------------------

Ill-typed arguments supplied to postfix operator '. Available signatures: 
(row_vector) => vector
(vector) => row_vector
(matrix) => matrix
Instead supplied argument of incompatible type: int[].

  $ ../../../../install/default/bin/stanc print-void.stan

Semantic error in 'print-void.stan', line 8, column 8 to column 14:
   -------------------------------------------------
     6:    int z;
     7:    z = 2;
     8:    print(foo(z));
                 ^
     9:  }
    10:  model { }
   -------------------------------------------------

A returning function was expected but a non-returning function 'foo' was supplied.

  $ ../../../../install/default/bin/stanc prob-fun-args-no-bar.stan

Semantic error in 'prob-fun-args-no-bar.stan', line 5, column 12 to column 32:
   -------------------------------------------------
     3:  }
     4:  model {
     5:    target += normal_lpdf(y, 0, 1);
                     ^
     6:  }
   -------------------------------------------------

Probabilty functions with suffixes _lpdf, _lpmf, _lcdf, and _lccdf, require a vertical bar (|) between the first two arguments.

  $ ../../../../install/default/bin/stanc prob-poisson_log-trunc-both.stan

Semantic error in 'prob-poisson_log-trunc-both.stan', line 11, column 2 to column 33:
   -------------------------------------------------
     9:  }
    10:  model {
    11:    n ~ poisson_log(alpha) T[L, U];
           ^
    12:  }
   -------------------------------------------------

Truncation is only defined if distribution has _lcdf and _lccdf functions implemented with appropriate signature.

  $ ../../../../install/default/bin/stanc prob-poisson_log-trunc-high.stan

Semantic error in 'prob-poisson_log-trunc-high.stan', line 11, column 2 to column 32:
   -------------------------------------------------
     9:  }
    10:  model {
    11:    n ~ poisson_log(alpha) T[, U];
           ^
    12:  }
   -------------------------------------------------

Truncation is only defined if distribution has _lcdf and _lccdf functions implemented with appropriate signature.

  $ ../../../../install/default/bin/stanc prob-poisson_log-trunc-low.stan

Semantic error in 'prob-poisson_log-trunc-low.stan', line 11, column 2 to column 32:
   -------------------------------------------------
     9:  }
    10:  model {
    11:    n ~ poisson_log(alpha) T[L, ];
           ^
    12:  }
   -------------------------------------------------

Truncation is only defined if distribution has _lcdf and _lccdf functions implemented with appropriate signature.

  $ ../../../../install/default/bin/stanc propto-bad1.stan

Semantic error in 'propto-bad1.stan', line 2, column 14 to column 43:
   -------------------------------------------------
     1:  model {
     2:      target += normal_propto_lpdf(1| {0}, 1);
                       ^
     3:  }
   -------------------------------------------------

Ill-typed arguments supplied to function 'normal_propto_lpdf'. Available signatures: 
(real, real, real) => real
(real, real, vector) => real
(real, real, row_vector) => real
(real, real, real[]) => real
(real, vector, real) => real
(real, vector, vector) => real
(real, vector, row_vector) => real
(real, vector, real[]) => real
(real, row_vector, real) => real
(real, row_vector, vector) => real
(real, row_vector, row_vector) => real
(real, row_vector, real[]) => real
(real, real[], real) => real
(real, real[], vector) => real
(real, real[], row_vector) => real
(real, real[], real[]) => real
(vector, real, real) => real
(vector, real, vector) => real
(vector, real, row_vector) => real
(vector, real, real[]) => real
(vector, vector, real) => real
(vector, vector, vector) => real
(vector, vector, row_vector) => real
(vector, vector, real[]) => real
(vector, row_vector, real) => real
(vector, row_vector, vector) => real
(vector, row_vector, row_vector) => real
(vector, row_vector, real[]) => real
(vector, real[], real) => real
(vector, real[], vector) => real
(vector, real[], row_vector) => real
(vector, real[], real[]) => real
(row_vector, real, real) => real
(row_vector, real, vector) => real
(row_vector, real, row_vector) => real
(row_vector, real, real[]) => real
(row_vector, vector, real) => real
(row_vector, vector, vector) => real
(row_vector, vector, row_vector) => real
(row_vector, vector, real[]) => real
(row_vector, row_vector, real) => real
(row_vector, row_vector, vector) => real
(row_vector, row_vector, row_vector) => real
(row_vector, row_vector, real[]) => real
(row_vector, real[], real) => real
(row_vector, real[], vector) => real
(row_vector, real[], row_vector) => real
(row_vector, real[], real[]) => real
(real[], real, real) => real
(real[], real, vector) => real
(real[], real, row_vector) => real
(real[], real, real[]) => real
(real[], vector, real) => real
(real[], vector, vector) => real
(real[], vector, row_vector) => real
(real[], vector, real[]) => real
(real[], row_vector, real) => real
(real[], row_vector, vector) => real
(real[], row_vector, row_vector) => real
(real[], row_vector, real[]) => real
(real[], real[], real) => real
(real[], real[], vector) => real
(real[], real[], row_vector) => real
(real[], real[], real[]) => real
Instead supplied arguments of incompatible type: int, int[], int.

  $ ../../../../install/default/bin/stanc real-pdf.stan

Semantic error in 'real-pdf.stan', line 2, column 2 to line 4, column 3:
   -------------------------------------------------
     1:  functions {
     2:    real foo_lpdf(int y, real sigma) {
           ^
     3:      return -(y / sigma)^2;
     4:    }
   -------------------------------------------------

Probability density functions require real variates (first argument). Instead found type int.

  $ ../../../../install/default/bin/stanc real-pmf.stan

Semantic error in 'real-pmf.stan', line 2, column 2 to line 4, column 3:
   -------------------------------------------------
     1:  functions {
     2:    real foo_lpmf(real y, real sigma) {
           ^
     3:      return -(y / sigma)^2;
     4:    }
   -------------------------------------------------

Probability mass functions require integer variates (first argument). Instead found type real.

  $ ../../../../install/default/bin/stanc real_idx.stan

Semantic error in 'real_idx.stan', line 3, column 4 to column 7:
   -------------------------------------------------
     1:  transformed data {
     2:    real a[10];
     3:    a[1.0] = 5;
             ^
     4:  }
     5:  model {
   -------------------------------------------------

Index must be of type int or int[] or must be a range. Instead found type real.

  $ ../../../../install/default/bin/stanc redefine-ccdf1.stan

Semantic error in 'redefine-ccdf1.stan', line 2, column 7 to column 23:
   -------------------------------------------------
     1:  functions {
     2:    real poisson_ccdf_log(int n, real x) {
                ^
     3:      return -x^2;
     4:    }
   -------------------------------------------------

Identifier 'poisson_ccdf_log' clashes with Stan Math library function.

  $ ../../../../install/default/bin/stanc redefine-ccdf2.stan

Semantic error in 'redefine-ccdf2.stan', line 2, column 7 to column 20:
   -------------------------------------------------
     1:  functions {
     2:    real poisson_lccdf(int n, real x) {
                ^
     3:      return -x^2;
     4:    }
   -------------------------------------------------

Identifier 'poisson_lccdf' clashes with Stan Math library function.

  $ ../../../../install/default/bin/stanc redefine-ccdf3.stan

Semantic error in 'redefine-ccdf3.stan', line 5, column 7 to column 19:
   -------------------------------------------------
     3:      return -x^2;
     4:    }
     5:    real foo_ccdf_log(int n, real x) {
                ^
     6:      return -x^2;
     7:    }
   -------------------------------------------------

Identifier 'foo_lccdf' is already in use.

  $ ../../../../install/default/bin/stanc redefine-cdf1.stan

Semantic error in 'redefine-cdf1.stan', line 2, column 7 to column 22:
   -------------------------------------------------
     1:  functions {
     2:    real poisson_cdf_log(int n, real x) {
                ^
     3:      return -x^2;
     4:    }
   -------------------------------------------------

Identifier 'poisson_cdf_log' clashes with Stan Math library function.

  $ ../../../../install/default/bin/stanc redefine-cdf2.stan

Semantic error in 'redefine-cdf2.stan', line 2, column 7 to column 19:
   -------------------------------------------------
     1:  functions {
     2:    real poisson_lcdf(int n, real x) {
                ^
     3:      return -x^2;
     4:    }
   -------------------------------------------------

Identifier 'poisson_lcdf' clashes with Stan Math library function.

  $ ../../../../install/default/bin/stanc redefine-cdf3.stan

Semantic error in 'redefine-cdf3.stan', line 5, column 7 to column 18:
   -------------------------------------------------
     3:      return -x^2;
     4:    }
     5:    real foo_cdf_log(int n, real x) {
                ^
     6:      return -x^2;
     7:    }
   -------------------------------------------------

Identifier 'foo_lcdf' is already in use.

  $ ../../../../install/default/bin/stanc redefine-prob1.stan

Semantic error in 'redefine-prob1.stan', line 2, column 7 to column 19:
   -------------------------------------------------
     1:  functions {
     2:    real poisson_lpdf(real n, real x) {
                ^
     3:      return -x^2;
     4:    }
   -------------------------------------------------

Identifier 'poisson_lpmf' clashes with Stan Math library function.

  $ ../../../../install/default/bin/stanc redefine-prob2.stan

Semantic error in 'redefine-prob2.stan', line 2, column 7 to column 19:
   -------------------------------------------------
     1:  functions {
     2:    real poisson_lpmf(int n, real x) {
                ^
     3:      return -x^2;
     4:    }
   -------------------------------------------------

Identifier 'poisson_lpmf' clashes with Stan Math library function.

  $ ../../../../install/default/bin/stanc redefine-prob3.stan

Semantic error in 'redefine-prob3.stan', line 5, column 7 to column 15:
   -------------------------------------------------
     3:      return -y^2;
     4:    }
     5:    real foo_lpmf(int y) {
                ^
     6:      return y^2 / 2;
     7:    }
   -------------------------------------------------

Identifier 'foo_log' is already in use.

  $ ../../../../install/default/bin/stanc rng_loc1.stan

Semantic error in 'rng_loc1.stan', line 3, column 11 to column 29:
   -------------------------------------------------
     1:  functions {
     2:    real foo(real x) {
     3:      return exponential_rng(x);
                    ^
     4:    }
     5:  }
   -------------------------------------------------

Random number generators are only allowed in transformed data block, generated quantities block or user-defined functions with names ending in _rng.

  $ ../../../../install/default/bin/stanc rng_loc2.stan

Semantic error in 'rng_loc2.stan', line 3, column 11 to column 29:
   -------------------------------------------------
     1:  functions {
     2:    real foo_lp(real x) {
     3:      return exponential_rng(x);
                    ^
     4:    }
     5:  }
   -------------------------------------------------

Random number generators are only allowed in transformed data block, generated quantities block or user-defined functions with names ending in _rng.

  $ ../../../../install/default/bin/stanc rng_loc3.stan

Semantic error in 'rng_loc3.stan', line 3, column 11 to column 29:
   -------------------------------------------------
     1:  functions {
     2:    real foo_lpdf(real x) {
     3:      return exponential_rng(x);
                    ^
     4:    }
     5:  }
   -------------------------------------------------

Random number generators are only allowed in transformed data block, generated quantities block or user-defined functions with names ending in _rng.

  $ ../../../../install/default/bin/stanc rng_loc4.stan

Semantic error in 'rng_loc4.stan', line 3, column 11 to column 29:
   -------------------------------------------------
     1:  functions {
     2:    real foo_lpmf(int x) {
     3:      return exponential_rng(x);
                    ^
     4:    }
     5:  }
   -------------------------------------------------

Random number generators are only allowed in transformed data block, generated quantities block or user-defined functions with names ending in _rng.

  $ ../../../../install/default/bin/stanc rng_loc5.stan

Semantic error in 'rng_loc5.stan', line 6, column 6 to column 22:
   -------------------------------------------------
     4:  transformed parameters {
     5:    real z;
     6:    z = normal_rng(0, 1);
               ^
     7:  }
     8:  model {
   -------------------------------------------------

Random number generators are only allowed in transformed data block, generated quantities block or user-defined functions with names ending in _rng.

  $ ../../../../install/default/bin/stanc rng_loc6.stan

Semantic error in 'rng_loc6.stan', line 6, column 6 to column 22:
   -------------------------------------------------
     4:  model {
     5:    real z;
     6:    z = normal_rng(0, 1);
               ^
     7:  
     8:    y ~ normal(0, 1);
   -------------------------------------------------

Random number generators are only allowed in transformed data block, generated quantities block or user-defined functions with names ending in _rng.

  $ ../../../../install/default/bin/stanc row_vector_expr_bad1.stan

Semantic error in 'row_vector_expr_bad1.stan', line 4, column 2 to column 29:
   -------------------------------------------------
     2:    row_vector[2] A;
     3:    row_vector[3] B;
     4:    row_vector[2] X = [ A, B ];
           ^
     5:  }
     6:  model {
   -------------------------------------------------

Ill-typed arguments supplied to assignment operator =: lhs has type row_vector and rhs has type matrix

  $ ../../../../install/default/bin/stanc row_vector_expr_bad2.stan

Semantic error in 'row_vector_expr_bad2.stan', line 5, column 25 to column 26:
   -------------------------------------------------
     3:    row_vector[2] A;
     4:    row_vector[3] B;
     5:    row_vector[2] X = [ x, A ];
                                  ^
     6:  }
     7:  model {
   -------------------------------------------------

Row_vector expression must have all int or real entries. Found type row_vector.

  $ ../../../../install/default/bin/stanc signature_function_known.stan

Warning: deprecated language construct used in 'signature_function_known.stan', line 8, column 19:
   -------------------------------------------------
     6:  }
     7:  model {
     8:    increment_log_prob(bernoulli_logit_log(x, theta));
                            ^
     9:  }
   -------------------------------------------------

increment_log_prob(...); is deprecated and will be removed in the future. Use target += ...; instead.


Semantic error in 'signature_function_known.stan', line 8, column 21 to column 50:
   -------------------------------------------------
     6:  }
     7:  model {
     8:    increment_log_prob(bernoulli_logit_log(x, theta));
                              ^
     9:  }
   -------------------------------------------------

Ill-typed arguments supplied to function 'bernoulli_logit_log'. Available signatures: 
(int, real) => real
(int, vector) => real
(int, row_vector) => real
(int, real[]) => real
(int[], real) => real
(int[], vector) => real
(int[], row_vector) => real
(int[], real[]) => real
Instead supplied arguments of incompatible type: vector, vector.

  $ ../../../../install/default/bin/stanc signature_function_unknown.stan

Warning: deprecated language construct used in 'signature_function_unknown.stan', line 8, column 19:
   -------------------------------------------------
     6:  }
     7:  model {
     8:    increment_log_prob(foo_whatev_log(x, theta));
                            ^
     9:  }
   -------------------------------------------------

increment_log_prob(...); is deprecated and will be removed in the future. Use target += ...; instead.


Semantic error in 'signature_function_unknown.stan', line 8, column 21 to column 45:
   -------------------------------------------------
     6:  }
     7:  model {
     8:    increment_log_prob(foo_whatev_log(x, theta));
                              ^
     9:  }
   -------------------------------------------------

A returning function was expected but an undeclared identifier 'foo_whatev_log' was supplied.

  $ ../../../../install/default/bin/stanc signature_sampling_known.stan

Semantic error in 'signature_sampling_known.stan', line 8, column 2 to column 29:
   -------------------------------------------------
     6:  }
     7:  model {
     8:    x ~ bernoulli_logit(theta);
           ^
     9:  }
   -------------------------------------------------

Ill-typed arguments to '~' statement. No distribution 'bernoulli_logit' was found with the correct signature.

  $ ../../../../install/default/bin/stanc signature_sampling_unknown.stan

Semantic error in 'signature_sampling_unknown.stan', line 8, column 2 to column 24:
   -------------------------------------------------
     6:  }
     7:  model {
     8:    x ~ foo_whatev(theta);
           ^
     9:  }
   -------------------------------------------------

Ill-typed arguments to '~' statement. No distribution 'foo_whatev' was found with the correct signature.

  $ ../../../../install/default/bin/stanc stanc_helper.stan

Semantic error in 'stanc_helper.stan', line 5, column 2 to column 18:
   -------------------------------------------------
     3:  }
     4:  model {
     5:    y ~ ormal(0, 1);
           ^
     6:  }
   -------------------------------------------------

Ill-typed arguments to '~' statement. No distribution 'ormal' was found with the correct signature.

  $ ../../../../install/default/bin/stanc string_literal_newline.stan

Syntax error in 'string_literal_newline.stan', line 3, column 1, lexing error:
   -------------------------------------------------
     1:  transformed data {
     2:    print(
     3:    "print
           ^
     4:    lines");
     5:  }
   -------------------------------------------------

Invalid character found.

  $ ../../../../install/default/bin/stanc target-reserved.stan

Syntax error in 'target-reserved.stan', line 2, column 7 to column 13, parsing error:
   -------------------------------------------------
     1:  data {
     2:    real target;
                      ^
     3:  }
     4:  parameters {
   -------------------------------------------------

Expected identifier, but found reserved keyword 'target'


  $ ../../../../install/default/bin/stanc tilde-bad.stan

Semantic error in 'tilde-bad.stan', line 8, column 8 to column 19:
   -------------------------------------------------
     6:  }
     7:  model {
     8:    foo ~ normal_lpdf(0, 1);
                 ^
     9:  }
   -------------------------------------------------


~ statement should refer to a distribution without its "_lpdf" or "_lpmf" suffix.
For example, "target += normal_lpdf(y, 0, 1)" should become "y ~ normal(0, 1)."


  $ ../../../../install/default/bin/stanc truncation-bad-type1.stan

Semantic error in 'truncation-bad-type1.stan', line 1, column 8 to column 37:
   -------------------------------------------------
     1:  model { 1 ~ bernoulli(0.2) T[1, 1.0]; }
                 ^
   -------------------------------------------------

Truncation is only defined if distribution has _lcdf and _lccdf functions implemented with appropriate signature.

  $ ../../../../install/default/bin/stanc truncation-bad-type2.stan

Semantic error in 'truncation-bad-type2.stan', line 1, column 8 to column 37:
   -------------------------------------------------
     1:  model { 1 ~ bernoulli(0.2) T[0.0, 1]; }
                 ^
   -------------------------------------------------

Truncation is only defined if distribution has _lcdf and _lccdf functions implemented with appropriate signature.

  $ ../../../../install/default/bin/stanc truncation-bad-type3.stan

Semantic error in 'truncation-bad-type3.stan', line 1, column 8 to column 36:
   -------------------------------------------------
     1:  model { 1 ~ bernoulli(0.2) T[, 1.0]; }
                 ^
   -------------------------------------------------

Truncation is only defined if distribution has _lcdf and _lccdf functions implemented with appropriate signature.

  $ ../../../../install/default/bin/stanc truncation-bad-type4.stan

Semantic error in 'truncation-bad-type4.stan', line 1, column 8 to column 36:
   -------------------------------------------------
     1:  model { 1 ~ bernoulli(0.2) T[0.0, ]; }
                 ^
   -------------------------------------------------

Truncation is only defined if distribution has _lcdf and _lccdf functions implemented with appropriate signature.

  $ ../../../../install/default/bin/stanc validate_add_expression_dimss_bad.stan

Semantic error in 'validate_add_expression_dimss_bad.stan', line 4, column 6 to column 13:
   -------------------------------------------------
     2:    real x;
     3:    vector[3] v;
     4:    x = v[1][2];
               ^
     5:  }
     6:  parameters {
   -------------------------------------------------

Only expressions of array, matrix, row_vector and vector type may be indexed. Instead, found type real.

  $ ../../../../install/default/bin/stanc validate_add_var_bad1.stan

Semantic error in 'validate_add_var_bad1.stan', line 3, column 7 to column 8:
   -------------------------------------------------
     1:  data {
     2:    real x;
     3:    real x;
                ^
     4:  }
     5:  parameters {
   -------------------------------------------------

Identifier 'x' is already in use.

  $ ../../../../install/default/bin/stanc validate_add_var_bad2.stan

Semantic error in 'validate_add_var_bad2.stan', line 2, column 2 to column 8:
   -------------------------------------------------
     1:  parameters {
     2:    int m;
           ^
     3:    real y;
     4:  }
   -------------------------------------------------

(Transformed) Parameters cannot be integers.

  $ ../../../../install/default/bin/stanc validate_allow_sample_bad1.stan

Semantic error in 'validate_allow_sample_bad1.stan', line 3, column 2 to column 18:
   -------------------------------------------------
     1:  transformed data {
     2:    real z;
     3:    z ~ normal(0,1);
           ^
     4:  }
     5:  parameters {
   -------------------------------------------------

Target can only be accessed in the model block or in definitions of functions with the suffix _lp.

  $ ../../../../install/default/bin/stanc validate_allow_sample_bad2.stan

Semantic error in 'validate_allow_sample_bad2.stan', line 6, column 2 to column 18:
   -------------------------------------------------
     4:  transformed parameters {
     5:    real z;
     6:    z ~ normal(0,1);
           ^
     7:  }
     8:  model {
   -------------------------------------------------

Target can only be accessed in the model block or in definitions of functions with the suffix _lp.

  $ ../../../../install/default/bin/stanc validate_allow_sample_bad3.stan

Semantic error in 'validate_allow_sample_bad3.stan', line 9, column 2 to column 18:
   -------------------------------------------------
     7:  generated quantities {
     8:    real z;
     9:    z ~ normal(0,1);
           ^
    10:  }
   -------------------------------------------------

Target can only be accessed in the model block or in definitions of functions with the suffix _lp.

  $ ../../../../install/default/bin/stanc validate_array_expr_bad1.stan

Semantic error in 'validate_array_expr_bad1.stan', line 6, column 2 to column 41:
   -------------------------------------------------
     4:  model {
     5:    int int_1_a[5];
     6:    int_1_a = { 1.0, 2.0, 3.0, 4.0 , 5.0 };  // type mismatch
           ^
     7:    y ~ normal(0,1);
     8:  }
   -------------------------------------------------

Ill-typed arguments supplied to assignment operator =: lhs has type int[] and rhs has type real[]

  $ ../../../../install/default/bin/stanc validate_array_expr_bad2.stan

Semantic error in 'validate_array_expr_bad2.stan', line 6, column 2 to column 24:
   -------------------------------------------------
     4:  model {
     5:    int int_1_a[3];
     6:    int_1_a = { { 1*1 } };  // dim mismatch
           ^
     7:    y ~ normal(0,1);
     8:  }
   -------------------------------------------------

Ill-typed arguments supplied to assignment operator =: lhs has type int[] and rhs has type int[,]

  $ ../../../../install/default/bin/stanc validate_array_expr_bad3.stan

Syntax error in 'validate_array_expr_bad3.stan', line 6, column 12 to column 13, parsing error:
   -------------------------------------------------
     4:  model {
     5:    int int_1_a[3];
     6:    int_1_a = { };  // cannot be empty
                      ^
     7:    y ~ normal(0,1);
     8:  }
   -------------------------------------------------

Expression expected after "{" in array expression.


  $ ../../../../install/default/bin/stanc validate_array_expr_bad3a.stan

Syntax error in 'validate_array_expr_bad3a.stan', line 5, column 29 to column 30, parsing error:
   -------------------------------------------------
     3:  }
     4:  model {
     5:    real loc_real_dim2[2,1] = {{},{}}; // cannot be empty
                                       ^
     6:    y ~ normal(0,1);
     7:  }
   -------------------------------------------------

Expression expected after "{" in array expression.


  $ ../../../../install/default/bin/stanc validate_conditional_op_bad-1.stan

Semantic error in 'validate_conditional_op_bad-1.stan', line 5, column 7 to column 19:
   -------------------------------------------------
     3:    real ty;
     4:    row_vector[6] twa2[2,2];
     5:    tx = twa2 ? 2 : 3;   // BAD
                ^
     6:  }
     7:  parameters {
   -------------------------------------------------

Condition in ternary expression must be primitive int; found type=row_vector[,]

  $ ../../../../install/default/bin/stanc validate_conditional_op_bad-2.stan

Semantic error in 'validate_conditional_op_bad-2.stan', line 5, column 7 to column 20:
   -------------------------------------------------
     3:    real ty;
     4:    row_vector[6] twa2[2,2];
     5:    tx = 0 ? ty : twa2;   // BAD
                ^
     6:  }
     7:  parameters {
   -------------------------------------------------

Type mismatch in ternary expression, expression when true is: real; expression when false is: row_vector[,]

  $ ../../../../install/default/bin/stanc validate_exponentiation_bad.stan

Semantic error in 'validate_exponentiation_bad.stan', line 7, column 2 to column 12:
   -------------------------------------------------
     5:  transformed data {
     6:    int z;
     7:    z = i ^ j;  // int, int
           ^
     8:  }
     9:  parameters {
   -------------------------------------------------

Ill-typed arguments supplied to assignment operator =: lhs has type int and rhs has type real

  $ ../../../../install/default/bin/stanc validate_int_expr2_bad1.stan

Semantic error in 'validate_int_expr2_bad1.stan', line 5, column 12 to column 15:
   -------------------------------------------------
     3:  }
     4:  model {
     5:    for (n in 1.7:N)
                     ^
     6:      y ~ normal(0,1);
     7:  }
   -------------------------------------------------

Lower bound of for-loop must be of type int. Instead found type real.

  $ ../../../../install/default/bin/stanc validate_int_expr2_bad2.stan

Semantic error in 'validate_int_expr2_bad2.stan', line 5, column 14 to column 18:
   -------------------------------------------------
     3:  }
     4:  model {
     5:    for (n in 1:10.3)
                       ^
     6:      y ~ normal(0,1);
     7:  }
   -------------------------------------------------

Upper bound of for-loop must be of type int. Instead found type real.

  $ ../../../../install/default/bin/stanc validate_int_expr2_bad3.stan

Semantic error in 'validate_int_expr2_bad3.stan', line 2, column 9 to column 13:
   -------------------------------------------------
     1:  parameters {
     2:    vector[10.9] y;
                  ^
     3:  }
     4:  model {
   -------------------------------------------------

Vector sizes must be of type int. Instead found type real.

  $ ../../../../install/default/bin/stanc validate_int_expr2_bad4.stan

Semantic error in 'validate_int_expr2_bad4.stan', line 5, column 14 to column 18:
   -------------------------------------------------
     3:  }
     4:  model {
     5:    for (n in 1:10.3)
                       ^
     6:      y ~ normal(0,1);
     7:  }
   -------------------------------------------------

Upper bound of for-loop must be of type int. Instead found type real.

  $ ../../../../install/default/bin/stanc validate_logical_negate_expr_bad.stan

Semantic error in 'validate_logical_negate_expr_bad.stan', line 3, column 6 to column 8:
   -------------------------------------------------
     1:  transformed data {
     2:    vector[3] v;
     3:    v = !v;
               ^
     4:  }
     5:  parameters {
   -------------------------------------------------

Ill-typed arguments supplied to prefix operator !. Available signatures: 
(int) => int
(real) => int
Instead supplied argument of incompatible type: vector.

  $ ../../../../install/default/bin/stanc validate_modulus_bad.stan

Semantic error in 'validate_modulus_bad.stan', line 7, column 6 to column 11:
   -------------------------------------------------
     5:  transformed data {
     6:    real k;
     7:    k = i % j;  // real, real
               ^
     8:  }
     9:  parameters {
   -------------------------------------------------

Ill-typed arguments supplied to infix operator %. Available signatures: 
(int, int) => int
Instead supplied arguments of incompatible type: real, real.

  $ ../../../../install/default/bin/stanc validate_set_double_offset_multiplier_bad1.stan

Semantic error in 'validate_set_double_offset_multiplier_bad1.stan', line 3, column 14 to column 17:
   -------------------------------------------------
     1:  parameters {
     2:    vector[3] vvv;
     3:    real<offset=vvv> a;
                       ^
     4:    real y;
     5:  }
   -------------------------------------------------

Offset must be a scalar. Instead found type vector.

  $ ../../../../install/default/bin/stanc validate_set_double_offset_multiplier_bad2.stan

Semantic error in 'validate_set_double_offset_multiplier_bad2.stan', line 3, column 18 to column 21:
   -------------------------------------------------
     1:  parameters {
     2:    vector[3] vvv;
     3:    real<multiplier=vvv> a;
                           ^
     4:    real y;
     5:  }
   -------------------------------------------------

Multiplier must be a scalar. Instead found type vector.

  $ ../../../../install/default/bin/stanc validate_set_double_offset_multiplier_bad3.stan

Syntax error in 'validate_set_double_offset_multiplier_bad3.stan', line 2, column 14 to column 15, parsing error:
   -------------------------------------------------
     1:  parameters {
     2:    real<lower=1,multiplier=-31> a;
                        ^
     3:    real y;
     4:  }
   -------------------------------------------------

"upper =" expression (not containing binary logical operators) ">" expected after "<lower =" expression "," in top-level variable declaration.


  $ ../../../../install/default/bin/stanc validate_set_double_range_lower_bad1.stan

Semantic error in 'validate_set_double_range_lower_bad1.stan', line 3, column 13 to column 14:
   -------------------------------------------------
     1:  data {
     2:    vector[3] v;
     3:    real<lower=v> a;
                      ^
     4:  }
     5:  parameters {
   -------------------------------------------------

Lower bound must be a scalar. Instead found type vector.

  $ ../../../../install/default/bin/stanc validate_set_double_range_lower_bad2.stan

Semantic error in 'validate_set_double_range_lower_bad2.stan', line 3, column 13 to column 14:
   -------------------------------------------------
     1:  data {
     2:    vector[3] v;
     3:    real<lower=v,upper=2.9> a;
                      ^
     4:  }
     5:  parameters {
   -------------------------------------------------

Lower bound must be a scalar. Instead found type vector.

  $ ../../../../install/default/bin/stanc validate_set_double_range_upper_bad1.stan

Semantic error in 'validate_set_double_range_upper_bad1.stan', line 3, column 13 to column 14:
   -------------------------------------------------
     1:  data {
     2:    vector[3] v;
     3:    real<upper=v> a;
                      ^
     4:  }
     5:  parameters {
   -------------------------------------------------

Upper bound must be a scalar. Instead found type vector.

  $ ../../../../install/default/bin/stanc validate_set_double_range_upper_bad2.stan

Semantic error in 'validate_set_double_range_upper_bad2.stan', line 3, column 23 to column 24:
   -------------------------------------------------
     1:  data {
     2:    vector[3] v;
     3:    real<lower=2.9,upper=v> a;
                                ^
     4:  }
     5:  parameters {
   -------------------------------------------------

Upper bound must be a scalar. Instead found type vector.

  $ ../../../../install/default/bin/stanc validate_set_int_range_lower_bad1.stan

Semantic error in 'validate_set_int_range_lower_bad1.stan', line 2, column 2 to column 19:
   -------------------------------------------------
     1:  data {
     2:    int<lower=1.7> a;
           ^
     3:    int<lower=1,upper=3> b;
     4:  }
   -------------------------------------------------

Bounds of integer variable must be of type int. Found type real.

  $ ../../../../install/default/bin/stanc validate_set_int_range_lower_bad2.stan

Semantic error in 'validate_set_int_range_lower_bad2.stan', line 3, column 2 to column 27:
   -------------------------------------------------
     1:  data {
     2:    int<lower=1> a;
     3:    int<lower=1.9,upper=3> b;
           ^
     4:  }
     5:  parameters {
   -------------------------------------------------

Bounds of integer variable must be of type int. Found type real.

  $ ../../../../install/default/bin/stanc validate_set_int_range_lower_bad3.stan

Semantic error in 'validate_set_int_range_lower_bad3.stan', line 3, column 2 to column 27:
   -------------------------------------------------
     1:  data {
     2:    int<lower=1> a;
     3:    int<lower=1,upper=3.2> b;
           ^
     4:  }
     5:  parameters {
   -------------------------------------------------

Bounds of integer variable must be of type int. Found type real.

  $ ../../../../install/default/bin/stanc validate_set_int_range_upper_bad1.stan

Semantic error in 'validate_set_int_range_upper_bad1.stan', line 2, column 2 to column 19:
   -------------------------------------------------
     1:  data {
     2:    int<upper=1.7> a;
           ^
     3:    int<lower=1,upper=3> b;
     4:  }
   -------------------------------------------------

Bounds of integer variable must be of type int. Found type real.

  $ ../../../../install/default/bin/stanc validate_set_int_range_upper_bad2.stan

Semantic error in 'validate_set_int_range_upper_bad2.stan', line 3, column 2 to column 27:
   -------------------------------------------------
     1:  data {
     2:    int<lower=1> a;
     3:    int<lower=1,upper=3.2> b;
           ^
     4:  }
     5:  parameters {
   -------------------------------------------------

Bounds of integer variable must be of type int. Found type real.

  $ ../../../../install/default/bin/stanc validate_validate_int_expr_bad1.stan

Semantic error in 'validate_validate_int_expr_bad1.stan', line 2, column 9 to column 12:
   -------------------------------------------------
     1:  data {
     2:    vector[3.7] a;
                  ^
     3:    row_vector[3] b;
     4:    matrix[3,3] c;
   -------------------------------------------------

Vector sizes must be of type int. Instead found type real.

  $ ../../../../install/default/bin/stanc validate_validate_int_expr_bad10.stan

Semantic error in 'validate_validate_int_expr_bad10.stan', line 9, column 24 to column 27:
   -------------------------------------------------
     7:    ordered[3] f;
     8:    positive_ordered[3] g;
     9:    cholesky_factor_cov[4,5.8] h;
                                 ^
    10:    cholesky_factor_cov[3] j;
    11:    cov_matrix[3] k;
   -------------------------------------------------

Matrix sizes must be of type int. Instead found type real.

  $ ../../../../install/default/bin/stanc validate_validate_int_expr_bad11.stan

Semantic error in 'validate_validate_int_expr_bad11.stan', line 10, column 22 to column 25:
   -------------------------------------------------
     8:    positive_ordered[3] g;
     9:    cholesky_factor_cov[4,5] h;
    10:    cholesky_factor_cov[3.9] j;
                               ^
    11:    cov_matrix[3] k;
    12:    corr_matrix[3] l;
   -------------------------------------------------

Matrix sizes must be of type int. Instead found type real.

  $ ../../../../install/default/bin/stanc validate_validate_int_expr_bad12.stan

Semantic error in 'validate_validate_int_expr_bad12.stan', line 11, column 13 to column 16:
   -------------------------------------------------
     9:    cholesky_factor_cov[4,5] h;
    10:    cholesky_factor_cov[3] j;
    11:    cov_matrix[3.5] k;
                      ^
    12:    corr_matrix[3] l;
    13:  }
   -------------------------------------------------

Matrix sizes must be of type int. Instead found type real.

  $ ../../../../install/default/bin/stanc validate_validate_int_expr_bad13.stan

Semantic error in 'validate_validate_int_expr_bad13.stan', line 12, column 14 to column 17:
   -------------------------------------------------
    10:    cholesky_factor_cov[3] j;
    11:    cov_matrix[3] k;
    12:    corr_matrix[3.3] l;
                       ^
    13:  }
    14:  parameters {
   -------------------------------------------------

Matrix sizes must be of type int. Instead found type real.

  $ ../../../../install/default/bin/stanc validate_validate_int_expr_bad2.stan

Semantic error in 'validate_validate_int_expr_bad2.stan', line 3, column 13 to column 16:
   -------------------------------------------------
     1:  data {
     2:    vector[3] a;
     3:    row_vector[3.7] b;
                      ^
     4:    matrix[3,3] c;
     5:    unit_vector[3] d;
   -------------------------------------------------

Row vector sizes must be of type int. Instead found type real.

  $ ../../../../install/default/bin/stanc validate_validate_int_expr_bad3.stan

Semantic error in 'validate_validate_int_expr_bad3.stan', line 4, column 9 to column 12:
   -------------------------------------------------
     2:    vector[3] a;
     3:    row_vector[3] b;
     4:    matrix[3.2,3] c;
                  ^
     5:    unit_vector[3] d;
     6:    simplex[3] e;
   -------------------------------------------------

Matrix sizes must be of type int. Instead found type real.

  $ ../../../../install/default/bin/stanc validate_validate_int_expr_bad4.stan

Semantic error in 'validate_validate_int_expr_bad4.stan', line 4, column 11 to column 14:
   -------------------------------------------------
     2:    vector[3] a;
     3:    row_vector[3] b;
     4:    matrix[3,3.1] c;
                    ^
     5:    unit_vector[3] d;
     6:    simplex[3] e;
   -------------------------------------------------

Matrix sizes must be of type int. Instead found type real.

  $ ../../../../install/default/bin/stanc validate_validate_int_expr_bad5.stan

Semantic error in 'validate_validate_int_expr_bad5.stan', line 5, column 14 to column 17:
   -------------------------------------------------
     3:    row_vector[3] b;
     4:    matrix[3,3] c;
     5:    unit_vector[3.2] d;
                       ^
     6:    simplex[3] e;
     7:    ordered[3] f;
   -------------------------------------------------

Vector sizes must be of type int. Instead found type real.

  $ ../../../../install/default/bin/stanc validate_validate_int_expr_bad6.stan

Semantic error in 'validate_validate_int_expr_bad6.stan', line 6, column 10 to column 13:
   -------------------------------------------------
     4:    matrix[3,3] c;
     5:    unit_vector[3] d;
     6:    simplex[3.9] e;
                   ^
     7:    ordered[3] f;
     8:    positive_ordered[3] g;
   -------------------------------------------------

Vector sizes must be of type int. Instead found type real.

  $ ../../../../install/default/bin/stanc validate_validate_int_expr_bad7.stan

Semantic error in 'validate_validate_int_expr_bad7.stan', line 7, column 10 to column 13:
   -------------------------------------------------
     5:    unit_vector[3] d;
     6:    simplex[3] e;
     7:    ordered[3.9] f;
                   ^
     8:    positive_ordered[3] g;
     9:    cholesky_factor_cov[4,5] h;
   -------------------------------------------------

Vector sizes must be of type int. Instead found type real.

  $ ../../../../install/default/bin/stanc validate_validate_int_expr_bad8.stan

Semantic error in 'validate_validate_int_expr_bad8.stan', line 8, column 19 to column 22:
   -------------------------------------------------
     6:    simplex[3] e;
     7:    ordered[3] f;
     8:    positive_ordered[3.2] g;
                            ^
     9:    cholesky_factor_cov[4,5] h;
    10:    cholesky_factor_cov[3] j;
   -------------------------------------------------

Vector sizes must be of type int. Instead found type real.

  $ ../../../../install/default/bin/stanc validate_validate_int_expr_bad9.stan

Semantic error in 'validate_validate_int_expr_bad9.stan', line 9, column 22 to column 25:
   -------------------------------------------------
     7:    ordered[3] f;
     8:    positive_ordered[3] g;
     9:    cholesky_factor_cov[4.1,5] h;
                               ^
    10:    cholesky_factor_cov[3] j;
    11:    cov_matrix[3] k;
   -------------------------------------------------

Matrix sizes must be of type int. Instead found type real.

  $ ../../../../install/default/bin/stanc var-decl-bad-1.stan

Semantic error in 'var-decl-bad-1.stan', line 3, column 14 to column 15:
   -------------------------------------------------
     1:  parameters {
     2:    real x[3];
     3:    real y[size(x)];
                       ^
     4:  }
     5:  model {
   -------------------------------------------------

Non-data variables are not allowed in top level size declarations.

  $ ../../../../install/default/bin/stanc var-decl-bad-2.stan

Semantic error in 'var-decl-bad-2.stan', line 3, column 9 to column 23:
   -------------------------------------------------
     1:  parameters {
     2:    real x[3];
     3:    real y[poisson_rng(3)];
                  ^
     4:  }
     5:  model {
   -------------------------------------------------

Random number generators are not allowed in top level size declarations.
<|MERGE_RESOLUTION|>--- conflicted
+++ resolved
@@ -400,12 +400,7 @@
      8:  model {
    -------------------------------------------------
 
-<<<<<<< HEAD
-Assignments are not allowed in this block.
-=======
-";" is expected after a top-level variable declaration.
->>>>>>> a1b7a4ed
-
+(Parse error state 692)
 
   $ ../../../../install/default/bin/stanc declare-define-var-double-1.stan
 
@@ -447,12 +442,7 @@
      5:  parameters {
    -------------------------------------------------
 
-<<<<<<< HEAD
-Assignments are not allowed in this block.
-=======
-";" is expected after a top-level variable declaration.
->>>>>>> a1b7a4ed
-
+(Parse error state 692)
 
   $ ../../../../install/default/bin/stanc declare-define-var-double-4.stan
 
@@ -466,12 +456,7 @@
      8:  model {
    -------------------------------------------------
 
-<<<<<<< HEAD
-Assignments are not allowed in this block.
-=======
-";" is expected after a top-level variable declaration.
->>>>>>> a1b7a4ed
-
+(Parse error state 692)
 
   $ ../../../../install/default/bin/stanc declare-define-var-int-1.stan
 
