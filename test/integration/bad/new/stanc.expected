--- conflicted
+++ resolved
@@ -111,13 +111,7 @@
                            ^
    -------------------------------------------------
 
-<<<<<<< HEAD
 Expected  ";" or assignment.
-
-
-=======
-Expected  ";" or "=" expression ";".
->>>>>>> ce85a36d
   $ ../../../../../install/default/bin/stanc compound-assign-decl-bad2.stan
 Warning in 'compound-assign-decl-bad2.stan', line 1, column 29: assignment operator <- is deprecated in the Stan language; use = instead.Syntax error in 'compound-assign-decl-bad2.stan', line 1, column 29 to column 31, parsing error:
    -------------------------------------------------
@@ -125,13 +119,7 @@
                                       ^
    -------------------------------------------------
 
-<<<<<<< HEAD
 Expected  ";" or assignment.
-
-
-=======
-Expected  ";" or "=" expression ";".
->>>>>>> ce85a36d
   $ ../../../../../install/default/bin/stanc fun-app-bad1.stan
 Syntax error in 'fun-app-bad1.stan', line 1, column 30 to column 31, parsing error:
    -------------------------------------------------
