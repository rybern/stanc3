--- conflicted
+++ resolved
@@ -181,27 +181,15 @@
     15:  parameters {
    -------------------------------------------------
 
-<<<<<<< HEAD
 Ill-typed arguments supplied to function 'cov_exp_quad'. Available signatures:
-(real[], real, real) => matrix
-(real[], real[], real, real) => matrix
-(vector[], real, real) => matrix
-(vector[], vector[], real, real) => matrix
-(row_vector[], real, real) => matrix
-(row_vector[], row_vector[], real, real) => matrix
-Instead supplied arguments of incompatible type:
-(vector[], vector[], real, real[])
-
-=======
-Ill-typed arguments supplied to function 'cov_exp_quad'. Available signatures: 
 (array[] real, real, real) => matrix
 (array[] real, array[] real, real, real) => matrix
 (array[] vector, real, real) => matrix
 (array[] vector, array[] vector, real, real) => matrix
 (array[] row_vector, real, real) => matrix
 (array[] row_vector, array[] row_vector, real, real) => matrix
-Instead supplied arguments of incompatible type: array[] vector, array[] vector, real, array[] real.
->>>>>>> b04226f9
+Instead supplied arguments of incompatible type:
+(array[] vector, array[] vector, real, array[] real)
   $ ../../../../../install/default/bin/stanc bad_cov_exp_quad_len_param.stan
 Syntax error in 'bad_cov_exp_quad_len_param.stan', line 17, column 0 to column 10, parsing error:
    -------------------------------------------------
@@ -273,27 +261,15 @@
     14:  parameters {
    -------------------------------------------------
 
-<<<<<<< HEAD
 Ill-typed arguments supplied to function 'cov_exp_quad'. Available signatures:
-(real[], real, real) => matrix
-(real[], real[], real, real) => matrix
-(vector[], real, real) => matrix
-(vector[], vector[], real, real) => matrix
-(row_vector[], real, real) => matrix
-(row_vector[], row_vector[], real, real) => matrix
-Instead supplied arguments of incompatible type:
-(row_vector, real, real)
-
-=======
-Ill-typed arguments supplied to function 'cov_exp_quad'. Available signatures: 
 (array[] real, real, real) => matrix
 (array[] real, array[] real, real, real) => matrix
 (array[] vector, real, real) => matrix
 (array[] vector, array[] vector, real, real) => matrix
 (array[] row_vector, real, real) => matrix
 (array[] row_vector, array[] row_vector, real, real) => matrix
-Instead supplied arguments of incompatible type: row_vector, real, real.
->>>>>>> b04226f9
+Instead supplied arguments of incompatible type:
+(row_vector, real, real)
   $ ../../../../../install/default/bin/stanc bad_cov_exp_quad_rvec_vec_data.stan
 Semantic error in 'bad_cov_exp_quad_rvec_vec_data.stan', line 13, column 28 to column 75:
    -------------------------------------------------
@@ -305,27 +281,15 @@
     15:  parameters {
    -------------------------------------------------
 
-<<<<<<< HEAD
 Ill-typed arguments supplied to function 'cov_exp_quad'. Available signatures:
-(real[], real, real) => matrix
-(real[], real[], real, real) => matrix
-(vector[], real, real) => matrix
-(vector[], vector[], real, real) => matrix
-(row_vector[], real, real) => matrix
-(row_vector[], row_vector[], real, real) => matrix
-Instead supplied arguments of incompatible type:
-(row_vector[], vector[], real, real)
-
-=======
-Ill-typed arguments supplied to function 'cov_exp_quad'. Available signatures: 
 (array[] real, real, real) => matrix
 (array[] real, array[] real, real, real) => matrix
 (array[] vector, real, real) => matrix
 (array[] vector, array[] vector, real, real) => matrix
 (array[] row_vector, real, real) => matrix
 (array[] row_vector, array[] row_vector, real, real) => matrix
-Instead supplied arguments of incompatible type: array[] row_vector, array[] vector, real, real.
->>>>>>> b04226f9
+Instead supplied arguments of incompatible type:
+(array[] row_vector, array[] vector, real, real)
   $ ../../../../../install/default/bin/stanc bad_cov_exp_quad_rvec_vec_param.stan
 Syntax error in 'bad_cov_exp_quad_rvec_vec_param.stan', line 17, column 0 to column 10, parsing error:
    -------------------------------------------------
@@ -349,27 +313,15 @@
     15:  parameters {
    -------------------------------------------------
 
-<<<<<<< HEAD
 Ill-typed arguments supplied to function 'cov_exp_quad'. Available signatures:
-(real[], real, real) => matrix
-(real[], real[], real, real) => matrix
-(vector[], real, real) => matrix
-(vector[], vector[], real, real) => matrix
-(row_vector[], real, real) => matrix
-(row_vector[], row_vector[], real, real) => matrix
-Instead supplied arguments of incompatible type:
-(vector[], vector[], real[], real)
-
-=======
-Ill-typed arguments supplied to function 'cov_exp_quad'. Available signatures: 
 (array[] real, real, real) => matrix
 (array[] real, array[] real, real, real) => matrix
 (array[] vector, real, real) => matrix
 (array[] vector, array[] vector, real, real) => matrix
 (array[] row_vector, real, real) => matrix
 (array[] row_vector, array[] row_vector, real, real) => matrix
-Instead supplied arguments of incompatible type: array[] vector, array[] vector, array[] real, real.
->>>>>>> b04226f9
+Instead supplied arguments of incompatible type:
+(array[] vector, array[] vector, array[] real, real)
   $ ../../../../../install/default/bin/stanc bad_cov_exp_quad_sigma_param.stan
 Syntax error in 'bad_cov_exp_quad_sigma_param.stan', line 17, column 0 to column 10, parsing error:
    -------------------------------------------------
@@ -441,27 +393,15 @@
     14:  parameters {
    -------------------------------------------------
 
-<<<<<<< HEAD
 Ill-typed arguments supplied to function 'cov_exp_quad'. Available signatures:
-(real[], real, real) => matrix
-(real[], real[], real, real) => matrix
-(vector[], real, real) => matrix
-(vector[], vector[], real, real) => matrix
-(row_vector[], real, real) => matrix
-(row_vector[], row_vector[], real, real) => matrix
-Instead supplied arguments of incompatible type:
-(vector, real, real)
-
-=======
-Ill-typed arguments supplied to function 'cov_exp_quad'. Available signatures: 
 (array[] real, real, real) => matrix
 (array[] real, array[] real, real, real) => matrix
 (array[] vector, real, real) => matrix
 (array[] vector, array[] vector, real, real) => matrix
 (array[] row_vector, real, real) => matrix
 (array[] row_vector, array[] row_vector, real, real) => matrix
-Instead supplied arguments of incompatible type: vector, real, real.
->>>>>>> b04226f9
+Instead supplied arguments of incompatible type:
+(vector, real, real)
   $ ../../../../../install/default/bin/stanc bad_cov_exp_quad_vec_rvec_data.stan
 Semantic error in 'bad_cov_exp_quad_vec_rvec_data.stan', line 13, column 28 to column 75:
    -------------------------------------------------
@@ -473,27 +413,15 @@
     15:  parameters {
    -------------------------------------------------
 
-<<<<<<< HEAD
 Ill-typed arguments supplied to function 'cov_exp_quad'. Available signatures:
-(real[], real, real) => matrix
-(real[], real[], real, real) => matrix
-(vector[], real, real) => matrix
-(vector[], vector[], real, real) => matrix
-(row_vector[], real, real) => matrix
-(row_vector[], row_vector[], real, real) => matrix
-Instead supplied arguments of incompatible type:
-(vector[], row_vector[], real, real)
-
-=======
-Ill-typed arguments supplied to function 'cov_exp_quad'. Available signatures: 
 (array[] real, real, real) => matrix
 (array[] real, array[] real, real, real) => matrix
 (array[] vector, real, real) => matrix
 (array[] vector, array[] vector, real, real) => matrix
 (array[] row_vector, real, real) => matrix
 (array[] row_vector, array[] row_vector, real, real) => matrix
-Instead supplied arguments of incompatible type: array[] vector, array[] row_vector, real, real.
->>>>>>> b04226f9
+Instead supplied arguments of incompatible type:
+(array[] vector, array[] row_vector, real, real)
   $ ../../../../../install/default/bin/stanc bad_cov_exp_quad_vec_rvec_param.stan
 Syntax error in 'bad_cov_exp_quad_vec_rvec_param.stan', line 17, column 0 to column 10, parsing error:
    -------------------------------------------------
