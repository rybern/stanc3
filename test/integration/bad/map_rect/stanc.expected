--- conflicted
+++ resolved
@@ -8,21 +8,14 @@
     20:  }
    -------------------------------------------------
 
-<<<<<<< HEAD
 Ill-typed arguments supplied to function 'map_rect'. Available signatures:
-(<F1>, vector, vector[], data real[,], data int[,]) => vector
+(<F1>, vector, array[] vector, data array[,] real, data array[,] int) => vector
   where
-<F1> = (vector, vector, data real[], data int[]) => vector
+<F1> = (vector, vector, data array[] real, data array[] int) => vector
 Instead supplied arguments of incompatible type:
-(<F2>, vector, vector[], real[,], int[,,])
+(<F2>, vector, array[] vector, array[,] real, array[,,] int)
   where
-<F2> = (vector, vector, real[], int[]) => vector
-
-=======
-Ill-typed arguments supplied to function 'map_rect'. Available signatures: 
-((vector, vector, data array[] real, data array[] int) => vector, vector, array[] vector, data array[,] real, data array[,] int) => vector
-Instead supplied arguments of incompatible type: (vector, vector, array[] real, array[] int) => vector, vector, array[] vector, array[,] real, array[,,] int.
->>>>>>> b04226f9
+<F2> = (vector, vector, array[] real, array[] int) => vector
   $ ../../../../../install/default/bin/stanc bad_data_int_const.stan
 Semantic error in 'bad_data_int_const.stan', line 21, column 8 to line 22, column 43:
    -------------------------------------------------
@@ -34,21 +27,14 @@
     23:  }
    -------------------------------------------------
 
-<<<<<<< HEAD
 Ill-typed arguments supplied to function 'map_rect'. Available signatures:
-(<F1>, vector, vector[], data real[,], data int[,]) => vector
+(<F1>, vector, array[] vector, data array[,] real, data array[,] int) => vector
   where
-<F1> = (vector, vector, data real[], data int[]) => vector
+<F1> = (vector, vector, data array[] real, data array[] int) => vector
 Instead supplied arguments of incompatible type:
-(<F2>, vector, vector[], real[,], int[,])
+(<F2>, vector, array[] vector, array[,] real, array[,] int)
   where
-<F2> = (vector, vector, real[], int[]) => vector
-
-=======
-Ill-typed arguments supplied to function 'map_rect'. Available signatures: 
-((vector, vector, data array[] real, data array[] int) => vector, vector, array[] vector, data array[,] real, data array[,] int) => vector
-Instead supplied arguments of incompatible type: (vector, vector, array[] real, array[] int) => vector, vector, array[] vector, array[,] real, array[,] int.
->>>>>>> b04226f9
+<F2> = (vector, vector, array[] real, array[] int) => vector
   $ ../../../../../install/default/bin/stanc bad_data_r_type.stan
 Semantic error in 'bad_data_r_type.stan', line 19, column 8 to column 68:
    -------------------------------------------------
@@ -59,21 +45,14 @@
     20:  }
    -------------------------------------------------
 
-<<<<<<< HEAD
 Ill-typed arguments supplied to function 'map_rect'. Available signatures:
-(<F1>, vector, vector[], data real[,], data int[,]) => vector
+(<F1>, vector, array[] vector, data array[,] real, data array[,] int) => vector
   where
-<F1> = (vector, vector, data real[], data int[]) => vector
+<F1> = (vector, vector, data array[] real, data array[] int) => vector
 Instead supplied arguments of incompatible type:
-(<F2>, vector, vector[], real, int[,])
+(<F2>, vector, array[] vector, real, array[,] int)
   where
-<F2> = (vector, vector, real[], int[]) => vector
-
-=======
-Ill-typed arguments supplied to function 'map_rect'. Available signatures: 
-((vector, vector, data array[] real, data array[] int) => vector, vector, array[] vector, data array[,] real, data array[,] int) => vector
-Instead supplied arguments of incompatible type: (vector, vector, array[] real, array[] int) => vector, vector, array[] vector, real, array[,] int.
->>>>>>> b04226f9
+<F2> = (vector, vector, array[] real, array[] int) => vector
   $ ../../../../../install/default/bin/stanc bad_data_real_const.stan
 Semantic error in 'bad_data_real_const.stan', line 20, column 8 to column 70:
    -------------------------------------------------
@@ -84,21 +63,14 @@
     21:  }
    -------------------------------------------------
 
-<<<<<<< HEAD
 Ill-typed arguments supplied to function 'map_rect'. Available signatures:
-(<F1>, vector, vector[], data real[,], data int[,]) => vector
+(<F1>, vector, array[] vector, data array[,] real, data array[,] int) => vector
   where
-<F1> = (vector, vector, data real[], data int[]) => vector
+<F1> = (vector, vector, data array[] real, data array[] int) => vector
 Instead supplied arguments of incompatible type:
-(<F2>, vector, vector[], real[,], int[,])
+(<F2>, vector, array[] vector, array[,] real, array[,] int)
   where
-<F2> = (vector, vector, real[], int[]) => vector
-
-=======
-Ill-typed arguments supplied to function 'map_rect'. Available signatures: 
-((vector, vector, data array[] real, data array[] int) => vector, vector, array[] vector, data array[,] real, data array[,] int) => vector
-Instead supplied arguments of incompatible type: (vector, vector, array[] real, array[] int) => vector, vector, array[] vector, array[,] real, array[,] int.
->>>>>>> b04226f9
+<F2> = (vector, vector, array[] real, array[] int) => vector
   $ ../../../../../install/default/bin/stanc bad_fun_type.stan
 Semantic error in 'bad_fun_type.stan', line 19, column 8 to column 68:
    -------------------------------------------------
@@ -109,21 +81,14 @@
     20:  }
    -------------------------------------------------
 
-<<<<<<< HEAD
 Ill-typed arguments supplied to function 'map_rect'. Available signatures:
-(<F1>, vector, vector[], data real[,], data int[,]) => vector
+(<F1>, vector, array[] vector, data array[,] real, data array[,] int) => vector
   where
-<F1> = (vector, vector, data real[], data int[]) => vector
+<F1> = (vector, vector, data array[] real, data array[] int) => vector
 Instead supplied arguments of incompatible type:
-(<F2>, vector, vector[], real[,], int[,])
+(<F2>, vector, array[] vector, array[,] real, array[,] int)
   where
-<F2> = (vector, vector[], real[], int[]) => vector
-
-=======
-Ill-typed arguments supplied to function 'map_rect'. Available signatures: 
-((vector, vector, data array[] real, data array[] int) => vector, vector, array[] vector, data array[,] real, data array[,] int) => vector
-Instead supplied arguments of incompatible type: (vector, array[] vector, array[] real, array[] int) => vector, vector, array[] vector, array[,] real, array[,] int.
->>>>>>> b04226f9
+<F2> = (vector, array[] vector, array[] real, array[] int) => vector
   $ ../../../../../install/default/bin/stanc bad_job_params_type.stan
 Semantic error in 'bad_job_params_type.stan', line 19, column 8 to column 68:
    -------------------------------------------------
@@ -134,21 +99,14 @@
     20:  }
    -------------------------------------------------
 
-<<<<<<< HEAD
 Ill-typed arguments supplied to function 'map_rect'. Available signatures:
-(<F1>, vector, vector[], data real[,], data int[,]) => vector
+(<F1>, vector, array[] vector, data array[,] real, data array[,] int) => vector
   where
-<F1> = (vector, vector, data real[], data int[]) => vector
+<F1> = (vector, vector, data array[] real, data array[] int) => vector
 Instead supplied arguments of incompatible type:
-(<F2>, vector, matrix[], real[,], int[,])
+(<F2>, vector, array[] matrix, array[,] real, array[,] int)
   where
-<F2> = (vector, vector, real[], int[]) => vector
-
-=======
-Ill-typed arguments supplied to function 'map_rect'. Available signatures: 
-((vector, vector, data array[] real, data array[] int) => vector, vector, array[] vector, data array[,] real, data array[,] int) => vector
-Instead supplied arguments of incompatible type: (vector, vector, array[] real, array[] int) => vector, vector, array[] matrix, array[,] real, array[,] int.
->>>>>>> b04226f9
+<F2> = (vector, vector, array[] real, array[] int) => vector
   $ ../../../../../install/default/bin/stanc bad_lp_fn.stan
 Semantic error in 'bad_lp_fn.stan', line 22, column 16 to column 52:
    -------------------------------------------------
@@ -170,9 +128,14 @@
     14:  }
    -------------------------------------------------
 
-Ill-typed arguments supplied to function 'map_rect'. Available signatures: 
-((vector, vector, data array[] real, data array[] int) => vector, vector, array[] vector, data array[,] real, data array[,] int) => vector
-Instead supplied arguments of incompatible type: (vector, vector, array[] real) => vector, vector, array[] vector, array[,] real, array[,] int.
+Ill-typed arguments supplied to function 'map_rect'. Available signatures:
+(<F1>, vector, array[] vector, data array[,] real, data array[,] int) => vector
+  where
+<F1> = (vector, vector, data array[] real, data array[] int) => vector
+Instead supplied arguments of incompatible type:
+(<F2>, vector, array[] vector, array[,] real, array[,] int)
+  where
+<F2> = (vector, vector, array[] real) => vector
   $ ../../../../../install/default/bin/stanc bad_rng_fn.stan
 Semantic error in 'bad_rng_fn.stan', line 22, column 19 to column 56:
    -------------------------------------------------
@@ -194,17 +157,11 @@
     20:  }
    -------------------------------------------------
 
-<<<<<<< HEAD
 Ill-typed arguments supplied to function 'map_rect'. Available signatures:
-(<F1>, vector, vector[], data real[,], data int[,]) => vector
+(<F1>, vector, array[] vector, data array[,] real, data array[,] int) => vector
   where
-<F1> = (vector, vector, data real[], data int[]) => vector
+<F1> = (vector, vector, data array[] real, data array[] int) => vector
 Instead supplied arguments of incompatible type:
-(<F2>, vector[], vector[], real[,], int[,])
+(<F2>, array[] vector, array[] vector, array[,] real, array[,] int)
   where
-<F2> = (vector, vector, real[], int[]) => vector
-=======
-Ill-typed arguments supplied to function 'map_rect'. Available signatures: 
-((vector, vector, data array[] real, data array[] int) => vector, vector, array[] vector, data array[,] real, data array[,] int) => vector
-Instead supplied arguments of incompatible type: (vector, vector, array[] real, array[] int) => vector, array[] vector, array[] vector, array[,] real, array[,] int.
->>>>>>> b04226f9
+<F2> = (vector, vector, array[] real, array[] int) => vector