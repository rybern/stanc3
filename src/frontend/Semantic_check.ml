(** Semantic validation of AST*)

(* Idea: check many of things related to identifiers that are hard to check
   during parsing and are in fact irrelevant for building up the parse tree *)

open Core_kernel
open Symbol_table
open Middle
open Ast
open Errors
module Validate = Common.Validation.Make (Semantic_error)

(* There is a semantic checking function for each AST node that calls
   the checking functions for its children left to right. *)

(* Top level function semantic_check_program declares the AST while operating
   on (1) a global symbol table vm, and (2) structure of type context_flags_record
   to communicate information down the AST. *)

let check_of_compatible_return_type rt1 srt2 =
  UnsizedType.(
    match (rt1, srt2) with
    | Void, NoReturnType
     |Void, Incomplete Void
     |Void, Complete Void
     |Void, AnyReturnType ->
        true
    | ReturnType UReal, Complete (ReturnType UInt) -> true
    | ReturnType rt1, Complete (ReturnType rt2) -> rt1 = rt2
    | ReturnType _, AnyReturnType -> true
    | _ -> false)

(** Origin blocks, to keep track of where variables are declared *)
type originblock =
  | MathLibrary
  | Functions
  | Data
  | TData
  | Param
  | TParam
  | Model
  | GQuant

(** Print all the signatures of a stan math operator, for the purposes of error messages. *)
let check_that_all_functions_have_definition = ref true

let model_name = ref ""
let vm = Symbol_table.initialize ()

(* Record structure holding flags and other markers about context to be
   used for error reporting. *)
type context_flags_record =
  { current_block: originblock
  ; in_toplevel_decl: bool
  ; in_fun_def: bool
  ; in_returning_fun_def: bool
  ; in_rng_fun_def: bool
  ; in_lp_fun_def: bool
  ; in_udf_dist_def: bool
  ; loop_depth: int }

(* Some helper functions *)
let dup_exists l =
  match List.find_a_dup ~compare:String.compare l with
  | Some _ -> true
  | None -> false

let type_of_expr_typed ue = ue.emeta.type_

let calculate_autodifftype cf at ut =
  match at with
  | (Param | TParam | Model | Functions)
    when not (UnsizedType.contains_int ut || cf.current_block = GQuant) ->
      UnsizedType.AutoDiffable
  | _ -> DataOnly

let has_int_type ue = ue.emeta.type_ = UInt
let has_int_array_type ue = ue.emeta.type_ = UArray UInt

let has_int_or_real_type ue =
  match ue.emeta.type_ with UInt | UReal -> true | _ -> false

let probability_distribution_name_variants id =
  let name = id.name in
  let open String in
  List.map
    ~f:(fun n -> {name= n; id_loc= id.id_loc})
    ( if name = "multiply_log" || name = "binomial_coefficient_log" then [name]
    else if is_suffix ~suffix:"_lpmf" name then
      [name; drop_suffix name 5 ^ "_lpdf"; drop_suffix name 5 ^ "_log"]
    else if is_suffix ~suffix:"_lpdf" name then
      [name; drop_suffix name 5 ^ "_lpmf"; drop_suffix name 5 ^ "_log"]
    else if is_suffix ~suffix:"_lcdf" name then
      [name; drop_suffix name 5 ^ "_cdf_log"]
    else if is_suffix ~suffix:"_lccdf" name then
      [name; drop_suffix name 6 ^ "_ccdf_log"]
    else if is_suffix ~suffix:"_cdf_log" name then
      [name; drop_suffix name 8 ^ "_lcdf"]
    else if is_suffix ~suffix:"_ccdf_log" name then
      [name; drop_suffix name 9 ^ "_lccdf"]
    else if is_suffix ~suffix:"_log" name then
      [name; drop_suffix name 4 ^ "_lpmf"; drop_suffix name 4 ^ "_lpdf"]
    else [name] )

let lub_rt loc rt1 rt2 =
  match (rt1, rt2) with
  | UnsizedType.ReturnType UReal, UnsizedType.ReturnType UInt
   |ReturnType UInt, ReturnType UReal ->
      Validate.ok (UnsizedType.ReturnType UReal)
  | _, _ when rt1 = rt2 -> Validate.ok rt2
  | _ -> Semantic_error.mismatched_return_types loc rt1 rt2 |> Validate.error

let check_fresh_variable_basic id is_udf =
  Validate.(
    (* No shadowing! *)
    (* For some strange reason, Stan allows user declared identifiers that are
       not of nullary function types to clash with nullary library functions.
       No other name clashes are tolerated. Here's the logic to
       achieve that. *)
    if
<<<<<<< HEAD
      is_udf
      && ( Stan_math_signatures.is_stan_math_function_name id.name
         || Stan_math_signatures.is_reduce_sum_fn id.name )
      (* variadic functions are currently on in math sigs *)
=======
      Stan_math_signatures.is_stan_math_function_name id.name
      && ( is_nullary_function
         || Stan_math_signatures.stan_math_returntype id.name [] = None )
      || Stan_math_signatures.is_reduce_sum_fn id.name
      || Stan_math_signatures.is_variadic_ode_fn id.name
>>>>>>> 3032660f
    then Semantic_error.ident_is_stanmath_name id.id_loc id.name |> error
    else if is_udf && Utils.is_unnormalized_distribution id.name then
      Semantic_error.udf_is_unnormalized_fn id.id_loc id.name |> error
    else
      match Symbol_table.look vm id.name with
      | Some _ -> Semantic_error.ident_in_use id.id_loc id.name |> error
      | None -> ok ())

let check_fresh_variable id is_udf =
  List.fold ~init:(Validate.ok ())
    ~f:(fun v0 name ->
      check_fresh_variable_basic name is_udf |> Validate.apply_const v0 )
    (probability_distribution_name_variants id)

(* == SEMANTIC CHECK OF PROGRAM ELEMENTS ==================================== *)

(* Probably nothing to do here *)
let semantic_check_assignmentoperator op = Validate.ok op

(* Probably nothing to do here *)
let semantic_check_autodifftype at = Validate.ok at

(* Probably nothing to do here *)
let rec semantic_check_unsizedtype : UnsizedType.t -> unit Validate.t =
  function
  | UFun (l, rt) ->
      (* fold over argument types accumulating errors with initial state
       given by validating the return type *)
      List.fold
        ~f:(fun v0 (at, ut) ->
          Validate.(
            apply_const
              (apply_const v0 (semantic_check_autodifftype at))
              (semantic_check_unsizedtype ut)) )
        ~init:(semantic_check_returntype rt)
        l
  | UArray ut -> semantic_check_unsizedtype ut
  | _ -> Validate.ok ()

and semantic_check_returntype : UnsizedType.returntype -> unit Validate.t =
  function
  | Void -> Validate.ok ()
  | ReturnType ut -> semantic_check_unsizedtype ut

(* -- Indentifiers ---------------------------------------------------------- *)
let reserved_keywords =
  [ "true"; "false"; "repeat"; "until"; "then"; "var"; "fvar"; "STAN_MAJOR"
  ; "STAN_MINOR"; "STAN_PATCH"; "STAN_MATH_MAJOR"; "STAN_MATH_MINOR"
  ; "STAN_MATH_PATCH"; "alignas"; "alignof"; "and"; "and_eq"; "asm"; "auto"
  ; "bitand"; "bitor"; "bool"; "break"; "case"; "catch"; "char"; "char16_t"
  ; "char32_t"; "class"; "compl"; "const"; "constexpr"; "const_cast"
  ; "continue"; "decltype"; "default"; "delete"; "do"; "double"; "dynamic_cast"
  ; "else"; "enum"; "explicit"; "export"; "extern"; "false"; "float"; "for"
  ; "friend"; "goto"; "if"; "inline"; "int"; "long"; "mutable"; "namespace"
  ; "new"; "noexcept"; "not"; "not_eq"; "nullptr"; "operator"; "or"; "or_eq"
  ; "private"; "protected"; "public"; "register"; "reinterpret_cast"; "return"
  ; "short"; "signed"; "sizeof"; "static"; "static_assert"; "static_cast"
  ; "struct"; "switch"; "template"; "this"; "thread_local"; "throw"; "true"
  ; "try"; "typedef"; "typeid"; "typename"; "union"; "unsigned"; "using"
  ; "virtual"; "void"; "volatile"; "wchar_t"; "while"; "xor"; "xor_eq" ]

let semantic_check_identifier id =
  Validate.(
    if id.name = !model_name then
      Semantic_error.ident_is_model_name id.id_loc id.name |> error
    else if
      String.is_suffix id.name ~suffix:"__"
      || List.exists ~f:(fun str -> str = id.name) reserved_keywords
    then Semantic_error.ident_is_keyword id.id_loc id.name |> error
    else ok ())

(* -- Operators ------------------------------------------------------------- *)
let semantic_check_operator _ = Validate.ok ()

(* == Expressions =========================================================== *)

let arg_type x = (x.emeta.ad_level, x.emeta.type_)
let get_arg_types = List.map ~f:arg_type

(* -- Function application -------------------------------------------------- *)

let semantic_check_fn_map_rect ~loc id es =
  Validate.(
    match (id.name, es) with
    | "map_rect", {expr= Variable arg1; _} :: _
      when String.(
             is_suffix arg1.name ~suffix:"_lp"
             || is_suffix arg1.name ~suffix:"_rng") ->
        Semantic_error.invalid_map_rect_fn loc arg1.name |> error
    | _ -> ok ())

let semantic_check_fn_conditioning ~loc id =
  Validate.(
    if
      List.exists
        ~f:(fun suffix -> String.is_suffix id.name ~suffix)
        Utils.conditioning_suffices
    then Semantic_error.conditioning_required loc |> error
    else ok ())

(** `Target+=` can only be used in model and functions
    with right suffix (same for tilde etc)
*)
let semantic_check_fn_target_plus_equals cf ~loc id =
  Validate.(
    if
      String.is_suffix id.name ~suffix:"_lp"
      && not (cf.in_lp_fun_def || cf.current_block = Model)
    then Semantic_error.target_plusequals_outisde_model_or_logprob loc |> error
    else ok ())

(** Rng functions cannot be used in Tp or Model and only
    in function defs with the right suffix
*)
let semantic_check_fn_rng cf ~loc id =
  Validate.(
    if String.is_suffix id.name ~suffix:"_rng" && cf.in_toplevel_decl then
      Semantic_error.invalid_decl_rng_fn loc |> error
    else if
      String.is_suffix id.name ~suffix:"_rng"
      && ( (cf.in_fun_def && not cf.in_rng_fun_def)
         || cf.current_block = TParam || cf.current_block = Model )
    then Semantic_error.invalid_rng_fn loc |> error
    else ok ())

(** unnormalized _lpdf/_lpmf functions can only be used in _lpdf/_lpmf/_lp udfs
    or the model block
*)
let semantic_check_unnormalized cf ~loc id =
  Validate.(
    if
      Utils.is_unnormalized_distribution id.name
      && not
           ( (cf.in_fun_def && (cf.in_udf_dist_def || cf.in_lp_fun_def))
           || cf.current_block = Model )
    then Semantic_error.invalid_unnormalized_fn loc |> error
    else ok ())

let mk_fun_app ~is_cond_dist (x, y, z) =
  if is_cond_dist then CondDistApp (x, y, z) else FunApp (x, y, z)

(* Regular function application *)
let semantic_check_fn_normal ~is_cond_dist ~loc id es =
  Validate.(
    match Symbol_table.look vm (Utils.normalized_name id.name) with
    | Some (_, UnsizedType.UFun (_, Void)) ->
        Semantic_error.returning_fn_expected_nonreturning_found loc id.name
        |> error
    | Some (_, UFun (listedtypes, rt))
      when not
             (UnsizedType.check_compatible_arguments_mod_conv id.name
                listedtypes (get_arg_types es)) ->
        es
        |> List.map ~f:type_of_expr_typed
        |> Semantic_error.illtyped_userdefined_fn_app loc id.name listedtypes
             rt
        |> error
    | Some (_, UFun (_, ReturnType ut)) ->
        mk_typed_expression
          ~expr:(mk_fun_app ~is_cond_dist (UserDefined, id, es))
          ~ad_level:(expr_ad_lub es) ~type_:ut ~loc
        |> ok
    | Some _ ->
        (* Check that Funaps are actually functions *)
        Semantic_error.returning_fn_expected_nonfn_found loc id.name |> error
    | None ->
        Semantic_error.returning_fn_expected_undeclaredident_found loc id.name
        |> error)

(* Stan-Math function application *)
let semantic_check_fn_stan_math ~is_cond_dist ~loc id es =
  match
    Stan_math_signatures.stan_math_returntype id.name (get_arg_types es)
  with
  | Some UnsizedType.Void ->
      Semantic_error.returning_fn_expected_nonreturning_found loc id.name
      |> Validate.error
  | Some (UnsizedType.ReturnType ut) ->
      mk_typed_expression
        ~expr:(mk_fun_app ~is_cond_dist (StanLib, id, es))
        ~ad_level:(expr_ad_lub es) ~type_:ut ~loc
      |> Validate.ok
  | _ ->
      es
      |> List.map ~f:(fun e -> e.emeta.type_)
      |> Semantic_error.illtyped_stanlib_fn_app loc id.name
      |> Validate.error

let arg_match (x_ad, x_t) y =
  UnsizedType.check_of_same_type_mod_conv "" x_t y.emeta.type_
  && UnsizedType.autodifftype_can_convert x_ad y.emeta.ad_level

let args_match a b =
  List.length a = List.length b && List.for_all2_exn ~f:arg_match a b

let semantic_check_reduce_sum ~is_cond_dist ~loc id es =
  match es with
  | { emeta=
        { type_=
            UnsizedType.UFun
              ( ((_, sliced_arg_fun_type) as sliced_arg_fun)
                :: (_, UInt) :: (_, UInt) :: fun_args
              , ReturnType UReal ); _ }; _ }
    :: sliced :: {emeta= {type_= UInt; _}; _} :: args
    when arg_match sliced_arg_fun sliced
         && List.mem Stan_math_signatures.reduce_sum_slice_types
              sliced.emeta.type_ ~equal:( = )
         && List.mem Stan_math_signatures.reduce_sum_slice_types
              sliced_arg_fun_type ~equal:( = ) ->
      if args_match fun_args args then
        mk_typed_expression
          ~expr:(mk_fun_app ~is_cond_dist (StanLib, id, es))
          ~ad_level:(expr_ad_lub es) ~type_:UnsizedType.UReal ~loc
        |> Validate.ok
      else
        Semantic_error.illtyped_reduce_sum loc id.name
          (List.map ~f:type_of_expr_typed es)
          (sliced_arg_fun :: fun_args)
        |> Validate.error
  | _ ->
      es
      |> List.map ~f:type_of_expr_typed
      |> Semantic_error.illtyped_reduce_sum_generic loc id.name
      |> Validate.error

let semantic_check_variadic_ode ~is_cond_dist ~loc id es =
  let optional_tol_mandatory_args =
    if Stan_math_signatures.is_variadic_ode_tol_fn id.name then
      Stan_math_signatures.variadic_ode_tol_arg_types
    else []
  in
  let mandatory_arg_types =
    Stan_math_signatures.variadic_ode_mandatory_arg_types
    @ optional_tol_mandatory_args
  in
  let generic_variadic_ode_semantic_error =
    Semantic_error.illtyped_variadic_ode loc id.name
      (List.map ~f:type_of_expr_typed es)
      []
    |> Validate.error
  in
  let fun_arg_match (x_ad, x_t) (y_ad, y_t) =
    UnsizedType.check_of_same_type_mod_conv "" x_t y_t
    && UnsizedType.autodifftype_can_convert x_ad y_ad
  in
  let fun_args_match a b =
    List.length a = List.length b && List.for_all2_exn ~f:fun_arg_match a b
  in
  match es with
  | {emeta= {type_= UnsizedType.UFun (fun_args, ReturnType return_type); _}; _}
    :: args ->
      let num_of_mandatory_args =
        if Stan_math_signatures.is_variadic_ode_tol_fn id.name then 6 else 3
      in
      let mandatory_args, variadic_args =
        List.split_n args num_of_mandatory_args
      in
      let mandatory_fun_args, variadic_fun_args = List.split_n fun_args 2 in
      if
        fun_args_match mandatory_fun_args
          Stan_math_signatures.variadic_ode_mandatory_fun_args
        && UnsizedType.check_of_same_type_mod_conv "" return_type
             Stan_math_signatures.variadic_ode_fun_return_type
        && args_match mandatory_arg_types mandatory_args
      then
        if args_match variadic_fun_args variadic_args then
          mk_typed_expression
            ~expr:(mk_fun_app ~is_cond_dist (StanLib, id, es))
            ~ad_level:(expr_ad_lub es)
            ~type_:Stan_math_signatures.variadic_ode_return_type ~loc
          |> Validate.ok
        else
          Semantic_error.illtyped_variadic_ode loc id.name
            (List.map ~f:type_of_expr_typed es)
            fun_args
          |> Validate.error
      else generic_variadic_ode_semantic_error
  | _ -> generic_variadic_ode_semantic_error

let fn_kind_from_application id es =
  (* We need to check an application here, rather than a mere name of the
     function because, technically, user defined functions can shadow
     constants in StanLib. *)
  if
    Stan_math_signatures.stan_math_returntype id.name
      (List.map ~f:(fun x -> (x.emeta.ad_level, x.emeta.type_)) es)
    <> None
    || Symbol_table.look vm id.name = None
       && Stan_math_signatures.is_stan_math_function_name id.name
  then StanLib
  else UserDefined

(** Determines the function kind based on the identifier and performs the
    corresponding semantic check
*)
let semantic_check_fn ~is_cond_dist ~loc id es =
  match fn_kind_from_application id es with
  | StanLib when Stan_math_signatures.is_reduce_sum_fn id.name ->
      semantic_check_reduce_sum ~is_cond_dist ~loc id es
  | StanLib when Stan_math_signatures.is_variadic_ode_fn id.name ->
      semantic_check_variadic_ode ~is_cond_dist ~loc id es
  | StanLib -> semantic_check_fn_stan_math ~is_cond_dist ~loc id es
  | UserDefined -> semantic_check_fn_normal ~is_cond_dist ~loc id es

(* -- Ternary If ------------------------------------------------------------ *)

let semantic_check_ternary_if loc (pe, te, fe) =
  Validate.(
    let err =
      Semantic_error.illtyped_ternary_if loc pe.emeta.type_ te.emeta.type_
        fe.emeta.type_
    in
    if pe.emeta.type_ = UInt then
      match UnsizedType.common_type (te.emeta.type_, fe.emeta.type_) with
      | Some type_ ->
          mk_typed_expression
            ~expr:(TernaryIf (pe, te, fe))
            ~ad_level:(expr_ad_lub [pe; te; fe])
            ~type_ ~loc
          |> ok
      | None -> error err
    else error err)

(* -- Binary (Infix) Operators ---------------------------------------------- *)

let semantic_check_binop loc op (le, re) =
  Validate.(
    let err =
      Semantic_error.illtyped_binary_op loc op le.emeta.type_ re.emeta.type_
    in
    [le; re] |> List.map ~f:arg_type
    |> Stan_math_signatures.operator_stan_math_return_type op
    |> Option.value_map ~default:(error err) ~f:(function
         | ReturnType type_ ->
             mk_typed_expression
               ~expr:(BinOp (le, op, re))
               ~ad_level:(expr_ad_lub [le; re])
               ~type_ ~loc
             |> ok
         | Void -> error err ))

let to_exn v =
  v |> Validate.to_result
  |> Result.map_error ~f:Fmt.(to_to_string @@ list ~sep:cut Semantic_error.pp)
  |> Result.ok_or_failwith

let semantic_check_binop_exn loc op (le, re) =
  semantic_check_binop loc op (le, re) |> to_exn

(* -- Prefix Operators ------------------------------------------------------ *)

let semantic_check_prefixop loc op e =
  Validate.(
    let err = Semantic_error.illtyped_prefix_op loc op e.emeta.type_ in
    Stan_math_signatures.operator_stan_math_return_type op [arg_type e]
    |> Option.value_map ~default:(error err) ~f:(function
         | ReturnType type_ ->
             mk_typed_expression
               ~expr:(PrefixOp (op, e))
               ~ad_level:(expr_ad_lub [e])
               ~type_ ~loc
             |> ok
         | Void -> error err ))

(* -- Postfix operators ----------------------------------------------------- *)

let semantic_check_postfixop loc op e =
  Validate.(
    let err = Semantic_error.illtyped_postfix_op loc op e.emeta.type_ in
    Stan_math_signatures.operator_stan_math_return_type op [arg_type e]
    |> Option.value_map ~default:(error err) ~f:(function
         | ReturnType type_ ->
             mk_typed_expression
               ~expr:(PostfixOp (e, op))
               ~ad_level:(expr_ad_lub [e])
               ~type_ ~loc
             |> ok
         | Void -> error err ))

(* -- Variables ------------------------------------------------------------- *)
let semantic_check_variable cf loc id =
  Validate.(
    match Symbol_table.look vm id.name with
    | None when not (Stan_math_signatures.is_stan_math_function_name id.name)
      ->
        Semantic_error.ident_not_in_scope loc id.name |> error
    | None ->
        mk_typed_expression ~expr:(Variable id)
          ~ad_level:
            (calculate_autodifftype cf MathLibrary UMathLibraryFunction)
          ~type_:UMathLibraryFunction ~loc
        |> ok
    | Some ((Param | TParam | GQuant), _) when cf.in_toplevel_decl ->
        Semantic_error.non_data_variable_size_decl loc |> error
    | Some (originblock, type_) ->
        mk_typed_expression ~expr:(Variable id)
          ~ad_level:(calculate_autodifftype cf originblock type_)
          ~type_ ~loc
        |> ok)

(* -- Conditioned Distribution Application ---------------------------------- *)

let semantic_check_conddist_name ~loc id =
  Validate.(
    if
      List.exists
        ~f:(fun x -> String.is_suffix id.name ~suffix:x)
        Utils.conditioning_suffices
    then ok ()
    else Semantic_error.conditional_notation_not_allowed loc |> error)

(* -- Array Expressions ----------------------------------------------------- *)

let check_consistent_types ad_level type_ es =
  let f state e =
    match state with
    | Error e -> Error e
    | Ok (ad, ty) -> (
        let ad =
          if UnsizedType.autodifftype_can_convert e.emeta.ad_level ad then
            e.emeta.ad_level
          else ad
        in
        match UnsizedType.common_type (ty, e.emeta.type_) with
        | Some ty -> Ok (ad, ty)
        | None -> Error (ty, e.emeta) )
  in
  List.fold ~init:(Ok (ad_level, type_)) ~f es

let semantic_check_array_expr ~loc es =
  Validate.(
    match es with
    | [] -> Semantic_error.empty_array loc |> error
    | {emeta= {ad_level; type_; _}; _} :: elements -> (
      match check_consistent_types ad_level type_ elements with
      | Error (ty, meta) ->
          Semantic_error.mismatched_array_types meta.loc ty meta.type_ |> error
      | Ok (ad_level, type_) ->
          let type_ = UnsizedType.UArray type_ in
          mk_typed_expression ~expr:(ArrayExpr es) ~ad_level ~type_ ~loc |> ok
      ))

(* -- Row Vector Expresssion ------------------------------------------------ *)

let semantic_check_rowvector ~loc es =
  Validate.(
    match es with
    | {emeta= {ad_level; type_= UnsizedType.URowVector; _}; _} :: elements -> (
      match check_consistent_types ad_level URowVector elements with
      | Ok (ad_level, _) ->
          mk_typed_expression ~expr:(RowVectorExpr es) ~ad_level ~type_:UMatrix
            ~loc
          |> ok
      | Error (_, meta) ->
          Semantic_error.invalid_matrix_types meta.loc meta.type_ |> error )
    | _ -> (
      match check_consistent_types DataOnly UReal es with
      | Ok (ad_level, _) ->
          mk_typed_expression ~expr:(RowVectorExpr es) ~ad_level
            ~type_:URowVector ~loc
          |> ok
      | Error (_, meta) ->
          Semantic_error.invalid_row_vector_types meta.loc meta.type_ |> error
      ))

(* -- Indexed Expressions --------------------------------------------------- *)
let tuple2 a b = (a, b)
let tuple3 a b c = (a, b, c)

let index_with_type idx =
  match idx with
  | Single e -> (idx, e.emeta.type_)
  | _ -> (idx, UnsizedType.UInt)

let inferred_unsizedtype_of_indexed ~loc ut indices =
  let rec aux k ut xs =
    match (ut, xs) with
    | UnsizedType.UMatrix, [(All, _); (Single _, UnsizedType.UInt)]
     |UMatrix, [(Upfrom _, _); (Single _, UInt)]
     |UMatrix, [(Downfrom _, _); (Single _, UInt)]
     |UMatrix, [(Between _, _); (Single _, UInt)]
     |UMatrix, [(Single _, UArray UInt); (Single _, UInt)] ->
        k @@ Validate.ok UnsizedType.UVector
    | _, [] -> k @@ Validate.ok ut
    | _, next :: rest -> (
      match next with
      | Single _, UInt -> (
        match ut with
        | UArray inner_ty -> aux k inner_ty rest
        | UVector | URowVector -> aux k UReal rest
        | UMatrix -> aux k URowVector rest
        | _ -> Semantic_error.not_indexable loc ut |> Validate.error )
      | _ -> (
        match ut with
        | UArray inner_ty ->
            let k' =
              Fn.compose k (Validate.map ~f:(fun t -> UnsizedType.UArray t))
            in
            aux k' inner_ty rest
        | UVector | URowVector | UMatrix -> aux k ut rest
        | _ -> Semantic_error.not_indexable loc ut |> Validate.error ) )
  in
  aux Fn.id ut (List.map ~f:index_with_type indices)

let inferred_unsizedtype_of_indexed_exn ~loc ut indices =
  inferred_unsizedtype_of_indexed ~loc ut indices |> to_exn

let inferred_ad_type_of_indexed at uindices =
  UnsizedType.lub_ad_type
    ( at
    :: List.map
         ~f:(function
           | All -> UnsizedType.DataOnly
           | Single ue1 | Upfrom ue1 | Downfrom ue1 ->
               UnsizedType.lub_ad_type [at; ue1.emeta.ad_level]
           | Between (ue1, ue2) ->
               UnsizedType.lub_ad_type
                 [at; ue1.emeta.ad_level; ue2.emeta.ad_level])
         uindices )

let rec semantic_check_indexed ~loc ~cf e indices =
  Validate.(
    indices
    |> List.map ~f:(semantic_check_index cf)
    |> sequence
    |> liftA2 tuple2 (semantic_check_expression cf e)
    >>= fun (ue, uindices) ->
    let at = inferred_ad_type_of_indexed ue.emeta.ad_level uindices in
    uindices
    |> inferred_unsizedtype_of_indexed ~loc ue.emeta.type_
    |> map ~f:(fun ut ->
           mk_typed_expression
             ~expr:(Indexed (ue, uindices))
             ~ad_level:at ~type_:ut ~loc ))

and semantic_check_index cf = function
  | All -> Validate.ok All
  (* Check that indexes have int (container) type *)
  | Single e ->
      Validate.(
        semantic_check_expression cf e
        >>= fun ue ->
        if has_int_type ue || has_int_array_type ue then ok @@ Single ue
        else
          Semantic_error.int_intarray_or_range_expected ue.emeta.loc
            ue.emeta.type_
          |> error)
  | Upfrom e ->
      semantic_check_expression_of_int_type cf e "Range bound"
      |> Validate.map ~f:(fun e -> Upfrom e)
  | Downfrom e ->
      semantic_check_expression_of_int_type cf e "Range bound"
      |> Validate.map ~f:(fun e -> Downfrom e)
  | Between (e1, e2) ->
      let le = semantic_check_expression_of_int_type cf e1 "Range bound"
      and ue = semantic_check_expression_of_int_type cf e2 "Range bound" in
      Validate.liftA2 (fun l u -> Between (l, u)) le ue

(* -- Top-level expressions ------------------------------------------------- *)
and semantic_check_expression cf ({emeta; expr} : Ast.untyped_expression) :
    Ast.typed_expression Validate.t =
  match expr with
  | TernaryIf (e1, e2, e3) ->
      let pe = semantic_check_expression cf e1
      and te = semantic_check_expression cf e2
      and fe = semantic_check_expression cf e3 in
      Validate.(liftA3 tuple3 pe te fe >>= semantic_check_ternary_if emeta.loc)
  | BinOp (e1, op, e2) ->
      let le = semantic_check_expression cf e1
      and re = semantic_check_expression cf e2
      and warn_int_division (x, y) =
        match (x.emeta.type_, y.emeta.type_, op) with
        | UInt, UInt, Divide ->
            let hint ppf () =
              match (x.expr, y.expr) with
              | IntNumeral x, _ ->
                  Fmt.pf ppf "%s.0 / %a" x Pretty_printing.pp_expression y
              | _, Ast.IntNumeral y ->
                  Fmt.pf ppf "%a / %s.0" Pretty_printing.pp_expression x y
              | _ ->
                  Fmt.pf ppf "%a * 1.0 / %a" Pretty_printing.pp_expression x
                    Pretty_printing.pp_expression y
            in
            Fmt.pr
              "@[<v>@[<hov 0>Info: Found int division at %s:@]@   @[<hov \
               2>%a@]@,@[<hov>%a@]@   @[<hov 2>%a@]@,@[<hov>%a@]@]"
              (Location_span.to_string x.emeta.loc)
              Pretty_printing.pp_expression {expr; emeta} Fmt.text
              "Values will be rounded towards zero. If rounding is not \
               desired you can write the division as"
              hint () Fmt.text
              "If rounding is intended please use the integer division \
               operator %/%." ;
            (x, y)
        | _ -> (x, y)
      in
      Validate.(
        liftA2 tuple2 le re |> map ~f:warn_int_division
        |> apply_const (semantic_check_operator op)
        >>= semantic_check_binop emeta.loc op)
  | PrefixOp (op, e) ->
      Validate.(
        semantic_check_expression cf e
        |> apply_const (semantic_check_operator op)
        >>= semantic_check_prefixop emeta.loc op)
  | PostfixOp (e, op) ->
      Validate.(
        semantic_check_expression cf e
        |> apply_const (semantic_check_operator op)
        >>= semantic_check_postfixop emeta.loc op)
  | Variable id ->
      semantic_check_variable cf emeta.loc id
      |> Validate.apply_const (semantic_check_identifier id)
  | IntNumeral s -> (
    match float_of_string_opt s with
    | Some i when i < 2_147_483_648.0 ->
        mk_typed_expression ~expr:(IntNumeral s) ~ad_level:DataOnly ~type_:UInt
          ~loc:emeta.loc
        |> Validate.ok
    | _ -> Semantic_error.bad_int_literal emeta.loc |> Validate.error )
  | RealNumeral s ->
      mk_typed_expression ~expr:(RealNumeral s) ~ad_level:DataOnly ~type_:UReal
        ~loc:emeta.loc
      |> Validate.ok
  | FunApp (_, id, es) ->
      semantic_check_funapp ~is_cond_dist:false id es cf emeta
  | CondDistApp (_, id, es) ->
      semantic_check_funapp ~is_cond_dist:true id es cf emeta
  | GetLP ->
      (* Target+= can only be used in model and functions with right suffix (same for tilde etc) *)
      if
        not
          ( cf.in_lp_fun_def || cf.current_block = Model
          || cf.current_block = TParam )
      then
        Semantic_error.target_plusequals_outisde_model_or_logprob emeta.loc
        |> Validate.error
      else
        mk_typed_expression ~expr:GetLP
          ~ad_level:(calculate_autodifftype cf cf.current_block UReal)
          ~type_:UReal ~loc:emeta.loc
        |> Validate.ok
  | GetTarget ->
      (* Target+= can only be used in model and functions with right suffix (same for tilde etc) *)
      if
        not
          ( cf.in_lp_fun_def || cf.current_block = Model
          || cf.current_block = TParam )
      then
        Semantic_error.target_plusequals_outisde_model_or_logprob emeta.loc
        |> Validate.error
      else
        mk_typed_expression ~expr:GetTarget
          ~ad_level:(calculate_autodifftype cf cf.current_block UReal)
          ~type_:UReal ~loc:emeta.loc
        |> Validate.ok
  | ArrayExpr es ->
      Validate.(
        es
        |> List.map ~f:(semantic_check_expression cf)
        |> sequence
        >>= fun ues -> semantic_check_array_expr ~loc:emeta.loc ues)
  | RowVectorExpr es ->
      Validate.(
        es
        |> List.map ~f:(semantic_check_expression cf)
        |> sequence
        >>= semantic_check_rowvector ~loc:emeta.loc)
  | Paren e ->
      semantic_check_expression cf e
      |> Validate.map ~f:(fun ue ->
             mk_typed_expression ~expr:(Paren ue) ~ad_level:ue.emeta.ad_level
               ~type_:ue.emeta.type_ ~loc:emeta.loc )
  | Indexed (e, indices) -> semantic_check_indexed ~loc:emeta.loc ~cf e indices

and semantic_check_funapp ~is_cond_dist id es cf emeta =
  let name_check =
    if is_cond_dist then semantic_check_conddist_name
    else semantic_check_fn_conditioning
  in
  Validate.(
    es
    |> List.map ~f:(semantic_check_expression cf)
    |> sequence
    >>= fun ues ->
    semantic_check_fn ~is_cond_dist ~loc:emeta.loc id ues
    |> apply_const (semantic_check_identifier id)
    |> apply_const (semantic_check_fn_map_rect ~loc:emeta.loc id ues)
    |> apply_const (name_check ~loc:emeta.loc id)
    |> apply_const (semantic_check_fn_target_plus_equals cf ~loc:emeta.loc id)
    |> apply_const (semantic_check_fn_rng cf ~loc:emeta.loc id)
    |> apply_const (semantic_check_unnormalized cf ~loc:emeta.loc id))

and semantic_check_expression_of_int_type cf e name =
  Validate.(
    semantic_check_expression cf e
    >>= fun ue ->
    if has_int_type ue then ok ue
    else Semantic_error.int_expected ue.emeta.loc name ue.emeta.type_ |> error)

and semantic_check_expression_of_int_or_real_type cf e name =
  Validate.(
    semantic_check_expression cf e
    >>= fun ue ->
    if has_int_or_real_type ue then ok ue
    else
      Semantic_error.int_or_real_expected ue.emeta.loc name ue.emeta.type_
      |> error)

let semantic_check_expression_of_scalar_or_type cf t e name =
  Validate.(
    semantic_check_expression cf e
    >>= fun ue ->
    if UnsizedType.is_scalar_type ue.emeta.type_ || ue.emeta.type_ = t then
      ok ue
    else
      Semantic_error.scalar_or_type_expected ue.emeta.loc name t ue.emeta.type_
      |> error)

(* -- Sized Types ----------------------------------------------------------- *)
let rec semantic_check_sizedtype cf = function
  | SizedType.SInt -> Validate.ok SizedType.SInt
  | SReal -> Validate.ok SizedType.SReal
  | SVector e ->
      semantic_check_expression_of_int_type cf e "Vector sizes"
      |> Validate.map ~f:(fun ue -> SizedType.SVector ue)
  | SRowVector e ->
      semantic_check_expression_of_int_type cf e "Row vector sizes"
      |> Validate.map ~f:(fun ue -> SizedType.SRowVector ue)
  | SMatrix (e1, e2) ->
      let ue1 = semantic_check_expression_of_int_type cf e1 "Matrix sizes"
      and ue2 = semantic_check_expression_of_int_type cf e2 "Matrix sizes" in
      Validate.liftA2 (fun ue1 ue2 -> SizedType.SMatrix (ue1, ue2)) ue1 ue2
  | SArray (st, e) ->
      let ust = semantic_check_sizedtype cf st
      and ue = semantic_check_expression_of_int_type cf e "Array sizes" in
      Validate.liftA2 (fun ust ue -> SizedType.SArray (ust, ue)) ust ue

(* -- Transformations ------------------------------------------------------- *)
let semantic_check_transformation cf ut = function
  | Program.Identity -> Validate.ok Program.Identity
  | Lower e ->
      semantic_check_expression_of_scalar_or_type cf ut e "Lower bound"
      |> Validate.map ~f:(fun ue -> Program.Lower ue)
  | Upper e ->
      semantic_check_expression_of_scalar_or_type cf ut e "Upper bound"
      |> Validate.map ~f:(fun ue -> Program.Upper ue)
  | LowerUpper (e1, e2) ->
      let ue1 =
        semantic_check_expression_of_scalar_or_type cf ut e1 "Lower bound"
      and ue2 =
        semantic_check_expression_of_scalar_or_type cf ut e2 "Upper bound"
      in
      Validate.liftA2 (fun ue1 ue2 -> Program.LowerUpper (ue1, ue2)) ue1 ue2
  | Offset e ->
      semantic_check_expression_of_scalar_or_type cf ut e "Offset"
      |> Validate.map ~f:(fun ue -> Program.Offset ue)
  | Multiplier e ->
      semantic_check_expression_of_scalar_or_type cf ut e "Multiplier"
      |> Validate.map ~f:(fun ue -> Program.Multiplier ue)
  | OffsetMultiplier (e1, e2) ->
      let ue1 = semantic_check_expression_of_scalar_or_type cf ut e1 "Offset"
      and ue2 =
        semantic_check_expression_of_scalar_or_type cf ut e2 "Multiplier"
      in
      Validate.liftA2
        (fun ue1 ue2 -> Program.OffsetMultiplier (ue1, ue2))
        ue1 ue2
  | Ordered -> Validate.ok Program.Ordered
  | PositiveOrdered -> Validate.ok Program.PositiveOrdered
  | Simplex -> Validate.ok Program.Simplex
  | UnitVector -> Validate.ok Program.UnitVector
  | CholeskyCorr -> Validate.ok Program.CholeskyCorr
  | CholeskyCov -> Validate.ok Program.CholeskyCov
  | Correlation -> Validate.ok Program.Correlation
  | Covariance -> Validate.ok Program.Covariance

(* -- Printables ------------------------------------------------------------ *)

let semantic_check_printable cf = function
  | PString s -> Validate.ok @@ PString s
  (* Print/reject expressions cannot be of function type. *)
  | PExpr e -> (
      Validate.(
        semantic_check_expression cf e
        >>= fun ue ->
        match ue.emeta.type_ with
        | UFun _ | UMathLibraryFunction ->
            Semantic_error.not_printable ue.emeta.loc |> error
        | _ -> ok @@ PExpr ue) )

(* -- Truncations ----------------------------------------------------------- *)

let semantic_check_truncation cf = function
  | NoTruncate -> Validate.ok NoTruncate
  | TruncateUpFrom e ->
      semantic_check_expression_of_int_or_real_type cf e "Truncation bound"
      |> Validate.map ~f:(fun ue -> TruncateUpFrom ue)
  | TruncateDownFrom e ->
      semantic_check_expression_of_int_or_real_type cf e "Truncation bound"
      |> Validate.map ~f:(fun ue -> TruncateDownFrom ue)
  | TruncateBetween (e1, e2) ->
      let ue1 =
        semantic_check_expression_of_int_or_real_type cf e1 "Truncation bound"
      and ue2 =
        semantic_check_expression_of_int_or_real_type cf e2 "Truncation bound"
      in
      Validate.liftA2 (fun ue1 ue2 -> TruncateBetween (ue1, ue2)) ue1 ue2

(* == Statements ============================================================ *)

(* -- Non-returning function application ------------------------------------ *)

let semantic_check_nrfn_target ~loc ~cf id =
  Validate.(
    if
      String.is_suffix id.name ~suffix:"_lp"
      && not (cf.in_lp_fun_def || cf.current_block = Model)
    then Semantic_error.target_plusequals_outisde_model_or_logprob loc |> error
    else ok ())

let semantic_check_nrfn_normal ~loc id es =
  Validate.(
    match Symbol_table.look vm id.name with
    | Some (_, UFun (listedtypes, Void))
      when UnsizedType.check_compatible_arguments_mod_conv id.name listedtypes
             (get_arg_types es) ->
        mk_typed_statement
          ~stmt:(NRFunApp (UserDefined, id, es))
          ~return_type:NoReturnType ~loc
        |> ok
    | Some (_, UFun (listedtypes, Void)) ->
        es
        |> List.map ~f:type_of_expr_typed
        |> Semantic_error.illtyped_userdefined_fn_app loc id.name listedtypes
             Void
        |> error
    | Some (_, UFun (_, ReturnType _)) ->
        Semantic_error.nonreturning_fn_expected_returning_found loc id.name
        |> error
    | Some _ ->
        Semantic_error.nonreturning_fn_expected_nonfn_found loc id.name
        |> error
    | None ->
        Semantic_error.nonreturning_fn_expected_undeclaredident_found loc
          id.name
        |> error)

let semantic_check_nrfn_stan_math ~loc id es =
  Validate.(
    match
      Stan_math_signatures.stan_math_returntype id.name (get_arg_types es)
    with
    | Some UnsizedType.Void ->
        mk_typed_statement
          ~stmt:(NRFunApp (StanLib, id, es))
          ~return_type:NoReturnType ~loc
        |> ok
    | Some (UnsizedType.ReturnType _) ->
        Semantic_error.nonreturning_fn_expected_returning_found loc id.name
        |> error
    | None ->
        es
        |> List.map ~f:type_of_expr_typed
        |> Semantic_error.illtyped_stanlib_fn_app loc id.name
        |> error)

let semantic_check_nr_fnkind ~loc id es =
  match fn_kind_from_application id es with
  | StanLib -> semantic_check_nrfn_stan_math ~loc id es
  | UserDefined -> semantic_check_nrfn_normal ~loc id es

let semantic_check_nr_fn_app ~loc ~cf id es =
  Validate.(
    es
    |> List.map ~f:(semantic_check_expression cf)
    |> sequence
    |> apply_const (semantic_check_identifier id)
    |> apply_const (semantic_check_nrfn_target ~loc ~cf id)
    >>= semantic_check_nr_fnkind ~loc id)

(* -- Assignment ------------------------------------------------------------ *)

let semantic_check_assignment_read_only ~loc id =
  Validate.(
    if Symbol_table.get_read_only vm id.name then
      Semantic_error.cannot_assign_to_read_only loc id.name |> error
    else ok ())

(* Variables from previous blocks are read-only.
   In particular, data and parameters never assigned to
*)
let semantic_check_assignment_global ~loc ~cf ~block id =
  Validate.(
    if (not (Symbol_table.is_global vm id.name)) || block = cf.current_block
    then ok ()
    else Semantic_error.cannot_assign_to_global loc id.name |> error)

let mk_assignment_from_indexed_expr assop lhs rhs =
  Assignment
    {assign_lhs= Ast.lvalue_of_expr lhs; assign_op= assop; assign_rhs= rhs}

let semantic_check_assignment_operator ~loc assop lhs rhs =
  Validate.(
    let err =
      Semantic_error.illtyped_assignment loc assop lhs.emeta.type_
        rhs.emeta.type_
    in
    match assop with
    | Assign | ArrowAssign ->
        if
          UnsizedType.check_of_same_type_mod_array_conv "" lhs.emeta.type_
            rhs.emeta.type_
        then
          mk_typed_statement ~return_type:NoReturnType ~loc
            ~stmt:(mk_assignment_from_indexed_expr assop lhs rhs)
          |> ok
        else error err
    | OperatorAssign op ->
        List.map ~f:arg_type [lhs; rhs]
        |> Stan_math_signatures.assignmentoperator_stan_math_return_type op
        |> Option.value_map ~default:(error err) ~f:(function
             | ReturnType _ -> error err
             | Void ->
                 mk_typed_statement ~return_type:NoReturnType ~loc
                   ~stmt:(mk_assignment_from_indexed_expr assop lhs rhs)
                 |> ok ))

let semantic_check_assignment ~loc ~cf assign_lhs assign_op assign_rhs =
  let assign_id = Ast.id_of_lvalue assign_lhs in
  let lhs = expr_of_lvalue assign_lhs |> semantic_check_expression cf
  and assop = semantic_check_assignmentoperator assign_op
  and rhs = semantic_check_expression cf assign_rhs
  and block =
    Symbol_table.look vm assign_id.name
    |> Option.map ~f:(fun (block, _) -> Validate.ok block)
    |> Option.value
         ~default:
           ( if Stan_math_signatures.is_stan_math_function_name assign_id.name
           then Validate.ok MathLibrary
           else
             Validate.error
             @@ Semantic_error.ident_not_in_scope loc assign_id.name )
  in
  Validate.(
    liftA2 tuple2 (liftA3 tuple3 lhs assop rhs) block
    >>= fun ((lhs, assop, rhs), block) ->
    semantic_check_assignment_operator ~loc assop lhs rhs
    |> apply_const (semantic_check_assignment_global ~loc ~cf ~block assign_id)
    |> apply_const (semantic_check_assignment_read_only ~loc assign_id))

(* -- Target plus-equals / Increment log-prob ------------------------------- *)

let semantic_check_target_pe_expr_type ~loc e =
  match e.emeta.type_ with
  | UFun _ | UMathLibraryFunction ->
      Semantic_error.int_or_real_container_expected loc e.emeta.type_
      |> Validate.error
  | _ -> Validate.ok ()

let semantic_check_target_pe_usage ~loc ~cf =
  if cf.in_lp_fun_def || cf.current_block = Model then Validate.ok ()
  else
    Semantic_error.target_plusequals_outisde_model_or_logprob loc
    |> Validate.error

let semantic_check_target_pe ~loc ~cf e =
  Validate.(
    semantic_check_expression cf e
    |> apply_const (semantic_check_target_pe_usage ~loc ~cf)
    >>= fun ue ->
    semantic_check_target_pe_expr_type ~loc ue
    |> map ~f:(fun _ ->
           mk_typed_statement ~stmt:(TargetPE ue) ~return_type:NoReturnType
             ~loc ))

let semantic_check_incr_logprob ~loc ~cf e =
  Validate.(
    semantic_check_expression cf e
    |> apply_const (semantic_check_target_pe_usage ~loc ~cf)
    >>= fun ue ->
    semantic_check_target_pe_expr_type ~loc ue
    |> map ~f:(fun _ ->
           mk_typed_statement ~stmt:(IncrementLogProb ue)
             ~return_type:NoReturnType ~loc ))

(* -- Tilde (Sampling notation) --------------------------------------------- *)

let semantic_check_sampling_pdf_pmf id =
  Validate.(
    if
      String.(
        is_suffix id.name ~suffix:"_lpdf"
        || is_suffix id.name ~suffix:"_lpmf"
        || is_suffix id.name ~suffix:"_lupdf"
        || is_suffix id.name ~suffix:"_lupmf")
    then error @@ Semantic_error.invalid_sampling_pdf_or_pmf id.id_loc
    else ok ())

let semantic_check_sampling_cdf_ccdf ~loc id =
  Validate.(
    if
      String.(
        is_suffix id.name ~suffix:"_cdf" || is_suffix id.name ~suffix:"_ccdf")
    then error @@ Semantic_error.invalid_sampling_cdf_or_ccdf loc id.name
    else ok ())

(* Target+= can only be used in model and functions with right suffix (same for tilde etc) *)
let semantic_check_valid_sampling_pos ~loc ~cf =
  Validate.(
    if not (cf.in_lp_fun_def || cf.current_block = Model) then
      error @@ Semantic_error.target_plusequals_outisde_model_or_logprob loc
    else ok ())

let semantic_check_sampling_distribution ~loc id arguments =
  let name = id.name
  and argumenttypes = List.map ~f:arg_type arguments
  and is_real_rt = function
    | UnsizedType.ReturnType UReal -> true
    | _ -> false
  in
  let is_name_w_suffix_sampling_dist suffix =
    Stan_math_signatures.stan_math_returntype (name ^ suffix) argumenttypes
    |> Option.value_map ~default:false ~f:is_real_rt
  in
  let is_sampling_dist_in_math =
    List.exists ~f:is_name_w_suffix_sampling_dist
      (Utils.distribution_suffices @ Utils.unnormalized_suffices)
    && name <> "binomial_coefficient"
    && name <> "multiply"
  in
  let is_name_w_suffix_udf_sampling_dist suffix =
    match Symbol_table.look vm (name ^ suffix) with
    | Some (Functions, UFun (listedtypes, ReturnType UReal)) ->
        UnsizedType.check_compatible_arguments_mod_conv name listedtypes
          argumenttypes
    | _ -> false
  in
  let is_udf_sampling_dist =
    List.exists ~f:is_name_w_suffix_udf_sampling_dist
      (Utils.distribution_suffices @ Utils.unnormalized_suffices)
  in
  Validate.(
    if is_sampling_dist_in_math || is_udf_sampling_dist then ok ()
    else error @@ Semantic_error.invalid_sampling_no_such_dist loc name)

let cumulative_density_is_defined id arguments =
  let name = id.name
  and argumenttypes = List.map ~f:arg_type arguments
  and is_real_rt = function
    | UnsizedType.ReturnType UReal -> true
    | _ -> false
  in
  let is_real_rt_for_suffix suffix =
    Stan_math_signatures.stan_math_returntype (name ^ suffix) argumenttypes
    |> Option.value_map ~default:false ~f:is_real_rt
  and valid_arg_types_for_suffix suffix =
    match Symbol_table.look vm (name ^ suffix) with
    | Some (Functions, UFun (listedtypes, ReturnType UReal)) ->
        UnsizedType.check_compatible_arguments_mod_conv name listedtypes
          argumenttypes
    | _ -> false
  in
  ( is_real_rt_for_suffix "_lcdf"
  || valid_arg_types_for_suffix "_lcdf"
  || is_real_rt_for_suffix "_cdf_log"
  || valid_arg_types_for_suffix "_cdf_log" )
  && ( is_real_rt_for_suffix "_lccdf"
     || valid_arg_types_for_suffix "_lccdf"
     || is_real_rt_for_suffix "_ccdf_log"
     || valid_arg_types_for_suffix "_ccdf_log" )

let can_truncate_distribution ~loc (arg : typed_expression) = function
  | NoTruncate -> Validate.ok ()
  | _ ->
      if UnsizedType.is_scalar_type arg.emeta.type_ then Validate.ok ()
      else Validate.error @@ Semantic_error.multivariate_truncation loc

let semantic_check_sampling_cdf_defined ~loc id truncation args =
  Validate.(
    match truncation with
    | NoTruncate -> ok ()
    | TruncateUpFrom e when cumulative_density_is_defined id (e :: args) ->
        ok ()
    | TruncateDownFrom e when cumulative_density_is_defined id (e :: args) ->
        ok ()
    | TruncateBetween (e1, e2)
      when cumulative_density_is_defined id (e1 :: args)
           && cumulative_density_is_defined id (e2 :: args) ->
        ok ()
    | _ -> error @@ Semantic_error.invalid_truncation_cdf_or_ccdf loc)

let semantic_check_tilde ~loc ~cf distribution truncation arg args =
  Validate.(
    let ue = semantic_check_expression cf arg
    and ues = List.map ~f:(semantic_check_expression cf) args |> sequence
    and ut = semantic_check_truncation cf truncation in
    liftA3 tuple3 ut ue ues
    |> apply_const (semantic_check_identifier distribution)
    |> apply_const (semantic_check_sampling_pdf_pmf distribution)
    |> apply_const (semantic_check_valid_sampling_pos ~loc ~cf)
    |> apply_const (semantic_check_sampling_cdf_ccdf ~loc distribution)
    >>= fun (truncation, arg, args) ->
    semantic_check_sampling_distribution ~loc distribution (arg :: args)
    |> apply_const
         (semantic_check_sampling_cdf_defined ~loc distribution truncation args)
    |> apply_const (can_truncate_distribution ~loc arg truncation)
    |> map ~f:(fun _ ->
           let stmt = Tilde {arg; distribution; args; truncation} in
           mk_typed_statement ~stmt ~loc ~return_type:NoReturnType ))

(* -- Break ----------------------------------------------------------------- *)
(* Break and continue only occur in loops. *)
let semantic_check_break ~loc ~cf =
  Validate.(
    if cf.loop_depth = 0 then Semantic_error.break_outside_loop loc |> error
    else mk_typed_statement ~stmt:Break ~return_type:NoReturnType ~loc |> ok)

(* -- Continue -------------------------------------------------------------- *)

let semantic_check_continue ~loc ~cf =
  Validate.(
    (* Break and continue only occur in loops. *)
    if cf.loop_depth = 0 then Semantic_error.continue_outside_loop loc |> error
    else mk_typed_statement ~stmt:Continue ~return_type:NoReturnType ~loc |> ok)

(* -- Return ---------------------------------------------------------------- *)

(** No returns outside of function definitions
    In case of void function, no return statements anywhere
*)
let semantic_check_return ~loc ~cf e =
  Validate.(
    if not cf.in_returning_fun_def then
      Semantic_error.expression_return_outside_returning_fn loc |> error
    else
      semantic_check_expression cf e
      |> map ~f:(fun ue ->
             mk_typed_statement ~stmt:(Return ue)
               ~return_type:(Complete (ReturnType ue.emeta.type_)) ~loc ))

(* -- Return `void` --------------------------------------------------------- *)

let semantic_check_returnvoid ~loc ~cf =
  Validate.(
    if (not cf.in_fun_def) || cf.in_returning_fun_def then
      Semantic_error.void_ouside_nonreturning_fn loc |> error
    else
      mk_typed_statement ~stmt:ReturnVoid ~return_type:(Complete Void) ~loc
      |> ok)

(* -- Print ----------------------------------------------------------------- *)

let semantic_check_print ~loc ~cf ps =
  Validate.(
    ps
    |> List.map ~f:(semantic_check_printable cf)
    |> sequence
    |> map ~f:(fun ups ->
           mk_typed_statement ~stmt:(Print ups) ~return_type:NoReturnType ~loc
       ))

(* -- Reject ---------------------------------------------------------------- *)

let semantic_check_reject ~loc ~cf ps =
  Validate.(
    ps
    |> List.map ~f:(semantic_check_printable cf)
    |> sequence
    |> map ~f:(fun ups ->
           mk_typed_statement ~stmt:(Reject ups) ~return_type:AnyReturnType
             ~loc ))

(* -- Skip ------------------------------------------------------------------ *)

let semantic_check_skip ~loc =
  mk_typed_statement ~stmt:Skip ~return_type:NoReturnType ~loc |> Validate.ok

(* -- If-Then-Else ---------------------------------------------------------- *)

let try_compute_ifthenelse_statement_returntype loc srt1 srt2 =
  match (srt1, srt2) with
  | Complete rt1, Complete rt2 ->
      lub_rt loc rt1 rt2 |> Validate.map ~f:(fun t -> Complete t)
  | Incomplete rt1, Incomplete rt2
   |Complete rt1, Incomplete rt2
   |Incomplete rt1, Complete rt2 ->
      lub_rt loc rt1 rt2 |> Validate.map ~f:(fun t -> Incomplete t)
  | AnyReturnType, NoReturnType
   |NoReturnType, AnyReturnType
   |NoReturnType, NoReturnType ->
      Validate.ok NoReturnType
  | AnyReturnType, Incomplete rt
   |Incomplete rt, AnyReturnType
   |Complete rt, NoReturnType
   |NoReturnType, Complete rt
   |NoReturnType, Incomplete rt
   |Incomplete rt, NoReturnType ->
      Validate.ok @@ Incomplete rt
  | Complete rt, AnyReturnType | AnyReturnType, Complete rt ->
      Validate.ok @@ Complete rt
  | AnyReturnType, AnyReturnType -> Validate.ok AnyReturnType

let rec semantic_check_if_then_else ~loc ~cf pred_e s_true s_false_opt =
  let us1 = semantic_check_statement cf s_true
  and uos2 =
    s_false_opt
    |> Option.map ~f:(fun s ->
           semantic_check_statement cf s |> Validate.map ~f:Option.some )
    |> Option.value ~default:(Validate.ok None)
  and ue =
    semantic_check_expression_of_int_or_real_type cf pred_e
      "Condition in conditional"
  in
  Validate.(
    liftA3 tuple3 ue us1 uos2
    >>= fun (ue, us1, uos2) ->
    let stmt = IfThenElse (ue, us1, uos2)
    and srt1 = us1.smeta.return_type
    and srt2 =
      uos2
      |> Option.map ~f:(fun s -> s.smeta.return_type)
      |> Option.value ~default:NoReturnType
    in
    try_compute_ifthenelse_statement_returntype loc srt1 srt2
    |> map ~f:(fun return_type -> mk_typed_statement ~stmt ~return_type ~loc))

(* -- While Statements ------------------------------------------------------ *)
and semantic_check_while ~loc ~cf e s =
  let us = semantic_check_statement {cf with loop_depth= cf.loop_depth + 1} s
  and ue =
    semantic_check_expression_of_int_or_real_type cf e
      "Condition in while-loop"
  in
  Validate.liftA2
    (fun ue us ->
      mk_typed_statement
        ~stmt:(While (ue, us))
        ~return_type:us.smeta.return_type ~loc )
    ue us

(* -- For Statements -------------------------------------------------------- *)
and semantic_check_loop_body ~cf loop_var loop_var_ty loop_body =
  Symbol_table.begin_scope vm ;
  let is_fresh_var = check_fresh_variable loop_var false in
  Symbol_table.enter vm loop_var.name (cf.current_block, loop_var_ty) ;
  (* Check that function args and loop identifiers are not modified in
      function. (passed by const ref) *)
  Symbol_table.set_read_only vm loop_var.name ;
  let us =
    semantic_check_statement {cf with loop_depth= cf.loop_depth + 1} loop_body
    |> Validate.apply_const is_fresh_var
  in
  Symbol_table.end_scope vm ; us

and semantic_check_for ~loc ~cf loop_var lower_bound_e upper_bound_e loop_body
    =
  let ue1 =
    semantic_check_expression_of_int_type cf lower_bound_e
      "Lower bound of for-loop"
  and ue2 =
    semantic_check_expression_of_int_type cf upper_bound_e
      "Upper bound of for-loop"
  in
  Validate.(
    liftA2 tuple2 ue1 ue2
    |> apply_const (semantic_check_identifier loop_var)
    >>= fun (ue1, ue2) ->
    semantic_check_loop_body ~cf loop_var UInt loop_body
    |> map ~f:(fun us ->
           mk_typed_statement
             ~stmt:
               (For
                  { loop_variable= loop_var
                  ; lower_bound= ue1
                  ; upper_bound= ue2
                  ; loop_body= us })
             ~return_type:us.smeta.return_type ~loc ))

(* -- Foreach Statements ---------------------------------------------------- *)
and semantic_check_foreach_loop_identifier_type ~loc ty =
  Validate.(
    match ty with
    | UnsizedType.UArray ut -> ok ut
    | UVector | URowVector | UMatrix -> ok UnsizedType.UReal
    | _ ->
        Semantic_error.array_vector_rowvector_matrix_expected loc ty |> error)

and semantic_check_foreach ~loc ~cf loop_var foreach_expr loop_body =
  Validate.(
    semantic_check_expression cf foreach_expr
    |> apply_const (semantic_check_identifier loop_var)
    >>= fun ue ->
    semantic_check_foreach_loop_identifier_type ~loc:ue.emeta.loc
      ue.emeta.type_
    >>= fun loop_var_ty ->
    semantic_check_loop_body ~cf loop_var loop_var_ty loop_body
    |> map ~f:(fun us ->
           mk_typed_statement
             ~stmt:(ForEach (loop_var, ue, us))
             ~return_type:us.smeta.return_type ~loc ))

(* -- Blocks ---------------------------------------------------------------- *)
and stmt_is_escape {stmt; _} =
  match stmt with
  | Break | Continue | Reject _ | Return _ | ReturnVoid -> true
  | _ -> false

and list_until_escape xs =
  let rec aux accu = function
    | next :: next' :: _ when stmt_is_escape next' ->
        List.rev (next' :: next :: accu)
    | next :: rest -> aux (next :: accu) rest
    | [] -> List.rev accu
  in
  aux [] xs

and try_compute_block_statement_returntype loc srt1 srt2 =
  match (srt1, srt2) with
  | Complete rt1, Complete rt2 | Incomplete rt1, Complete rt2 ->
      lub_rt loc rt1 rt2 |> Validate.map ~f:(fun t -> Complete t)
  | Incomplete rt1, Incomplete rt2 | Complete rt1, Incomplete rt2 ->
      lub_rt loc rt1 rt2 |> Validate.map ~f:(fun t -> Incomplete t)
  | NoReturnType, NoReturnType -> Validate.ok NoReturnType
  | AnyReturnType, Incomplete rt
   |Complete rt, NoReturnType
   |NoReturnType, Incomplete rt
   |Incomplete rt, NoReturnType ->
      Validate.ok @@ Incomplete rt
  | NoReturnType, Complete rt
   |Complete rt, AnyReturnType
   |Incomplete rt, AnyReturnType
   |AnyReturnType, Complete rt ->
      Validate.ok @@ Complete rt
  | AnyReturnType, NoReturnType
   |NoReturnType, AnyReturnType
   |AnyReturnType, AnyReturnType ->
      Validate.ok AnyReturnType

and semantic_check_block ~loc ~cf stmts =
  Symbol_table.begin_scope vm ;
  (* Any statements after a break or continue or return or reject
     do not count for the return type.
  *)
  let validated_stmts =
    List.map ~f:(semantic_check_statement cf) stmts |> Validate.sequence
  in
  Symbol_table.end_scope vm ;
  Validate.(
    validated_stmts
    >>= fun xs ->
    let return_ty =
      xs |> list_until_escape
      |> List.map ~f:(fun s -> s.smeta.return_type)
      |> List.fold ~init:(ok NoReturnType) ~f:(fun accu x ->
             accu >>= fun y -> try_compute_block_statement_returntype loc y x
         )
    in
    map return_ty ~f:(fun return_type ->
        mk_typed_statement ~stmt:(Block xs) ~return_type ~loc ))

(* -- Variable Declarations ------------------------------------------------- *)
and semantic_check_var_decl_bounds ~loc is_global sized_ty trans =
  let is_real {emeta; _} = emeta.type_ = UReal in
  let is_valid_transformation =
    match trans with
    | Program.Lower e -> is_real e
    | Upper e -> is_real e
    | LowerUpper (e1, e2) -> is_real e1 || is_real e2
    | _ -> false
  in
  Validate.(
    if is_global && sized_ty = SizedType.SInt && is_valid_transformation then
      Semantic_error.non_int_bounds loc |> error
    else ok ())

and semantic_check_transformed_param_ty ~loc ~cf is_global unsized_ty =
  Validate.(
    if
      is_global
      && (cf.current_block = Param || cf.current_block = TParam)
      && UnsizedType.contains_int unsized_ty
    then Semantic_error.transformed_params_int loc |> error
    else ok ())

and semantic_check_var_decl_initial_value ~loc ~cf id init_val_opt =
  init_val_opt
  |> Option.value_map ~default:(Validate.ok None) ~f:(fun e ->
         let stmt =
           Assignment
             { assign_lhs= {lval= LVariable id; lmeta= {loc}}
             ; assign_op= Assign
             ; assign_rhs= e }
         in
         mk_untyped_statement ~loc ~stmt
         |> semantic_check_statement cf
         |> Validate.map ~f:(fun ts ->
                match (ts.stmt, ts.smeta.return_type) with
                | Assignment {assign_rhs= ue; _}, NoReturnType -> Some ue
                | _ ->
                    let msg =
                      "semantic_check_var_decl: `Assignment` expected."
                    in
                    fatal_error ~msg () ) )

and semantic_check_var_decl ~loc ~cf sized_ty trans id init is_global =
  let checked_stmt =
    semantic_check_sizedtype {cf with in_toplevel_decl= is_global} sized_ty
  in
  Validate.(
    let checked_trans =
      checked_stmt
      >>= fun ust ->
      semantic_check_transformation cf (SizedType.to_unsized ust) trans
    in
    liftA2 tuple2 checked_stmt checked_trans
    |> apply_const (semantic_check_identifier id)
    |> apply_const (check_fresh_variable id false)
    >>= fun (ust, utrans) ->
    let ut = SizedType.to_unsized ust in
    Symbol_table.enter vm id.name (cf.current_block, ut) ;
    semantic_check_var_decl_initial_value ~loc ~cf id init
    |> apply_const (semantic_check_var_decl_bounds ~loc is_global ust utrans)
    |> apply_const (semantic_check_transformed_param_ty ~loc ~cf is_global ut)
    |> map ~f:(fun uinit ->
           let stmt =
             VarDecl
               { decl_type= Sized ust
               ; transformation= utrans
               ; identifier= id
               ; initial_value= uinit
               ; is_global }
           in
           mk_typed_statement ~stmt ~loc ~return_type:NoReturnType ))

(* -- Function definitions -------------------------------------------------- *)
and semantic_check_fundef_overloaded ~loc id arg_tys rt =
  Validate.(
    (* User defined functions cannot be overloaded *)
    if Symbol_table.check_is_unassigned vm id.name then
      match Symbol_table.look vm id.name with
      | Some (Functions, UFun (arg_tys', rt'))
        when arg_tys' = arg_tys && rt' = rt ->
          ok ()
      | _ ->
          Symbol_table.look vm id.name
          |> Option.map ~f:snd
          |> Semantic_error.mismatched_fn_def_decl loc id.name
          |> error
    else check_fresh_variable id true)

(** WARNING: side effecting *)
and semantic_check_fundef_decl ~loc id body =
  Validate.(
    match body with
    | {stmt= Skip; _} ->
        if Symbol_table.check_is_unassigned vm id.name then
          error @@ Semantic_error.fn_decl_without_def loc
        else
          let () = Symbol_table.set_is_unassigned vm id.name in
          ok ()
    | _ ->
        Symbol_table.set_is_assigned vm id.name ;
        ok ())

and semantic_check_fundef_dist_rt ~loc id return_ty =
  Validate.(
    let is_dist =
      List.exists
        ~f:(fun x -> String.is_suffix id.name ~suffix:x)
        Utils.conditioning_suffices_w_log
    in
    if is_dist then
      match return_ty with
      | UnsizedType.ReturnType UReal -> ok ()
      | _ -> error @@ Semantic_error.non_real_prob_fn_def loc
    else ok ())

and semantic_check_pdf_fundef_first_arg_ty ~loc id arg_tys =
  Validate.(
    (* TODO: I think these kind of functions belong with the type definition *)
    let is_real_type = function
      | UnsizedType.UReal | UVector | URowVector | UMatrix
       |UArray UReal
       |UArray UVector
       |UArray URowVector
       |UArray UMatrix ->
          true
      | _ -> false
    in
    if String.is_suffix id.name ~suffix:"_lpdf" then
      List.hd arg_tys
      |> Option.value_map
           ~default:
             (error @@ Semantic_error.prob_density_non_real_variate loc None)
           ~f:(fun (_, rt) ->
             if is_real_type rt then ok ()
             else
               error
               @@ Semantic_error.prob_density_non_real_variate loc (Some rt) )
    else ok ())

and semantic_check_pmf_fundef_first_arg_ty ~loc id arg_tys =
  Validate.(
    (* TODO: I think these kind of functions belong with the type definition *)
    let is_int_type = function
      | UnsizedType.UInt | UArray UInt -> true
      | _ -> false
    in
    if String.is_suffix id.name ~suffix:"_lpmf" then
      List.hd arg_tys
      |> Option.value_map
           ~default:(error @@ Semantic_error.prob_mass_non_int_variate loc None)
           ~f:(fun (_, rt) ->
             if is_int_type rt then ok ()
             else
               error @@ Semantic_error.prob_mass_non_int_variate loc (Some rt)
             )
    else ok ())

(* All function arguments are distinct *)
and semantic_check_fundef_distinct_arg_ids ~loc arg_names =
  Validate.(
    if dup_exists arg_names then
      error @@ Semantic_error.duplicate_arg_names loc
    else ok ())

(* Check that every trace through function body contains return statement of right type *)
and semantic_check_fundef_return_tys ~loc id return_type body =
  Validate.(
    if
      Symbol_table.check_is_unassigned vm id.name
      || check_of_compatible_return_type return_type body.smeta.return_type
    then ok ()
    else error @@ Semantic_error.incompatible_return_types loc)

and semantic_check_fundef ~loc ~cf return_ty id args body =
  let uargs =
    List.map args ~f:(fun (at, ut, id) ->
        Validate.(
          semantic_check_autodifftype at
          |> apply_const (semantic_check_unsizedtype ut)
          |> apply_const (semantic_check_identifier id)
          |> map ~f:(fun at -> (at, ut, id))) )
    |> Validate.sequence
  in
  Validate.(
    uargs
    |> apply_const (semantic_check_identifier id)
    |> apply_const (semantic_check_returntype return_ty)
    >>= fun uargs ->
    let urt = return_ty in
    let uarg_types = List.map ~f:(fun (w, y, _) -> (w, y)) uargs in
    let uarg_identifiers = List.map ~f:(fun (_, _, z) -> z) uargs in
    let uarg_names = List.map ~f:(fun x -> x.name) uarg_identifiers in
    semantic_check_fundef_overloaded ~loc id uarg_types urt
    |> apply_const (semantic_check_fundef_decl ~loc id body)
    >>= fun _ ->
    (* WARNING: SIDE EFFECTING *)
    Symbol_table.enter vm id.name (Functions, UFun (uarg_types, urt)) ;
    (* Check that function args and loop identifiers are not modified in
       function. (passed by const ref)*)
    List.iter ~f:(Symbol_table.set_read_only vm) uarg_names ;
    semantic_check_fundef_dist_rt ~loc id urt
    |> apply_const (semantic_check_pdf_fundef_first_arg_ty ~loc id uarg_types)
    |> apply_const (semantic_check_pmf_fundef_first_arg_ty ~loc id uarg_types)
    >>= fun _ ->
    (* WARNING: SIDE EFFECTING *)
    Symbol_table.begin_scope vm ;
    List.map ~f:(fun x -> check_fresh_variable x false) uarg_identifiers
    |> sequence
    |> apply_const (semantic_check_fundef_distinct_arg_ids ~loc uarg_names)
    >>= fun _ ->
    (* TODO: Bob was suggesting that function arguments must be allowed to
        shadow user defined functions but not library functions.
        Should we allow for that?
    *)
    (* We treat DataOnly arguments as if they are data and AutoDiffable arguments
        as if they are parameters, for the purposes of type checking.
    *)
    (* WARNING: SIDE EFFECTING *)
    let _ : unit Base.List.Or_unequal_lengths.t =
      List.iter2 ~f:(Symbol_table.enter vm) uarg_names
        (List.map
           ~f:(function
             | UnsizedType.DataOnly, ut -> (Data, ut)
             | AutoDiffable, ut -> (Param, ut))
           uarg_types)
    and context =
      let is_udf_dist name =
        List.exists
          ~f:(fun suffix -> String.is_suffix name ~suffix)
          Utils.distribution_suffices
      in
      { cf with
        in_fun_def= true
      ; in_rng_fun_def= String.is_suffix id.name ~suffix:"_rng"
      ; in_lp_fun_def= String.is_suffix id.name ~suffix:"_lp"
      ; in_udf_dist_def= is_udf_dist id.name
      ; in_returning_fun_def= urt <> Void }
    in
    let body' = semantic_check_statement context body in
    body'
    >>= fun ub ->
    semantic_check_fundef_return_tys ~loc id urt ub
    |> map ~f:(fun _ ->
           (* WARNING: SIDE EFFECTING *)
           Symbol_table.end_scope vm ;
           let stmt =
             FunDef {returntype= urt; funname= id; arguments= uargs; body= ub}
           in
           mk_typed_statement ~return_type:NoReturnType ~loc ~stmt ))

(* -- Top-level Statements -------------------------------------------------- *)
and semantic_check_statement cf (s : Ast.untyped_statement) :
    Ast.typed_statement Validate.t =
  let loc = s.smeta.loc in
  match s.stmt with
  | NRFunApp (_, id, es) -> semantic_check_nr_fn_app ~loc ~cf id es
  | Assignment {assign_lhs; assign_op; assign_rhs} ->
      semantic_check_assignment ~loc ~cf assign_lhs assign_op assign_rhs
  | TargetPE e -> semantic_check_target_pe ~loc ~cf e
  | IncrementLogProb e -> semantic_check_incr_logprob ~loc ~cf e
  | Tilde {arg; distribution; args; truncation} ->
      semantic_check_tilde ~loc ~cf distribution truncation arg args
  | Break -> semantic_check_break ~loc ~cf
  | Continue -> semantic_check_continue ~loc ~cf
  | Return e -> semantic_check_return ~loc ~cf e
  | ReturnVoid -> semantic_check_returnvoid ~loc ~cf
  | Print ps -> semantic_check_print ~loc ~cf ps
  | Reject ps -> semantic_check_reject ~loc ~cf ps
  | Skip -> semantic_check_skip ~loc
  | IfThenElse (e, s1, os2) -> semantic_check_if_then_else ~loc ~cf e s1 os2
  | While (e, s) -> semantic_check_while ~loc ~cf e s
  | For {loop_variable; lower_bound; upper_bound; loop_body} ->
      semantic_check_for ~loc ~cf loop_variable lower_bound upper_bound
        loop_body
  | ForEach (id, e, s) -> semantic_check_foreach ~loc ~cf id e s
  | Block vdsl -> semantic_check_block ~loc ~cf vdsl
  | VarDecl {decl_type= Unsized _; _} ->
      raise_s [%message "Don't support unsized declarations yet."]
  | VarDecl
      { decl_type= Sized st
      ; transformation
      ; identifier
      ; initial_value
      ; is_global } ->
      semantic_check_var_decl ~loc ~cf st transformation identifier
        initial_value is_global
  | FunDef {returntype; funname; arguments; body} ->
      semantic_check_fundef ~loc ~cf returntype funname arguments body

(* == Untyped programs ====================================================== *)

let semantic_check_ostatements_in_block ~cf block stmts_opt =
  let cf' = {cf with current_block= block} in
  Option.value_map stmts_opt ~default:(Validate.ok None) ~f:(fun stmts ->
      (* I'm folding since I'm not sure if map is guaranteed to
         respect the ordering of the list *)
      List.fold ~init:[] stmts ~f:(fun accu stmt ->
          let s = semantic_check_statement cf' stmt in
          s :: accu )
      |> List.rev |> Validate.sequence
      |> Validate.map ~f:Option.some )

let check_fun_def_body_in_block = function
  | {stmt= FunDef {body= {stmt= Block _; _}; _}; _}
   |{stmt= FunDef {body= {stmt= Skip; _}; _}; _} ->
      Validate.ok ()
  | {stmt= FunDef {body= {stmt= _; smeta}; _}; _} ->
      Validate.error @@ Semantic_error.fn_decl_needs_block smeta.loc
  | _ -> Validate.ok ()

let semantic_check_functions_have_defn function_block_stmts_opt =
  Validate.(
    if
      Symbol_table.check_some_id_is_unassigned vm
      && !check_that_all_functions_have_definition
    then
      match function_block_stmts_opt with
      | Some ({smeta; _} :: _) ->
          (* TODO: insert better location in the error *)
          error @@ Semantic_error.fn_decl_without_def smeta.loc
      | _ -> fatal_error ~msg:"semantic_check_functions_have_defn" ()
    else
      match function_block_stmts_opt with
      | Some [] | None -> ok ()
      | Some ls ->
          List.map ~f:check_fun_def_body_in_block ls
          |> sequence
          |> map ~f:(fun _ -> ()))

(* The actual semantic checks for all AST nodes! *)
let semantic_check_program
    { functionblock= fb
    ; datablock= db
    ; transformeddatablock= tdb
    ; parametersblock= pb
    ; transformedparametersblock= tpb
    ; modelblock= mb
    ; generatedquantitiesblock= gb } =
  (* NB: We always want to make sure we start with an empty symbol table, in
     case we are processing multiple files in one run. *)
  unsafe_clear_symbol_table vm ;
  let cf =
    { current_block= Functions
    ; in_toplevel_decl= false
    ; in_fun_def= false
    ; in_returning_fun_def= false
    ; in_rng_fun_def= false
    ; in_lp_fun_def= false
    ; in_udf_dist_def= false
    ; loop_depth= 0 }
  in
  let ufb =
    Validate.(
      semantic_check_ostatements_in_block ~cf Functions fb
      >>= fun xs ->
      semantic_check_functions_have_defn xs |> map ~f:(fun _ -> xs))
  in
  let udb = semantic_check_ostatements_in_block ~cf Data db in
  let utdb = semantic_check_ostatements_in_block ~cf TData tdb in
  let upb = semantic_check_ostatements_in_block ~cf Param pb in
  let utpb = semantic_check_ostatements_in_block ~cf TParam tpb in
  (* Model top level variables only assigned and read in model  *)
  Symbol_table.begin_scope vm ;
  let umb = semantic_check_ostatements_in_block ~cf Model mb in
  Symbol_table.end_scope vm ;
  let ugb = semantic_check_ostatements_in_block ~cf GQuant gb in
  let mk_typed_prog ufb udb utdb upb utpb umb ugb : Ast.typed_program =
    { functionblock= ufb
    ; datablock= udb
    ; transformeddatablock= utdb
    ; parametersblock= upb
    ; transformedparametersblock= utpb
    ; modelblock= umb
    ; generatedquantitiesblock= ugb }
  in
  let apply_to x f = Validate.apply ~f x in
  let check_correctness_invariant (decorated_ast : typed_program) :
      typed_program =
    if
      compare_untyped_program
        { functionblock= fb
        ; datablock= db
        ; transformeddatablock= tdb
        ; parametersblock= pb
        ; transformedparametersblock= tpb
        ; modelblock= mb
        ; generatedquantitiesblock= gb }
        (untyped_program_of_typed_program decorated_ast)
      = 0
    then decorated_ast
    else
      raise_s
        [%message
          "Type checked AST does not match original AST. Please file a bug!"
            (decorated_ast : typed_program)]
  in
  let check_correctness_invariant_validate =
    Validate.map ~f:check_correctness_invariant
  in
  Validate.(
    ok mk_typed_prog |> apply_to ufb |> apply_to udb |> apply_to utdb
    |> apply_to upb |> apply_to utpb |> apply_to umb |> apply_to ugb
    |> check_correctness_invariant_validate
    |> get_with
         ~with_ok:(fun ok -> Result.Ok ok)
         ~with_errors:(fun errs -> Result.Error errs))<|MERGE_RESOLUTION|>--- conflicted
+++ resolved
@@ -118,18 +118,10 @@
        No other name clashes are tolerated. Here's the logic to
        achieve that. *)
     if
-<<<<<<< HEAD
       is_udf
       && ( Stan_math_signatures.is_stan_math_function_name id.name
-         || Stan_math_signatures.is_reduce_sum_fn id.name )
-      (* variadic functions are currently on in math sigs *)
-=======
-      Stan_math_signatures.is_stan_math_function_name id.name
-      && ( is_nullary_function
-         || Stan_math_signatures.stan_math_returntype id.name [] = None )
-      || Stan_math_signatures.is_reduce_sum_fn id.name
-      || Stan_math_signatures.is_variadic_ode_fn id.name
->>>>>>> 3032660f
+         || Stan_math_signatures.is_reduce_sum_fn id.name
+         || Stan_math_signatures.is_variadic_ode_fn id.name )
     then Semantic_error.ident_is_stanmath_name id.id_loc id.name |> error
     else if is_udf && Utils.is_unnormalized_distribution id.name then
       Semantic_error.udf_is_unnormalized_fn id.id_loc id.name |> error
