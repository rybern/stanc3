open Core_kernel
open Middle
open Fmt

let ends_with suffix s = String.is_suffix ~suffix s
let starts_with prefix s = String.is_prefix ~prefix s

let functions_requiring_namespace =
  String.Set.of_list
    [ "e"; "pi"; "log2"; "log10"; "sqrt2"; "not_a_number"; "positive_infinity"
    ; "negative_infinity"; "machine_precision"; "abs"; "acos"; "acosh"; "asin"
    ; "asinh"; "atan"; "atan2"; "atanh"; "cbrt"; "ceil"; "cos"; "cosh"; "erf"
    ; "erfc"; "exp"; "exp2"; "expm1"; "fabs"; "floor"; "lgamma"; "log"; "log1p"
    ; "log2"; "log10"; "round"; "sin"; "sinh"; "sqrt"; "tan"; "tanh"; "tgamma"
    ; "trunc"; "fdim"; "fmax"; "fmin"; "hypot"; "fma" ]

let stan_namespace_qualify f =
  if Set.mem functions_requiring_namespace f then "stan::math::" ^ f else f

(* return true if the types of the two expression are the same *)
let types_match e1 e2 = e1.emeta.mtype = e2.emeta.mtype
let is_stan_math f = ends_with "__" f || starts_with "stan::math::" f

(* retun true if the tpe of the expression is integer or real *)
let is_scalar e = e.emeta.mtype = UInt || e.emeta.mtype = UReal
let is_matrix e = e.emeta.mtype = UMatrix
let is_row_vector e = e.emeta.mtype = URowVector

(* stub *)
let pretty_print _e = "pretty printed e"

let rec stantype_prim_str = function
  | UInt -> "int"
  | UArray t -> stantype_prim_str t
  | _ -> "double"

let rec local_scalar ut ad =
  match (ut, ad) with
  | UArray t, _ -> local_scalar t ad
  | _, DataOnly | UInt, AutoDiffable -> stantype_prim_str ut
  | _, AutoDiffable -> "local_scalar_t__"

<<<<<<< HEAD
let minus_one e =
  { expr= FunApp (StanLib, string_of_operator Minus, [e; loop_bottom])
  ; emeta= e.emeta }

let is_single_index = function
  | Single {emeta= {mtype= UArray _; _}; _} -> false
  | Single _ -> true
  | _ -> false

let rec is_indexing_matrix = function
  | UArray t, idc :: idcs when is_single_index idc ->
      is_indexing_matrix (t, idcs)
  | UMatrix, _ -> true
  | _ -> false

(* stub *)
let rec pp_return_type ppf = function
  | Void -> pf ppf "void"
  | ReturnType rt -> pp_unsizedtype ppf rt

and pp_unsizedtype_custom_scalar ppf (scalar, ut) =
=======
let promote_adtype =
  List.fold
    ~f:(fun accum expr ->
      match (accum, expr) with
      | _, {emeta= {madlevel= AutoDiffable; _}; _} -> AutoDiffable
      | ad, _ -> ad )
    ~init:DataOnly

let rec pp_unsizedtype_custom_scalar ppf (scalar, ut) =
>>>>>>> 53812cd7
  match ut with
  | UInt | UReal -> string ppf scalar
  | UArray t ->
      pf ppf "std::vector<%a>" pp_unsizedtype_custom_scalar (scalar, t)
  | UMatrix -> pf ppf "Eigen::Matrix<%s, -1, -1>" scalar
  | URowVector -> pf ppf "Eigen::Matrix<%s, 1, -1>" scalar
  | UVector -> pf ppf "Eigen::Matrix<%s, -1, 1>" scalar
  | x -> raise_s [%message (x : unsizedtype) "not implemented yet"]

let pp_unsizedtype_local ppf (adtype, ut) =
  let s = local_scalar ut adtype in
  pp_unsizedtype_custom_scalar ppf (s, ut)

let pp_expr_type ppf e =
  pp_unsizedtype_local ppf (e.emeta.madlevel, e.emeta.mtype)

let suffix_args f =
  if ends_with "_rng" f then ["base_rng__"]
  else if ends_with "_lp" f then ["lp__"; "lp_accum__"]
  else []

let gen_extra_fun_args f = suffix_args f @ ["pstream__"]

let rec pp_index ppf = function
  | All -> pf ppf "index_omni()"
  | Single e -> pf ppf "index_uni(%a)" pp_expr e
  | Upfrom e -> pf ppf "index_min(%a)" pp_expr e
  | Between (e_low, e_high) ->
      pf ppf "index_min_max(%a, %a)" pp_expr e_low pp_expr e_high
  | MultiIndex e -> pf ppf "index_multi(%a)" pp_expr e

and pp_indexes ppf = function
  | [] -> pf ppf "nil_index_list()"
  | idx :: idxs -> pf ppf "cons_list(%a, %a)" pp_index idx pp_indexes idxs

and pp_logical_op ppf op lhs rhs =
  pf ppf "(primitive_value(%a) %s primitive_value(%a))" pp_expr lhs op pp_expr
    rhs

and pp_unary ppf fm es = pf ppf fm pp_expr (List.hd_exn es)
and pp_binary ppf fm es = pf ppf fm pp_expr (first es) pp_expr (second es)

and pp_binary_f ppf f es =
  pf ppf "%s(%a, %a)" f pp_expr (first es) pp_expr (second es)

and first es = List.nth_exn es 0
and second es = List.nth_exn es 1

and pp_scalar_binary ppf scalar_fmt generic_fmt es =
  pp_binary ppf
    ( if is_scalar (first es) && is_scalar (second es) then scalar_fmt
    else generic_fmt )
    es

and gen_operator_app = function
  | Plus -> fun ppf es -> pp_scalar_binary ppf "(%a + %a)" "add(%a, %a)" es
  | PMinus ->
      fun ppf es ->
        pp_unary ppf
          (if is_scalar (List.hd_exn es) then "-%a" else "minus(%a)")
          es
  | PPlus -> fun ppf es -> pp_unary ppf "%a" es
  | Transpose ->
      fun ppf es ->
        pp_unary ppf
          (if is_scalar (List.hd_exn es) then "%a" else "transpose(%a)")
          es
  | PNot -> fun ppf es -> pp_unary ppf "logical_negation(%a)" es
  | Minus ->
      fun ppf es -> pp_scalar_binary ppf "(%a - %a)" "subtract(%a, %a)" es
  | Times ->
      fun ppf es -> pp_scalar_binary ppf "(%a * %a)" "multiply(%a, %a)" es
  | Divide ->
      fun ppf es ->
        if
          is_matrix (second es)
          && (is_matrix (first es) || is_row_vector (first es))
        then pp_binary_f ppf "mdivide_right" es
        else pp_scalar_binary ppf "(%a / %a)" "divide(%a, %a)" es
  | Modulo -> fun ppf es -> pp_binary_f ppf "modulus" es
  | LDivide -> fun ppf es -> pp_binary_f ppf "mdivide_left" es
  | And | Or ->
      raise_s [%message "And/Or should have been converted to an expression"]
  | EltTimes ->
      fun ppf es -> pp_scalar_binary ppf "(%a * %a)" "elt_multiply(%a, %a)" es
  | EltDivide ->
      fun ppf es -> pp_scalar_binary ppf "(%a / %a)" "elt_divide(%a, %a)" es
  | Pow -> fun ppf es -> pp_binary_f ppf "pow" es
  | Equals -> fun ppf es -> pp_binary_f ppf "logical_eq" es
  | NEquals -> fun ppf es -> pp_binary_f ppf "logical_neq" es
  | Less -> fun ppf es -> pp_binary_f ppf "logical_lt" es
  | Leq -> fun ppf es -> pp_binary_f ppf "logical_lte" es
  | Greater -> fun ppf es -> pp_binary_f ppf "logical_gt" es
  | Geq -> fun ppf es -> pp_binary_f ppf "logical_gte" es

and gen_misc_special_math_app f =
  match f with
  | "lmultiply" -> Some (fun ppf es -> pp_binary ppf "multiply_log(%a, %a)" es)
  | "lchoose" ->
      Some (fun ppf es -> pp_binary ppf "binomial_coefficient_log(%a, %a)" es)
  | "target" -> Some (fun ppf _ -> pf ppf "get_lp(lp__, lp_accum__)")
  | "get_lp" -> Some (fun ppf _ -> pf ppf "get_lp(lp__, lp_accum__)")
  | "max" | "min" ->
      Some
        (fun ppf es ->
          if List.length es = 2 then pp_binary_f ppf f es
          else pf ppf "%s(@[<hov>%a@])" f (list ~sep:comma pp_expr) es )
  | "ceil" ->
      Some
        (fun ppf es ->
          if is_scalar (first es) then pp_unary ppf "std::ceil(%a)" es
          else pf ppf "%s(@[<hov>%a@])" f (list ~sep:comma pp_expr) es )
  | f when f = string_of_internal_fn FnLength ->
      Some (fun ppf -> gen_fun_app ppf "stan::length")
  | f when f = string_of_internal_fn FnResizeToMatch ->
      Some (fun ppf -> gen_fun_app ppf "resize_to_match")
  | f when f = string_of_internal_fn FnNegInf ->
      Some (fun ppf -> gen_fun_app ppf "stan::math::negative_infinity")
  | _ -> None

and read_data ut ppf es =
  let i_or_r =
    match ut with
    | UInt -> "i"
    | UReal -> "r"
    | UVector | URowVector | UMatrix | UArray _
     |UFun (_, _)
     |UMathLibraryFunction ->
        raise_s [%message "Can't ReadData of " (ut : unsizedtype)]
  in
  pf ppf "context__.vals_%s(%a)" i_or_r pp_expr (List.hd_exn es)

and gen_distribution_app f =
  if Utils.is_propto_distribution f then
    Some
      (fun ppf ->
        pf ppf "%s<propto__>(@[<hov>%a@])"
          (Utils.stdlib_distribution_name f)
          (list ~sep:comma pp_expr) )
  else if Utils.is_distribution_name f then
    Some
      (fun ppf -> pf ppf "%s<false>(@[<hov>%a@])" f (list ~sep:comma pp_expr))
  else None

(* assumes everything well formed from parser checks *)
and gen_fun_app ppf f es =
  let default ppf es =
    let convert_hof_vars = function
      | {expr= Var name; emeta= {mtype= UFun _; _}} as e ->
          {e with expr= FunApp (StanLib, name ^ "_functor__", [])}
      | e -> e
    in
    let converted_es = List.map ~f:convert_hof_vars es in
    let extra =
      (suffix_args f @ if es = converted_es then [] else ["pstream__"])
      |> List.map ~f:(fun s -> {expr= Var s; emeta= internal_meta})
    in
    pf ppf "%s(@[<hov>%a@])" (stan_namespace_qualify f)
      (list ~sep:comma pp_expr) (converted_es @ extra)
  in
  let pp =
    [ Option.map ~f:gen_operator_app (operator_of_string f)
    ; gen_misc_special_math_app f
    ; gen_distribution_app f ]
    |> List.filter_opt |> List.hd |> Option.value ~default
  in
  pp ppf es

and pp_constrain_funapp constrain_or_un_str ppf = function
  | var :: {expr= Lit (Str, constraint_flavor); _} :: args ->
      pf ppf "%s_%s(@[<hov>%a@])" constraint_flavor constrain_or_un_str
        (list ~sep:comma pp_expr) (var :: args)
  | es -> raise_s [%message "Bad constraint " (es : expr_typed_located list)]

and pp_ordinary_fn ppf f es =
  let extra_args = gen_extra_fun_args f in
  let sep = if List.is_empty es then "" else ", " in
  pf ppf "%s(@[<hov>%a%s@])" f (list ~sep:comma pp_expr) es
    (sep ^ String.concat ~sep:", " extra_args)

and pp_compiler_internal_fn ut f ppf es =
  let array_literal ppf es =
    pf ppf "{@[<hov>%a@]}" (list ~sep:comma pp_expr) es
  in
  match internal_fn_of_string f with
  | Some FnMakeArray -> array_literal ppf es
  | Some FnMakeRowVec -> (
    match ut with
    | URowVector -> pf ppf "stan::math::to_row_vector(%a)" array_literal es
    | UMatrix ->
        pf ppf "stan::math::to_matrix<%s>(%a)"
          (local_scalar ut (promote_adtype es))
          array_literal es
    | _ ->
        raise_s
          [%message
            "Unexpected type for row vector literal" (ut : unsizedtype)] )
  | Some FnConstrain -> pp_constrain_funapp "constrain" ppf es
  | Some FnUnconstrain -> pp_constrain_funapp "free" ppf es
  | Some FnReadData -> read_data ut ppf es
  | Some FnReadParam -> (
    match es with
    | _ :: {expr= Lit (Str, base_type); _} :: dims ->
        pf ppf "in__.%s(@[<hov>%a@])" base_type (list ~sep:comma pp_expr) dims
    | _ ->
        raise_s
          [%message "emit ReadParam with " (es : mtype_loc_ad with_expr list)]
    )
  | _ -> gen_fun_app ppf f es

and pp_indexed ppf (vident, indices, pretty) =
  pf ppf "rvalue(%s, %a, %S)" vident pp_indexes indices pretty

and pp_indexed_simple ppf (obj, idcs) =
  let idx_minus_one = function
    | Single e -> minus_one e
    | MultiIndex e | Between (e, _) | Upfrom e ->
        raise_s
          [%message
            "No non-Single indices allowed" ~obj
              (idcs : expr_typed_located index list)
              (e.emeta.mloc : location_span)]
    | All ->
        raise_s
          [%message
            "No non-Single indices allowed" ~obj
              (idcs : expr_typed_located index list)]
  in
  pf ppf "%s%a" obj
    (fun ppf idcs ->
      match idcs with
      | [] -> ()
      | idcs -> pf ppf "[%a]" (list ~sep:(const string "][") pp_expr) idcs )
    (List.map ~f:idx_minus_one idcs)

and pp_expr ppf e =
  match e.expr with
  | Var s -> pf ppf "%s" s
  | Lit (Str, s) -> pf ppf "%S" s
  | Lit (_, s) -> pf ppf "%s" s
  | FunApp (StanLib, f, es) -> gen_fun_app ppf f es
  | FunApp (CompilerInternal, f, es) ->
      pp_compiler_internal_fn e.emeta.mtype (stan_namespace_qualify f) ppf es
  | FunApp (UserDefined, f, es) -> pp_ordinary_fn ppf f es
  | EAnd (e1, e2) -> pp_logical_op ppf "&&" e1 e2
  | EOr (e1, e2) -> pp_logical_op ppf "||" e1 e2
  | TernaryIf (ec, et, ef) ->
      let promoted ppf (t, e) =
        pf ppf "stan::math::promote_scalar<%a>(%a)" pp_expr_type t pp_expr e
      in
      let tform ppf = pf ppf "(@[<hov>%a@ ?@ %a@ :@ %a@])" in
      if types_match et ef then tform ppf pp_expr ec pp_expr et pp_expr ef
      else tform ppf pp_expr ec promoted (e, et) promoted (e, ef)
  | Indexed (e, []) -> pp_expr ppf e
  | Indexed (e, idx) -> (
    match e.expr with
    | FunApp (CompilerInternal, f, _)
      when Some FnReadParam = internal_fn_of_string f ->
        pp_expr ppf e
    | FunApp (CompilerInternal, f, _)
      when Some FnReadData = internal_fn_of_string f ->
        pp_indexed_simple ppf (strf "%a" pp_expr e, idx)
    | _
      when List.for_all ~f:is_single_index idx
           && not (is_indexing_matrix (e.emeta.mtype, idx)) ->
        pp_indexed_simple ppf (strf "%a" pp_expr e, idx)
    | _ -> pp_indexed ppf (strf "%a" pp_expr e, idx, pretty_print e) )

(* these functions are just for testing *)
let dummy_locate e =
  {expr= e; emeta= {mtype= UInt; madlevel= DataOnly; mloc= no_span}}

let pp_unlocated e = strf "%a" pp_expr (dummy_locate e)

let%expect_test "pp_expr1" =
  printf "%s" (pp_unlocated (Var "a")) ;
  [%expect {| a |}]

let%expect_test "pp_expr2" =
  printf "%s" (pp_unlocated (Lit (Str, "b"))) ;
  [%expect {| "b" |}]

let%expect_test "pp_expr3" =
  printf "%s" (pp_unlocated (Lit (Int, "112"))) ;
  [%expect {| 112 |}]

let%expect_test "pp_expr4" =
  printf "%s" (pp_unlocated (Lit (Int, "112"))) ;
  [%expect {| 112 |}]

let%expect_test "pp_expr5" =
  printf "%s" (pp_unlocated (FunApp (StanLib, "pi", []))) ;
  [%expect {| stan::math::pi() |}]

let%expect_test "pp_expr6" =
  printf "%s"
    (pp_unlocated (FunApp (StanLib, "sqrt", [dummy_locate (Lit (Int, "123"))]))) ;
  [%expect {| stan::math::sqrt(123) |}]

let%expect_test "pp_expr7" =
  printf "%s"
    (pp_unlocated
       (FunApp
          ( StanLib
          , "atan2"
          , [dummy_locate (Lit (Int, "123")); dummy_locate (Lit (Real, "1.2"))]
          ))) ;
  [%expect {| stan::math::atan2(123, 1.2) |}]

let%expect_test "pp_expr9" =
  printf "%s"
    (pp_unlocated
       (TernaryIf
          ( dummy_locate (Lit (Int, "1"))
          , dummy_locate (Lit (Real, "1.2"))
          , dummy_locate (Lit (Real, "2.3")) ))) ;
  [%expect {| (1 ? 1.2 : 2.3) |}]

let%expect_test "pp_expr10" =
  printf "%s" (pp_unlocated (Indexed (dummy_locate (Var "a"), [All]))) ;
  [%expect
    {| rvalue(a, cons_list(index_omni(), nil_index_list()), "pretty printed e") |}]

let%expect_test "pp_expr11" =
  printf "%s"
    (pp_unlocated
       (FunApp (UserDefined, "poisson_rng", [dummy_locate (Lit (Int, "123"))]))) ;
  [%expect {| poisson_rng(123, base_rng__, pstream__) |}]<|MERGE_RESOLUTION|>--- conflicted
+++ resolved
@@ -40,7 +40,6 @@
   | _, DataOnly | UInt, AutoDiffable -> stantype_prim_str ut
   | _, AutoDiffable -> "local_scalar_t__"
 
-<<<<<<< HEAD
 let minus_one e =
   { expr= FunApp (StanLib, string_of_operator Minus, [e; loop_bottom])
   ; emeta= e.emeta }
@@ -56,13 +55,6 @@
   | UMatrix, _ -> true
   | _ -> false
 
-(* stub *)
-let rec pp_return_type ppf = function
-  | Void -> pf ppf "void"
-  | ReturnType rt -> pp_unsizedtype ppf rt
-
-and pp_unsizedtype_custom_scalar ppf (scalar, ut) =
-=======
 let promote_adtype =
   List.fold
     ~f:(fun accum expr ->
@@ -72,7 +64,6 @@
     ~init:DataOnly
 
 let rec pp_unsizedtype_custom_scalar ppf (scalar, ut) =
->>>>>>> 53812cd7
   match ut with
   | UInt | UReal -> string ppf scalar
   | UArray t ->
