open Core_kernel
open Middle
open Fmt

let ends_with suffix s = String.is_suffix ~suffix s
let starts_with prefix s = String.is_prefix ~prefix s

let functions_requiring_namespace =
  String.Set.of_list
    [ "e"; "pi"; "log2"; "log10"; "sqrt2"; "not_a_number"; "positive_infinity"
    ; "negative_infinity"; "machine_precision"; "abs"; "acos"; "acosh"; "asin"
    ; "asinh"; "atan"; "atan2"; "atanh"; "cbrt"; "ceil"; "cos"; "cosh"; "erf"
    ; "erfc"; "exp"; "exp2"; "expm1"; "fabs"; "floor"; "lgamma"; "log"; "log1p"
    ; "log2"; "log10"; "round"; "sin"; "sinh"; "sqrt"; "tan"; "tanh"; "tgamma"
    ; "trunc"; "fdim"; "fmax"; "fmin"; "hypot"; "fma" ]

let stan_namespace_qualify f =
  if Set.mem functions_requiring_namespace f then "stan::math::" ^ f else f

(* return true if the types of the two expression are the same *)
let types_match e1 e2 = e1.emeta.mtype = e2.emeta.mtype
let is_stan_math f = ends_with "__" f || starts_with "stan::math::" f

(* retun true if the tpe of the expression is integer or real *)
let is_scalar e = e.emeta.mtype = UInt || e.emeta.mtype = UReal
let is_matrix e = e.emeta.mtype = UMatrix
let is_row_vector e = e.emeta.mtype = URowVector

let pretty_print e = Fmt.strf "%a" Pretty.pp_expr_typed_located e

let pp_call ppf (name, pp_arg, args) =
  pf ppf "%s(@[<hov>%a@])" name (list ~sep:comma pp_arg) args

let rec stantype_prim_str = function
  | UInt -> "int"
  | UArray t -> stantype_prim_str t
  | _ -> "double"

let rec local_scalar ut ad =
  match (ut, ad) with
  | UArray t, _ -> local_scalar t ad
  | _, DataOnly | UInt, AutoDiffable -> stantype_prim_str ut
  | _, AutoDiffable -> "local_scalar_t__"

let minus_one e =
  { expr= FunApp (StanLib, string_of_operator Minus, [e; loop_bottom])
  ; emeta= e.emeta }

let is_single_index = function Single _ -> true | _ -> false

let promote_adtype =
  List.fold
    ~f:(fun accum expr ->
      match (accum, expr) with
      | _, {emeta= {madlevel= AutoDiffable; _}; _} -> AutoDiffable
      | ad, _ -> ad )
    ~init:DataOnly

let rec pp_unsizedtype_custom_scalar ppf (scalar, ut) =
  match ut with
  | UInt | UReal -> string ppf scalar
  | UArray t ->
      pf ppf "std::vector<%a>" pp_unsizedtype_custom_scalar (scalar, t)
  | UMatrix -> pf ppf "Eigen::Matrix<%s, -1, -1>" scalar
  | URowVector -> pf ppf "Eigen::Matrix<%s, 1, -1>" scalar
  | UVector -> pf ppf "Eigen::Matrix<%s, -1, 1>" scalar
  | x -> raise_s [%message (x : unsizedtype) "not implemented yet"]

let pp_unsizedtype_local ppf (adtype, ut) =
  let s = local_scalar ut adtype in
  pp_unsizedtype_custom_scalar ppf (s, ut)

let pp_expr_type ppf e =
  pp_unsizedtype_local ppf (e.emeta.madlevel, e.emeta.mtype)

let suffix_args f =
  if ends_with "_rng" f then ["base_rng__"]
  else if ends_with "_lp" f then ["lp__"; "lp_accum__"]
  else []

let gen_extra_fun_args f = suffix_args f @ ["pstream__"]

let fn_renames =
  List.map ~f:(fun (k, v) -> string_of_internal_fn k, v)
    [(FnLength, "stan::length")
    ; (FnNegInf, "stan::math::negative_infinity")
    ; (FnResizeToMatch, "resize_to_match")
    ; (FnNaN, "std::numeric_limits<double>::quiet_NaN")]
  |> String.Map.of_alist_exn

let rec pp_index ppf = function
  | All -> pf ppf "index_omni()"
  | Single e -> pf ppf "index_uni(%a)" pp_expr e
  | Upfrom e -> pf ppf "index_min(%a)" pp_expr e
  | Between (e_low, e_high) ->
      pf ppf "index_min_max(%a, %a)" pp_expr e_low pp_expr e_high
  | MultiIndex e -> pf ppf "index_multi(%a)" pp_expr e

and pp_indexes ppf = function
  | [] -> pf ppf "nil_index_list()"
  | idx :: idxs -> pf ppf "cons_list(%a, %a)" pp_index idx pp_indexes idxs

and pp_logical_op ppf op lhs rhs =
  pf ppf "(primitive_value(%a) %s primitive_value(%a))" pp_expr lhs op pp_expr
    rhs

and pp_unary ppf fm es = pf ppf fm pp_expr (List.hd_exn es)
and pp_binary ppf fm es = pf ppf fm pp_expr (first es) pp_expr (second es)

and pp_binary_f ppf f es =
  pf ppf "%s(%a, %a)" f pp_expr (first es) pp_expr (second es)

and first es = List.nth_exn es 0
and second es = List.nth_exn es 1

and pp_scalar_binary ppf scalar_fmt generic_fmt es =
  pp_binary ppf
    ( if is_scalar (first es) && is_scalar (second es) then scalar_fmt
    else generic_fmt )
    es

and gen_operator_app = function
  | Plus -> fun ppf es -> pp_scalar_binary ppf "(%a + %a)" "add(%a, %a)" es
  | PMinus ->
      fun ppf es ->
        pp_unary ppf
          (if is_scalar (List.hd_exn es) then "-%a" else "minus(%a)")
          es
  | PPlus -> fun ppf es -> pp_unary ppf "%a" es
  | Transpose ->
      fun ppf es ->
        pp_unary ppf
          (if is_scalar (List.hd_exn es) then "%a" else "transpose(%a)")
          es
  | PNot -> fun ppf es -> pp_unary ppf "logical_negation(%a)" es
  | Minus ->
      fun ppf es -> pp_scalar_binary ppf "(%a - %a)" "subtract(%a, %a)" es
  | Times ->
      fun ppf es -> pp_scalar_binary ppf "(%a * %a)" "multiply(%a, %a)" es
  | Divide ->
      fun ppf es ->
        if
          is_matrix (second es)
          && (is_matrix (first es) || is_row_vector (first es))
        then pp_binary_f ppf "mdivide_right" es
        else pp_scalar_binary ppf "(%a / %a)" "divide(%a, %a)" es
  | Modulo -> fun ppf es -> pp_binary_f ppf "modulus" es
  | LDivide -> fun ppf es -> pp_binary_f ppf "mdivide_left" es
  | And | Or ->
      raise_s [%message "And/Or should have been converted to an expression"]
  | EltTimes ->
      fun ppf es -> pp_scalar_binary ppf "(%a * %a)" "elt_multiply(%a, %a)" es
  | EltDivide ->
      fun ppf es -> pp_scalar_binary ppf "(%a / %a)" "elt_divide(%a, %a)" es
  | Pow -> fun ppf es -> pp_binary_f ppf "pow" es
  | Equals -> fun ppf es -> pp_binary_f ppf "logical_eq" es
  | NEquals -> fun ppf es -> pp_binary_f ppf "logical_neq" es
  | Less -> fun ppf es -> pp_binary_f ppf "logical_lt" es
  | Leq -> fun ppf es -> pp_binary_f ppf "logical_lte" es
  | Greater -> fun ppf es -> pp_binary_f ppf "logical_gt" es
  | Geq -> fun ppf es -> pp_binary_f ppf "logical_gte" es

and gen_misc_special_math_app f =
  match f with
  | "lmultiply" -> Some (fun ppf es -> pp_binary ppf "multiply_log(%a, %a)" es)
  | "lchoose" ->
      Some (fun ppf es -> pp_binary ppf "binomial_coefficient_log(%a, %a)" es)
  | "target" -> Some (fun ppf _ -> pf ppf "get_lp(lp__, lp_accum__)")
  | "get_lp" -> Some (fun ppf _ -> pf ppf "get_lp(lp__, lp_accum__)")
  | "max" | "min" -> Some (fun ppf es -> pp_call ppf (f, pp_expr, es))
  | "ceil" ->
      Some
        (fun ppf es ->
          if is_scalar (first es) then pp_unary ppf "std::ceil(%a)" es
          else
            pp_call ppf (f, pp_expr, es))
  | f when Map.mem fn_renames f -> Some (fun ppf es ->
      pp_call ppf (Map.find_exn fn_renames f, pp_expr, es))
  | _ -> None

and read_data ut ppf es =
  let i_or_r =
    match ut with
    | UInt -> "i"
    | UReal -> "r"
    | UVector | URowVector | UMatrix | UArray _
     |UFun (_, _)
     |UMathLibraryFunction ->
        raise_s [%message "Can't ReadData of " (ut : unsizedtype)]
  in
  pf ppf "context__.vals_%s(%a)" i_or_r pp_expr (List.hd_exn es)

and gen_distribution_app f =
  if Utils.is_propto_distribution f then
    Some
      (fun ppf ->
        pf ppf "%s<propto__>(@[<hov>%a@])"
          (Utils.stdlib_distribution_name f)
          (list ~sep:comma pp_expr) )
  else if Utils.is_distribution_name f then
    Some
      (fun ppf -> pf ppf "%s<false>(@[<hov>%a@])" f (list ~sep:comma pp_expr))
  else None

(* assumes everything well formed from parser checks *)
and gen_fun_app ppf f es =
  let default ppf es =
    let to_var s = {expr= Var s; emeta= internal_meta} in
    let convert_hof_vars = function
      | {expr= Var name; emeta= {mtype= UFun _; _}} as e ->
          {e with expr= FunApp (StanLib, name ^ "_functor__", [])}
      | e -> e
    in
    let converted_es = List.map ~f:convert_hof_vars es in
    let extra = suffix_args f |> List.map ~f:to_var in
    let is_hof_call = not (converted_es = es) in
    let msgs = "pstream__" |> to_var in
    (* Here, because these signatures are written in C++ such that they
       wanted to have optional arguments and piggyback on C++ default
       arguments and not write the necessary overloads, we have to
       reorder the arguments as pstream__ does not always come last
       in a way that is specific to the function name. If you are a C++
       developer please don't add more of these - just add the
       overloads.
    *)
    let args =
      match (is_hof_call, f, converted_es @ extra) with
      | true, "algebra_solver", f :: x :: y :: dat :: datint :: tl ->
          f :: x :: y :: dat :: datint :: msgs :: tl
      | ( true
        , "integrate_ode_bdf"
        , f :: y0 :: t0 :: ts :: theta :: x :: x_int :: tl )
       |( true
        , "integrate_ode_adams"
        , f :: y0 :: t0 :: ts :: theta :: x :: x_int :: tl )
       |( true
        , "integrate_ode_rk45"
        , f :: y0 :: t0 :: ts :: theta :: x :: x_int :: tl ) ->
          f :: y0 :: t0 :: ts :: theta :: x :: x_int :: msgs :: tl
      | true, _, args -> args @ [msgs]
      | false, _, args -> args
    in
<<<<<<< HEAD
    pp_call ppf (stan_namespace_qualify f, pp_expr, converted_es @ extra)
=======
    pf ppf "%s(@[<hov>%a@])" (stan_namespace_qualify f)
      (list ~sep:comma pp_expr) args
>>>>>>> c07f156f
  in
  let pp =
    [ Option.map ~f:gen_operator_app (operator_of_string f)
    ; gen_misc_special_math_app f
    ; gen_distribution_app f ]
    |> List.filter_opt |> List.hd |> Option.value ~default
  in
  pp ppf es

and pp_constrain_funapp constrain_or_un_str ppf = function
  | var :: {expr= Lit (Str, constraint_flavor); _} :: args ->
      pf ppf "%s_%s(@[<hov>%a@])" constraint_flavor constrain_or_un_str
        (list ~sep:comma pp_expr) (var :: args)
  | es -> raise_s [%message "Bad constraint " (es : expr_typed_located list)]

and pp_ordinary_fn ppf f es =
  let extra_args = gen_extra_fun_args f in
  let sep = if List.is_empty es then "" else ", " in
  pf ppf "%s(@[<hov>%a%s@])" f (list ~sep:comma pp_expr) es
    (sep ^ String.concat ~sep:", " extra_args)

and pp_compiler_internal_fn ut f ppf es =
  let array_literal ppf es =
    pf ppf "{@[<hov>%a@]}" (list ~sep:comma pp_expr) es
  in
  match internal_fn_of_string f with
  | Some FnMakeArray -> array_literal ppf es
  | Some FnMakeRowVec -> (
    match ut with
    | URowVector -> pf ppf "stan::math::to_row_vector(%a)" array_literal es
    | UMatrix ->
        pf ppf "stan::math::to_matrix<%s>(%a)"
          (local_scalar ut (promote_adtype es))
          array_literal es
    | _ ->
        raise_s
          [%message
            "Unexpected type for row vector literal" (ut : unsizedtype)] )
  | Some FnConstrain -> pp_constrain_funapp "constrain" ppf es
  | Some FnUnconstrain -> pp_constrain_funapp "free" ppf es
  | Some FnReadData -> read_data ut ppf es
  | Some FnReadParam -> (
    match es with
    | {expr= Lit (Str, base_type); _} :: dims ->
        pf ppf "in__.%s(@[<hov>%a@])" base_type (list ~sep:comma pp_expr) dims
    | _ ->
        raise_s
          [%message "emit ReadParam with " (es : mtype_loc_ad with_expr list)]
    )
  | _ -> gen_fun_app ppf f es

and pp_indexed ppf (vident, indices, pretty) =
  pf ppf "rvalue(%s, %a, %S)" vident pp_indexes indices pretty

and pp_indexed_simple ppf (obj, idcs) =
  let idx_minus_one = function
    | Single e -> minus_one e
    | MultiIndex e | Between (e, _) | Upfrom e ->
        raise_s
          [%message
            "No non-Single indices allowed" ~obj
              (idcs : expr_typed_located index list)
              (e.emeta.mloc : location_span)]
    | All ->
        raise_s
          [%message
            "No non-Single indices allowed" ~obj
              (idcs : expr_typed_located index list)]
  in
  pf ppf "%s%a" obj
    (fun ppf idcs ->
      match idcs with
      | [] -> ()
      | idcs -> pf ppf "[%a]" (list ~sep:(const string "][") pp_expr) idcs )
    (List.map ~f:idx_minus_one idcs)

and pp_expr ppf e =
  match e.expr with
  | Var s -> pf ppf "%s" s
  | Lit (Str, s) -> pf ppf "%S" s
  | Lit (_, s) -> pf ppf "%s" s
  | FunApp (StanLib, f, es) -> gen_fun_app ppf f es
  | FunApp (CompilerInternal, f, es) ->
      pp_compiler_internal_fn e.emeta.mtype (stan_namespace_qualify f) ppf es
  | FunApp (UserDefined, f, es) -> pp_ordinary_fn ppf f es
  | EAnd (e1, e2) -> pp_logical_op ppf "&&" e1 e2
  | EOr (e1, e2) -> pp_logical_op ppf "||" e1 e2
  | TernaryIf (ec, et, ef) ->
      let promoted ppf (t, e) =
        pf ppf "stan::math::promote_scalar<%a>(%a)" pp_expr_type t pp_expr e
      in
      let tform ppf = pf ppf "(@[<hov>%a@ ?@ %a@ :@ %a@])" in
      if types_match et ef then tform ppf pp_expr ec pp_expr et pp_expr ef
      else tform ppf pp_expr ec promoted (e, et) promoted (e, ef)
  | Indexed (e, []) -> pp_expr ppf e
  | Indexed (e, idx) -> (
    match e.expr with
    | FunApp (CompilerInternal, f, _)
      when Some FnReadParam = internal_fn_of_string f ->
        pp_expr ppf e
    | FunApp (CompilerInternal, f, _)
      when Some FnReadData = internal_fn_of_string f ->
        pp_indexed_simple ppf (strf "%a" pp_expr e, idx)
    | _
      when List.for_all ~f:is_single_index idx
           && not (is_indexing_matrix (e.emeta.mtype, idx)) ->
        pp_indexed_simple ppf (strf "%a" pp_expr e, idx)
    | _ -> pp_indexed ppf (strf "%a" pp_expr e, idx, pretty_print e) )

(* these functions are just for testing *)
let dummy_locate e =
  {expr= e; emeta= {mtype= UInt; madlevel= DataOnly; mloc= no_span}}

let pp_unlocated e = strf "%a" pp_expr (dummy_locate e)

let%expect_test "pp_expr1" =
  printf "%s" (pp_unlocated (Var "a")) ;
  [%expect {| a |}]

let%expect_test "pp_expr2" =
  printf "%s" (pp_unlocated (Lit (Str, "b"))) ;
  [%expect {| "b" |}]

let%expect_test "pp_expr3" =
  printf "%s" (pp_unlocated (Lit (Int, "112"))) ;
  [%expect {| 112 |}]

let%expect_test "pp_expr4" =
  printf "%s" (pp_unlocated (Lit (Int, "112"))) ;
  [%expect {| 112 |}]

let%expect_test "pp_expr5" =
  printf "%s" (pp_unlocated (FunApp (StanLib, "pi", []))) ;
  [%expect {| stan::math::pi() |}]

let%expect_test "pp_expr6" =
  printf "%s"
    (pp_unlocated (FunApp (StanLib, "sqrt", [dummy_locate (Lit (Int, "123"))]))) ;
  [%expect {| stan::math::sqrt(123) |}]

let%expect_test "pp_expr7" =
  printf "%s"
    (pp_unlocated
       (FunApp
          ( StanLib
          , "atan2"
          , [dummy_locate (Lit (Int, "123")); dummy_locate (Lit (Real, "1.2"))]
          ))) ;
  [%expect {| stan::math::atan2(123, 1.2) |}]

let%expect_test "pp_expr9" =
  printf "%s"
    (pp_unlocated
       (TernaryIf
          ( dummy_locate (Lit (Int, "1"))
          , dummy_locate (Lit (Real, "1.2"))
          , dummy_locate (Lit (Real, "2.3")) ))) ;
  [%expect {| (1 ? 1.2 : 2.3) |}]

let%expect_test "pp_expr10" =
  printf "%s" (pp_unlocated (Indexed (dummy_locate (Var "a"), [All]))) ;
  [%expect {| rvalue(a, cons_list(index_omni(), nil_index_list()), "a") |}]

let%expect_test "pp_expr11" =
  printf "%s"
    (pp_unlocated
       (FunApp (UserDefined, "poisson_rng", [dummy_locate (Lit (Int, "123"))]))) ;
  [%expect {| poisson_rng(123, base_rng__, pstream__) |}]<|MERGE_RESOLUTION|>--- conflicted
+++ resolved
@@ -240,12 +240,7 @@
       | true, _, args -> args @ [msgs]
       | false, _, args -> args
     in
-<<<<<<< HEAD
-    pp_call ppf (stan_namespace_qualify f, pp_expr, converted_es @ extra)
-=======
-    pf ppf "%s(@[<hov>%a@])" (stan_namespace_qualify f)
-      (list ~sep:comma pp_expr) args
->>>>>>> c07f156f
+    pp_call ppf (stan_namespace_qualify f, pp_expr, args)
   in
   let pp =
     [ Option.map ~f:gen_operator_app (operator_of_string f)
