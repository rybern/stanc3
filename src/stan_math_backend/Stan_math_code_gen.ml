(** Generate C++ from the MIR.

    This module makes extensive use of the Format[0] module via the Fmt[1] API.
    As such, you'll need to understand the "%a" and "@" notation from [0], especially
    the section headed "Formatted pretty-printing." Then, we use functions like
    [pf] and [strf] from the Fmt library[1]. On top of that, the "@" pretty-printing
    specifiers all actually correspond 1-to-1 with commands like [open_box] from
    the Format library[0]. The boxing system is best described in this explainer
    pdf [2], particularly Section 3 ("Format basics"). It's worth noting that someone
    was able to make a decent-looking pretty-printer for a subset of Javascript[3] that
    might serve as a good reference. Good luck!

    [0] Format module doc: https://caml.inria.fr/pub/docs/manual-ocaml/libref/Format.html
    [1] Fmt module doc: https://erratique.ch/software/fmt/doc/Fmt.html
    [2] Format Unraveled: https://hal.archives-ouvertes.fr/hal-01503081/file/format-unraveled.pdf
    [3] Javascript pretty-printer https://github.com/Virum/compiler/blob/28e807b842bab5dcf11460c8193dd5b16674951f/JavaScript.ml#L112
*)

open Core_kernel
open Middle
open Fmt
open Expression_gen
open Statement_gen

let stanc_args_to_print =
  let sans_model_and_hpp_paths x =
    not String.(is_suffix ~suffix:".stan" x || is_prefix ~prefix:"--o" x)
  in
  (* Ignore the "--o" arg, the stan file and the binary name (bin/stanc). *)
  Array.to_list Sys.argv |> List.tl_exn
  |> List.filter ~f:sans_model_and_hpp_paths
  |> String.concat ~sep:" "

let pp_unused = fmt "(void) %s;  // suppress unused var warning@ "

(** Print name of model function.
  @param prog_name Name of the Stan program.
  @param fname Name of the function.
 *)
let pp_function__ ppf (prog_name, fname) =
  pf ppf "static const char* function__ = %S;@ "
    (strf "%s_namespace::%s" prog_name fname) ;
  pp_unused ppf "function__"

(** Print the body of exception handling for functions *)
let pp_located ppf _ =
  pf ppf
    {|stan::lang::rethrow_located(e, locations_array__[current_statement__]);
      // Next line prevents compiler griping about no return
      throw std::runtime_error("*** IF YOU SEE THIS, PLEASE REPORT A BUG ***"); |}

(** Detect if type contains an integer *)
let rec contains_int = function
  | UnsizedType.UInt -> true
  | UArray t -> contains_int t
  | _ -> false

(** Detect if argument requires C++ template *)
let arg_needs_template = function
  | UnsizedType.DataOnly, _, _ -> false
  | _, _, t when contains_int t -> false
  | _ -> true

(** Print template arguments for C++ functions that need templates
  @param args A pack of `Program.fun_arg_decl` containing functions to detect templates.
  @return A list of arguments with template parameter names added.
 *)
let maybe_templated_arg_types (args : Program.fun_arg_decl) =
  List.mapi args ~f:(fun i a ->
      match arg_needs_template a with
      | true -> Some (sprintf "T%d__" i)
      | false -> None )

let%expect_test "arg types templated correctly" =
  [(AutoDiffable, "xreal", UReal); (DataOnly, "yint", UInt)]
  |> maybe_templated_arg_types |> List.filter_opt |> String.concat ~sep:","
  |> print_endline ;
  [%expect {| T0__ |}]

(** Print the code for promoting stan real types
 @param ppf A pretty printer
 @param args A pack of arguments to detect whether they need to use the promotion rules.
 *)
let pp_promoted_scalar ppf args =
  match args with
  | [] -> pf ppf "double"
  | _ ->
      let rec promote_args_chunked ppf args =
        let go ppf tl =
          match tl with [] -> () | _ -> pf ppf ", %a" promote_args_chunked tl
        in
        match args with
        | [] -> pf ppf "double"
        | hd :: tl ->
            pf ppf "stan::promote_args_t<%a%a>" (list ~sep:comma string) hd go
              tl
      in
      promote_args_chunked ppf
        List.(
          chunks_of ~length:5 (filter_opt (maybe_templated_arg_types args)))

(** Pretty-prints a function's return-type, taking into account templated argument
    promotion.*)
let pp_returntype ppf arg_types rt =
  let scalar = strf "%a" pp_promoted_scalar arg_types in
  match rt with
  | Some ut when contains_int ut ->
      pf ppf "%a@," pp_unsizedtype_custom_scalar ("int", ut)
  | Some ut -> pf ppf "%a@," pp_unsizedtype_custom_scalar (scalar, ut)
  | None -> pf ppf "void@,"

(** [pp_located_error ppf (pp_body_block, body_block, err_msg)] surrounds [body_block]
    with a C++ try-catch that will rethrow the error with the proper source location
    from the [body_block] (required to be a [stmt_loc Block] variant).
  @param ppf A pretty printer.
  @param pp_body_block A pretty printer for the body block
  @param body A C++ scoped body block surrounded by squiggly braces.
  *)
let pp_located_error ppf (pp_body_block, body) =
  pf ppf "@ try %a" pp_body_block body ;
  string ppf " catch (const std::exception& e) " ;
  pp_block ppf (pp_located, ())

(** Print the type of an object.
 @param ppf A pretty printer
 @param custom_scalar_opt A string representing a types inner scalar value.
 @param name The name of the object
 @param ut The unsized type of the object
 *)
let pp_arg ppf (custom_scalar_opt, (_, name, ut)) =
  let scalar =
    match custom_scalar_opt with
    | Some scalar -> scalar
    | None -> stantype_prim_str ut
  in
  pf ppf "const %a& %s" pp_unsizedtype_custom_scalar (scalar, ut) name

(** [pp_located_error_b] automatically adds a Block wrapper *)
let pp_located_error_b ppf body_stmts =
  pp_located_error ppf
    ( pp_statement
    , Stmt.Fixed.{pattern= Block body_stmts; meta= Locations.no_span_num} )

let typename = ( ^ ) "typename "

(** Construct an object with it's needed templates for function signatures.
 @param fdargs A sexp list of strings representing C++ types.
  *)
let get_templates_and_args fdargs =
  let argtypetemplates = maybe_templated_arg_types fdargs in
  ( List.filter_opt argtypetemplates
  , List.map
      ~f:(fun a -> strf "%a" pp_arg a)
      (List.zip_exn argtypetemplates fdargs) )

(** Print the C++ template parameter decleration before a function.
  @param ppf A pretty printer.
 *)
let pp_template_decorator ppf = function
  | [] -> ()
  | templates ->
      pf ppf "@[<hov>template <%a>@]@ " (list ~sep:comma string) templates

(** Print the C++ function definition.
  @param ppf A pretty printer
  Refactor this please - one idea might be to have different functions for
   printing user defined distributions vs rngs vs regular functions.
*)
let pp_fun_def ppf Program.({fdrt; fdname; fdargs; fdbody; _})
    funs_used_in_reduce_sum =
  let is_lp = is_user_lp fdname in
  let is_dist = is_user_dist fdname in
  let is_rng = String.is_suffix fdname ~suffix:"_rng" in
  let extra, extra_templates =
    if is_lp then (["lp__"; "lp_accum__"], ["T_lp__"; "T_lp_accum__"])
    else if is_rng then (["base_rng__"], ["RNG"])
    else ([], [])
  in
  let mk_extra_args templates args =
    List.map ~f:(fun (t, v) -> t ^ "& " ^ v) (List.zip_exn templates args)
  in
  let argtypetemplates, args = get_templates_and_args fdargs in
  let pp_body ppf (Stmt.Fixed.({pattern; _}) as fdbody) =
    let text = pf ppf "%s@;" in
    pf ppf "@[<hv 8>using local_scalar_t__ = %a;@]@," pp_promoted_scalar fdargs ;
    if not (is_dist || is_lp) then (
      text "const static bool propto__ = true;" ;
      text "(void) propto__;" ) ;
    text
      "local_scalar_t__ DUMMY_VAR__(std::numeric_limits<double>::quiet_NaN());" ;
    pp_unused ppf "DUMMY_VAR__" ;
    let blocked_fdbody =
      match pattern with
      | SList stmts -> {fdbody with pattern= Block stmts}
      | Block _ -> fdbody
      | _ -> {fdbody with pattern= Block [fdbody]}
    in
    pp_located_error ppf (pp_statement, blocked_fdbody) ;
    pf ppf "@ "
  in
  let templates =
    (if is_dist || is_lp then ["bool propto__"] else [])
    @ List.(map ~f:typename (argtypetemplates @ extra_templates))
  in
  let pp_sig ppf name =
    pp_template_decorator ppf templates ;
    pp_returntype ppf fdargs fdrt ;
    let arg_strs =
      args @ mk_extra_args extra_templates extra @ ["std::ostream* pstream__"]
    in
    pf ppf "%s(@[<hov>%a@]) " name (list ~sep:comma string) arg_strs
  in
  let pp_sig_rs ppf name =
    if is_dist then pp_template_decorator ppf (List.tl_exn templates)
    else pp_template_decorator ppf templates ;
    pp_returntype ppf fdargs fdrt ;
    let first_three, rest = List.split_n args 3 in
    let arg_strs =
      first_three
      @ ["std::ostream* pstream__"]
      @ rest
      @ mk_extra_args extra_templates extra
    in
    pf ppf "%s(@[<hov>%a@]) " name (list ~sep:comma string) arg_strs
  in
  pp_sig ppf fdname ;
  match Stmt.Fixed.(fdbody.pattern) with
  | Skip -> pf ppf ";@ "
  | _ -> (
      pp_block ppf (pp_body, fdbody) ;
      pf ppf "@,@,struct %s%s {@,%a const @,{@,return %a;@,}@,};@," fdname
        functor_suffix pp_sig "operator()" pp_call_str
        ( (if is_dist || is_lp then fdname ^ "<propto__>" else fdname)
        , List.map ~f:(fun (_, name, _) -> name) fdargs @ extra @ ["pstream__"]
        ) ;
      if String.Set.mem funs_used_in_reduce_sum fdname then
        (* Produces the reduce_sum functors that has the pstream argument
        as the third and not last argument *)
        match fdargs with
        | (_, slice, _) :: (_, start, _) :: (_, end_, _) :: rest ->
            pf ppf "@,@,struct %s%s {@,%a const @,{@,return %a;@,}@,};@,"
              fdname reduce_sum_functor_suffix pp_sig_rs "operator()"
              pp_call_str
              ( (if is_dist then fdname ^ "<false>" else fdname)
              , slice :: (start ^ " + 1") :: (end_ ^ " + 1")
                :: List.map ~f:(fun (_, name, _) -> name) rest
                @ extra @ ["pstream__"] )
        | _ -> raise_s [%message "impossible!"] )

let version = "// Code generated by %%NAME%% %%VERSION%%"
let includes = "#include <stan/model/model_header.hpp>"

(** Validate the dimensions of the C++ object are correct at runtime
 @param ppf A pretty printer
 @param name The name of the object.
 @param st The SizedType of the object.
 *)
let pp_validate_data ppf (name, st) =
  if String.is_suffix ~suffix:"__" name then ()
  else
    pf ppf "@[<hov 4>context__.validate_dims(@,%S,@,%S,@,%S,@,%a);@]@ "
      "data initialization" name
      (stantype_prim_str (SizedType.to_unsized st))
      pp_call
      ("context__.to_vec", pp_expr, SizedType.get_dims st)

(** Print the constructor of the model class. 
 Read in data steps:
   1. context__.validate_dims() to verify the dimensions are correct at runtime.
   1. find vals_%s__ from context__.vals_%s(vident)
   1. keep track of pos__
   1. run checks on resulting vident
*)
let pp_ctor ppf p =
  let params =
    [ "stan::io::var_context& context__"; "unsigned int random_seed__ = 0"
    ; "std::ostream* pstream__ = nullptr" ]
  in
  pf ppf "%s(@[<hov 0>%a) : model_base_crtp(0) @]" p.Program.prog_name
    (list ~sep:comma string) params ;
  let pp_mul ppf () = pf ppf " * " in
  let pp_num_param ppf (checks, dims) =
    if List.length checks > 0 then (
      list ~sep:cut pp_statement ppf checks ;
      cut ppf () ) ;
    pf ppf "num_params_r__ += %a;" (list ~sep:pp_mul pp_expr) dims
  in
  let get_param_st = function
    | ( decl_id
      , { Program.out_block= Parameters
        ; out_unconstrained_st= st
        ; out_constrained_st= cst
        ; out_trans= tr } ) -> (
        let meta =
          p.log_prob
          |> List.find ~f:(function
               | {Stmt.Fixed.pattern= Decl {decl_id= id; _}; _}
                 when id = decl_id ->
                   true
               | _ -> false )
          |> Option.map ~f:(fun x -> x.meta)
          |> Option.value ~default:Stmt.Numbered.Meta.empty
        in
        let dims_check = Transform_Mir.validate_sized decl_id meta (Some tr) in
        match SizedType.get_dims st with
        | [] -> Some (dims_check cst, [Expr.Helpers.loop_bottom])
        | ls -> Some (dims_check cst, ls) )
    | _ -> None
  in
  let data_idents = List.map ~f:fst p.input_vars |> String.Set.of_list in
  let pp_stmt_topdecl_size_only ppf (Stmt.Fixed.({pattern; meta}) as s) =
    match pattern with
    | Decl {decl_id; decl_type; _} -> (
      match decl_type with
      | Sized st ->
          Locations.pp_smeta ppf meta ;
          if Set.mem data_idents decl_id then pp_validate_data ppf (decl_id, st) ;
          pp_set_size ppf (decl_id, st, DataOnly)
      | Unsized _ -> () )
    | _ -> pp_statement ppf s
  in
  pp_block ppf
    ( (fun ppf {Program.prog_name; prepare_data; output_vars; _} ->
        pf ppf "using local_scalar_t__ = double ;@ " ;
        pf ppf "boost::ecuyer1988 base_rng__ = @ " ;
        pf ppf "    stan::services::util::create_rng(random_seed__, 0);@ " ;
        pp_unused ppf "base_rng__" ;
        pp_function__ ppf (prog_name, prog_name) ;
        pf ppf
          "local_scalar_t__ \
           DUMMY_VAR__(std::numeric_limits<double>::quiet_NaN());@ " ;
        pp_unused ppf "DUMMY_VAR__" ;
        pp_located_error ppf
          (pp_block, (list ~sep:cut pp_stmt_topdecl_size_only, prepare_data)) ;
        cut ppf () ;
        pf ppf "num_params_r__ = 0U;@ " ;
        pp_located_error ppf
          ( pp_block
          , ( list ~sep:cut pp_num_param
            , List.filter_map ~f:get_param_st output_vars ) ) )
    , p )

let rec top_level_decls Stmt.Fixed.({pattern; _}) =
  match pattern with
  | Decl d ->
      [Some (d.decl_id, Type.to_unsized d.decl_type, UnsizedType.DataOnly)]
  | SList stmts -> List.concat_map ~f:top_level_decls stmts
  | _ -> [None]

(** Print the private data members of the model class *)
let pp_model_private ppf {Program.prepare_data; _} =
  let data_decls =
    List.concat_map ~f:top_level_decls prepare_data |> List.filter_map ~f:ident
  in
  pf ppf "%a" (list ~sep:cut pp_decl) data_decls

<<<<<<< HEAD
let pp_method ppf rt name params intro ?(outro = []) ?(cv_attr = ["const"]) ppbody =
  pf ppf "@[<v 2> %s %s(@[<hov>@,%a@]) %a " rt name (list ~sep:comma string)
    params (list ~sep:cut string) cv_attr;
=======
(** Print the signature and blocks of the model class methods.
  @param ppf A pretty printer
  @param rt The return type.
  @param name The method name.
  @param intro Anything that needs printed before the method body.
  @param outro Anything that needs printed after the method body.
  @param ppbody (?A pretty printer of the method's body) 
 *)
let pp_method ppf rt name params intro ?(outro = []) ppbody =
  pf ppf "@[<v 2>inline %s %s(@[<hov>@,%a@]) const " rt name
    (list ~sep:comma string) params ;
>>>>>>> c66e7e77
  pf ppf "{@,%a" (list ~sep:cut string) intro ;
  pf ppf "@ " ;
  ppbody ppf ;
  if not (List.is_empty outro) then pf ppf "@ %a" (list ~sep:cut string) outro ;
  pf ppf "@,} // %s() @,@]" name

(** Print the `get_param_names` method of the model class
  @param ppf A pretty printer.
 *)
let pp_get_param_names ppf {Program.output_vars; _} =
  let add_param = fmt "names__.emplace_back(%S);" in
  pp_method ppf "void" "get_param_names" ["std::vector<std::string>& names__"]
    [] (fun ppf ->
      pf ppf "names__.clear();@ " ;
      (list ~sep:cut add_param) ppf (List.map ~f:fst output_vars) )

(** Print the `get_dims` method of the model class. *)
let pp_get_dims ppf {Program.output_vars; _} =
  let pp_cast ppf cast_dims = pf ppf "static_cast<size_t>(%a)@," pp_expr cast_dims in
  let pp_pack ppf inner_dims = pf ppf "std::vector<size_t>{@[<hov>@,%a@]}" 
    (list ~sep:comma pp_cast) inner_dims in
  let pp_add_pack ppf dims = pf ppf "dimss__.emplace_back(%a);@," pp_pack dims in
  let pp_output_var ppf =
    (list ~sep:cut pp_add_pack)
      ppf
      List.(
        map ~f:SizedType.get_dims
          (map
              ~f:(fun (_, {Program.out_constrained_st= st; _}) -> st)
              output_vars))
  in
  let params = ["std::vector<std::vector<size_t>>& dimss__"] in
  let cv_attr = ["const"; "final"] in
  pp_method ppf "void" "get_dims" params
    ["dimss__.clear();"] (fun ppf ->
      pp_output_var ppf ; ) ~cv_attr


<<<<<<< HEAD
let pp_method_b ppf rt name params intro ?(outro = []) ?(cv_attr = ["const"]) body =
=======
(** Same as `pp_method` but also prints exception handling *)
let pp_method_b ppf rt name params intro ?(outro = []) body =
>>>>>>> c66e7e77
  pp_method ppf rt name params intro
    (fun ppf -> pp_located_error_b ppf body)
    ~outro ~cv_attr

(** Print the write_array method of the model class *)
let pp_write_array ppf {Program.prog_name; generate_quantities; _} =
  pf ppf "template <typename RNG>@ " ;
  let params =
    [ "RNG& base_rng__"; "std::vector<double>& params_r__"
    ; "std::vector<int>& params_i__"; "std::vector<double>& vars__"
    ; "bool emit_transformed_parameters__ = true"
    ; "bool emit_generated_quantities__ = true"; "std::ostream* pstream__ = 0"
    ]
  in
  let intro =
<<<<<<< HEAD
    [ "using local_scalar_t__ = double;"
    ; "vars__.clear();"
=======
    [ "using local_scalar_t__ = double;"; "vars__.resize(0);"
>>>>>>> c66e7e77
    ; "stan::io::reader<local_scalar_t__> in__(params_r__, params_i__);"
    ; strf "%a" pp_function__ (prog_name, "write_array")
    ; strf "%a" pp_unused "function__"
    ; "double lp__ = 0.0;"
    ; "(void) lp__;  // dummy to suppress unused var warning"
    ; "stan::math::accumulator<double> lp_accum__;"
    ; "local_scalar_t__ DUMMY_VAR__(std::numeric_limits<double>::quiet_NaN());"
    ; strf "%a" pp_unused "DUMMY_VAR__" ]
  in
  pp_method_b ppf "void" "write_array" params intro generate_quantities 

(** Prints the for loop for `constrained_param_names` 
    and `unconstrained_param_names` 
  @param index_ids Optional named parameter of a SizedType's dimensions
  @param ppf A pretty printer
  @param dims A list of the dimensions of a SizedType
  @param pp_body Pretty printer for the body of the loop.
 *)
let rec pp_for_loop_iteratee ?(index_ids = []) ppf (iteratee, dims, pp_body) =
  let iter d pp_body =
    let loopvar, gensym_exit = Common.Gensym.enter () in
    pp_for_loop ppf
      ( loopvar
      , Expr.Helpers.loop_bottom
      , d
      , pp_block
      , (pp_body, (iteratee, loopvar :: index_ids)) ) ;
    gensym_exit ()
  in
  match dims with
  | [] -> pp_body ppf (iteratee, index_ids)
  | dim :: dims ->
      iter dim (fun ppf (i, idcs) ->
          pf ppf "%a" pp_block
            (pp_for_loop_iteratee ~index_ids:idcs, (i, dims, pp_body)) )

(** Print the `constrained_param_names` method of the model class. *)
let pp_constrained_param_names ppf {Program.output_vars; _} =
  let params =
    [ "std::vector<std::string>& param_names__"
    ; "bool emit_transformed_parameters__ = true"
    ; "bool emit_generated_quantities__ = true" ]
  in
  let paramvars, tparamvars, gqvars =
    List.partition3_map
      ~f:(function
        | id, {Program.out_block= Parameters; out_constrained_st= st; _} ->
            `Fst (id, st)
        | id, {out_block= TransformedParameters; out_constrained_st= st; _} ->
            `Snd (id, st)
        | id, {out_block= GeneratedQuantities; out_constrained_st= st; _} ->
            `Trd (id, st))
      output_vars
  in
  let emit_name ppf (name, idcs) =
    let to_string = fmt "std::to_string(%s)" in
    pf ppf "param_names__.emplace_back(std::string() + %a);"
      (list ~sep:(fun ppf () -> pf ppf " + '.' + ") string)
      (strf "%S" name :: List.map ~f:(strf "%a" to_string) idcs)
  in
  let pp_param_names ppf (decl_id, st) =
    let dims = List.rev (SizedType.get_dims st) in
    pp_for_loop_iteratee ppf (decl_id, dims, emit_name)
  in
  let cv_attr = ["const"; "final"] in
  pp_method ppf "void" "constrained_param_names" params [] (fun ppf ->
      (list ~sep:cut pp_param_names) ppf paramvars ;
      pf ppf "@,if (emit_transformed_parameters__) %a@," pp_block
        (list ~sep:cut pp_param_names, tparamvars) ;
      pf ppf "@,if (emit_generated_quantities__) %a@," pp_block
        (list ~sep:cut pp_param_names, gqvars) ) ~cv_attr

(* Print the `unconstrained_param_names` method of the model class. 
  This is just a copy of constrained, I need to figure out which one is wrong
   and fix it eventually. From Bob,

   Off the top of my head, I think the four that change sizes
   from constrained to unconstrained are:

   simplex:  K -> (K - 1)
   covar_matrix:  K^2 -> (K choose 2) + K
   corr_matrix:  K^2 -> (K choose 2)
   cholesky_corr: (K choose 2) + K -> (K choose 2)

   cholesky_cov does not change size (it's (K choose 2) + K).
   Now that our unit vector uses the normal thing, that also doesn't
   change size.  The ordered types and constrained types don't
   change sizes either.
*)
let pp_unconstrained_param_names ppf {Program.output_vars; _} =
  let params =
    [ "std::vector<std::string>& param_names__"
    ; "bool emit_transformed_parameters__ = true"
    ; "bool emit_generated_quantities__ = true" ]
  in
  let paramvars, tparamvars, gqvars =
    List.partition3_map
      ~f:(function
        | id, {Program.out_block= Parameters; out_unconstrained_st= st; _} ->
            `Fst (id, st)
        | id, {out_block= TransformedParameters; out_unconstrained_st= st; _}
          ->
            `Snd (id, st)
        | id, {out_block= GeneratedQuantities; out_unconstrained_st= st; _} ->
            `Trd (id, st))
      output_vars
  in
  let emit_name ppf (name, idcs) =
    let to_string = fmt "std::to_string(%s)" in
    pf ppf "param_names__.emplace_back(std::string() + %a);"
      (list ~sep:(fun ppf () -> pf ppf " + '.' + ") string)
      (strf "%S" name :: List.map ~f:(strf "%a" to_string) idcs)
  in
  let pp_param_names ppf (decl_id, st) =
    let dims = List.rev (SizedType.get_dims st) in
    pp_for_loop_iteratee ppf (decl_id, dims, emit_name)
  in
  let cv_attr = ["const"; "final"] in
  pp_method ppf "void" "unconstrained_param_names" params [] (fun ppf ->
      (list ~sep:cut pp_param_names) ppf paramvars ;
      pf ppf "@,if (emit_transformed_parameters__) %a@," pp_block
        (list ~sep:cut pp_param_names, tparamvars) ;
      pf ppf "@,if (emit_generated_quantities__) %a@," pp_block
        (list ~sep:cut pp_param_names, gqvars) ) ~cv_attr

(** Print the `transform_inits` method of the model class *)
let pp_transform_inits ppf {Program.transform_inits; _} =
  let params =
    [ "const stan::io::var_context& context__"; "std::vector<int>& params_i__"
    ; "std::vector<double>& vars__"; "std::ostream* pstream__" ]
  in
  let intro =
    [ "using local_scalar_t__ = double;"; "vars__.clear();"
    ; "vars__.reserve(num_params_r__);" ]
  in
  let cv_attr = ["const"; "final"] in
  pp_method_b ppf "void" "transform_inits" params intro transform_inits ~cv_attr

(** Print the `log_prob` method of the model class *)
let pp_log_prob ppf Program.({prog_name; log_prob; _}) =
  pf ppf "template <bool propto__, bool jacobian__, typename T__>@ " ;
  let params =
    [ "std::vector<T__>& params_r__"; "std::vector<int>& params_i__"
    ; "std::ostream* pstream__ = 0" ]
  in
  let intro =
    [ "using local_scalar_t__ = T__;"
    ; "T__ lp__(0.0);"
    ; "stan::math::accumulator<T__> lp_accum__;"
    ; strf "%a" pp_function__ (prog_name, "log_prob")
    ; "stan::io::reader<local_scalar_t__> in__(params_r__, params_i__);"
    ; "local_scalar_t__ DUMMY_VAR__(std::numeric_limits<double>::quiet_NaN());"
    ; strf "%a" pp_unused "DUMMY_VAR__" ]
  in
  let outro = ["lp_accum__.add(lp__);"; "return lp_accum__.sum();"] in
  pp_method_b ppf "T__" "log_prob" params intro log_prob ~outro 

(** Print the body of the constrained and unconstrained sizedtype methods 
 in the model class
 @param ppf A pretty printer
 @param method_name The name of the method to wrap the body in.
 @param outvars The parameters to gather the sizes for.
 *)
let pp_outvar_metadata ppf (method_name, outvars) =
  let intro = ["stringstream s__;"] in
  let outro = ["return s__.str();"] in
  let json_str = Cpp_Json.out_var_interpolated_json_str outvars in
  let ppbody ppf = pf ppf "s__ << %s;" json_str in
  pp_method ppf "std::string" method_name [] intro ~outro ppbody

(** Print the `get_unconstrained_sizedtypes` method of the model class *)
let pp_unconstrained_types ppf {Program.output_vars; _} =
  let grab_unconstrained (name, {Program.out_unconstrained_st; out_block; _}) =
    (name, out_unconstrained_st, out_block)
  in
  let outvars = List.map ~f:grab_unconstrained output_vars in
  pp_outvar_metadata ppf ("get_unconstrained_sizedtypes", outvars)

(** Print the `get_constrained_sizedtypes` method of the model class *)
let pp_constrained_types ppf {Program.output_vars; _} =
  let grab_constrained (name, {Program.out_constrained_st; out_block; _}) =
    (name, out_constrained_st, out_block)
  in
  let outvars = List.map ~f:grab_constrained output_vars in
  pp_outvar_metadata ppf ("get_constrained_sizedtypes", outvars)

(** Print the generic method overloads needed in the model class. *)
let pp_overloads ppf () =
  pf ppf
    {|
    // Begin method overload boilerplate
    template <typename RNG>
    inline void write_array(RNG& base_rng__,
                     Eigen::Matrix<double,Eigen::Dynamic,1>& params_r,
                     Eigen::Matrix<double,Eigen::Dynamic,1>& vars,
                     bool emit_transformed_parameters__ = true,
                     bool emit_generated_quantities__ = true,
                     std::ostream* pstream = nullptr) const {
      std::vector<double> params_r_vec(params_r.size());
      for (int i = 0; i < params_r.size(); ++i)
        params_r_vec[i] = params_r(i);
      std::vector<double> vars_vec;
      std::vector<int> params_i_vec;
      write_array(base_rng__, params_r_vec, params_i_vec, vars_vec,
          emit_transformed_parameters__, emit_generated_quantities__, pstream);
      vars.resize(vars_vec.size());
      for (int i = 0; i < vars.size(); ++i)
        vars(i) = vars_vec[i];
    }

    template <bool propto__, bool jacobian__, typename T_>
    inline T_ log_prob(Eigen::Matrix<T_,Eigen::Dynamic,1>& params_r,
               std::ostream* pstream = nullptr) const {
      std::vector<T_> vec_params_r;
      vec_params_r.reserve(params_r.size());
      for (int i = 0; i < params_r.size(); ++i)
        vec_params_r.push_back(params_r(i));
      std::vector<int> vec_params_i;
      return log_prob<propto__,jacobian__,T_>(vec_params_r, vec_params_i, pstream);
    }

    inline void transform_inits(const stan::io::var_context& context,
                         Eigen::Matrix<double, Eigen::Dynamic, 1>& params_r,
                         std::ostream* pstream__ = nullptr) const {
      std::vector<double> params_r_vec;
      std::vector<int> params_i_vec;
      transform_inits(context, params_i_vec, params_r_vec, pstream__);
      params_r.resize(params_r_vec.size());
      for (int i = 0; i < params_r.size(); ++i)
        params_r(i) = params_r_vec[i];
    }
|}

(** Print the public parts of the model class *)
let pp_model_public ppf p =
  pf ppf "@ %a" pp_ctor p ;
  pf ppf "@ %a" pp_log_prob p ;
  pf ppf "@ %a" pp_write_array p ;
  pf ppf "@ %a" pp_transform_inits p ;
  (* Begin metadata methods *)
  pf ppf "@ %a" pp_get_param_names p ;
  (* Post-data metadata methods *)
  pf ppf "@ %a" pp_get_dims p ;
  pf ppf "@ %a" pp_constrained_param_names p ;
  pf ppf "@ %a" pp_unconstrained_param_names p ;
  pf ppf "@ %a" pp_constrained_types p ;
  pf ppf "@ %a" pp_unconstrained_types p ;
  (* Boilerplate *)
  pf ppf "@ %a" pp_overloads ()

(** Print the full model class. *)
let pp_model ppf ({Program.prog_name; _} as p) =
  pf ppf "class %s : public model_base_crtp<%s> {" prog_name prog_name ;
  pf ppf "@ @[<v 1>@ private:@ @[<v 1> %a@]@ " pp_model_private p ;
  pf ppf "@ public:@ @[<v 1> ~%s() { }" p.prog_name ;
<<<<<<< HEAD
  pf ppf "@ @ std::string model_name() const final { return \"%s\"; }" prog_name ;
=======
  pf ppf "@ @ std::string model_name() const { return \"%s\"; }" prog_name ;
  pf ppf
    {|

  std::vector<std::string> model_compile_info() const {
    std::vector<std::string> stanc_info;
    stanc_info.push_back("stanc_version = %s");
    stanc_info.push_back("stancflags = %s");
    return stanc_info;
  }
  |}
    "%%NAME%%3 %%VERSION%%" stanc_args_to_print ;
>>>>>>> c66e7e77
  pf ppf "@ %a@]@]@ };" pp_model_public p

(** The C++ aliases needed for the model class*)
let usings =
  {|
using std::istream;
using std::string;
using std::stringstream;
using std::vector;
using std::pow;
using stan::io::dump;
using stan::math::lgamma;
using stan::model::model_base_crtp;
using stan::model::rvalue;
using stan::model::cons_list;
using stan::model::index_uni;
using stan::model::index_max;
using stan::model::index_min;
using stan::model::index_min_max;
using stan::model::index_multi;
using stan::model::index_omni;
using stan::model::nil_index_list;
using namespace stan::math; |}

(** Functions needed in the model class not defined yet in stan math.
 FIXME: Move these to the Stan repo when these repos are joined. 
*)
let custom_functions =
  {|

template <typename T, typename S, stan::require_all_vector_like_t<T, S>* = nullptr>
inline decltype(auto) resize_to_match__(T&& dst, S&& src) {
  dst.resize(src.size());
  return std::forward<T>(dst);
}

template <typename T>
inline Eigen::Matrix<T, -1, -1>&
resize_to_match__(Eigen::Matrix<T, -1, -1>& dst, const Eigen::Matrix<T, -1, -1>& src) {
  dst.resize(src.rows(), src.cols());
  return dst;
}

inline std::vector<double> to_doubles__(std::initializer_list<double> x) {
  return x;
}

inline std::vector<stan::math::var> to_vars__(std::initializer_list<stan::math::var> x) {
  return x;
}

inline void validate_positive_index(const char* var_name, const char* expr,
                                    int val) {
  if (val < 1) {
    std::stringstream msg;
    msg << "Found dimension size less than one in simplex declaration"
        << "; variable=" << var_name << "; dimension size expression=" << expr
        << "; expression value=" << val;
    std::string msg_str(msg.str());
    throw std::invalid_argument(msg_str.c_str());
  }
}

inline void validate_unit_vector_index(const char* var_name, const char* expr,
                                       int val) {
  if (val <= 1) {
    std::stringstream msg;
    if (val == 1) {
      msg << "Found dimension size one in unit vector declaration."
          << " One-dimensional unit vector is discrete"
          << " but the target distribution must be continuous."
          << " variable=" << var_name << "; dimension size expression=" << expr;
    } else {
      msg << "Found dimension size less than one in unit vector declaration"
          << "; variable=" << var_name << "; dimension size expression=" << expr
          << "; expression value=" << val;
    }
    std::string msg_str(msg.str());
    throw std::invalid_argument(msg_str.c_str());
  }
}
|}

(** Create the model's namespace. *)
let namespace Program.({prog_name; _}) = prog_name ^ "_namespace"

(** Find and register functiors used for map_rect. *)
let pp_register_map_rect_functors ppf p =
  let pp_register_functor ppf (i, f) =
    pf ppf "STAN_REGISTER_MAP_RECT(%d, %s::%s)" i (namespace p) f
  in
  pf ppf "@ %a"
    (list ~sep:cut pp_register_functor)
    (List.sort ~compare (Hashtbl.to_alist map_rect_calls))

let fun_used_in_reduce_sum p =
  let rec find_functors_expr accum Expr.Fixed.({pattern; _}) =
    String.Set.union accum
      ( match pattern with
      | FunApp (StanLib, x, {pattern= Var f; _} :: _)
        when Stan_math_signatures.is_reduce_sum_fn x ->
          String.Set.of_list [f]
      | x -> Expr.Fixed.Pattern.fold find_functors_expr accum x )
  in
  let rec find_functors_stmt accum stmt =
    Stmt.Fixed.(
      Pattern.fold find_functors_expr find_functors_stmt accum stmt.pattern)
  in
  Program.fold find_functors_expr find_functors_stmt String.Set.empty p

(** Print the full C++ for the stan program. *)
let pp_prog ppf (p : Program.Typed.t) =
  (* First, do some transformations on the MIR itself before we begin printing it.*)
  let p, s = Locations.prepare_prog p in
  let pp_fun_def_with_rs_list ppf fblock =
    pp_fun_def ppf fblock (fun_used_in_reduce_sum p)
  in
  let reduce_sum_struct_decl =
    String.Set.map
      ~f:(fun x -> "struct " ^ x ^ reduce_sum_functor_suffix ^ ";")
      (fun_used_in_reduce_sum p)
  in
  pf ppf "@[<v>@ %s@ %s@ namespace %s {@ %s@ %s@ %a@ %s@ %a@ %a@ }@ @]" version
    includes (namespace p) custom_functions usings Locations.pp_globals s
    (String.concat ~sep:"\n" (String.Set.elements reduce_sum_struct_decl))
    (list ~sep:cut pp_fun_def_with_rs_list)
    p.functions_block pp_model p ;
  pf ppf "@,using stan_model = %s_namespace::%s;@," p.prog_name p.prog_name ;
  pf ppf
    {|
#ifndef USING_R

// Boilerplate
stan::model::model_base& new_model(
        stan::io::var_context& data_context,
        unsigned int seed,
        std::ostream* msg_stream) {
  stan_model* m = new stan_model(data_context, seed, msg_stream);
  return *m;
}

#endif
|} ;
  pf ppf "@[<v>%a@]" pp_register_map_rect_functors p<|MERGE_RESOLUTION|>--- conflicted
+++ resolved
@@ -354,11 +354,6 @@
   in
   pf ppf "%a" (list ~sep:cut pp_decl) data_decls
 
-<<<<<<< HEAD
-let pp_method ppf rt name params intro ?(outro = []) ?(cv_attr = ["const"]) ppbody =
-  pf ppf "@[<v 2> %s %s(@[<hov>@,%a@]) %a " rt name (list ~sep:comma string)
-    params (list ~sep:cut string) cv_attr;
-=======
 (** Print the signature and blocks of the model class methods.
   @param ppf A pretty printer
   @param rt The return type.
@@ -367,10 +362,9 @@
   @param outro Anything that needs printed after the method body.
   @param ppbody (?A pretty printer of the method's body) 
  *)
-let pp_method ppf rt name params intro ?(outro = []) ppbody =
-  pf ppf "@[<v 2>inline %s %s(@[<hov>@,%a@]) const " rt name
-    (list ~sep:comma string) params ;
->>>>>>> c66e7e77
+let pp_method ppf rt name params intro ?(outro = []) ?(cv_attr = ["const"]) ppbody =
+  pf ppf "@[<v 2>inline %s %s(@[<hov>@,%a@]) %a " rt name (list ~sep:comma string)
+    params (list ~sep:cut string) cv_attr;
   pf ppf "{@,%a" (list ~sep:cut string) intro ;
   pf ppf "@ " ;
   ppbody ppf ;
@@ -409,12 +403,7 @@
       pp_output_var ppf ; ) ~cv_attr
 
 
-<<<<<<< HEAD
 let pp_method_b ppf rt name params intro ?(outro = []) ?(cv_attr = ["const"]) body =
-=======
-(** Same as `pp_method` but also prints exception handling *)
-let pp_method_b ppf rt name params intro ?(outro = []) body =
->>>>>>> c66e7e77
   pp_method ppf rt name params intro
     (fun ppf -> pp_located_error_b ppf body)
     ~outro ~cv_attr
@@ -430,12 +419,7 @@
     ]
   in
   let intro =
-<<<<<<< HEAD
-    [ "using local_scalar_t__ = double;"
-    ; "vars__.clear();"
-=======
     [ "using local_scalar_t__ = double;"; "vars__.resize(0);"
->>>>>>> c66e7e77
     ; "stan::io::reader<local_scalar_t__> in__(params_r__, params_i__);"
     ; strf "%a" pp_function__ (prog_name, "write_array")
     ; strf "%a" pp_unused "function__"
@@ -688,13 +672,10 @@
 
 (** Print the full model class. *)
 let pp_model ppf ({Program.prog_name; _} as p) =
-  pf ppf "class %s : public model_base_crtp<%s> {" prog_name prog_name ;
+  pf ppf "class %s final : public model_base_crtp<%s> {" prog_name prog_name ;
   pf ppf "@ @[<v 1>@ private:@ @[<v 1> %a@]@ " pp_model_private p ;
   pf ppf "@ public:@ @[<v 1> ~%s() { }" p.prog_name ;
-<<<<<<< HEAD
   pf ppf "@ @ std::string model_name() const final { return \"%s\"; }" prog_name ;
-=======
-  pf ppf "@ @ std::string model_name() const { return \"%s\"; }" prog_name ;
   pf ppf
     {|
 
@@ -706,7 +687,6 @@
   }
   |}
     "%%NAME%%3 %%VERSION%%" stanc_args_to_print ;
->>>>>>> c66e7e77
   pf ppf "@ %a@]@]@ };" pp_model_public p
 
 (** The C++ aliases needed for the model class*)
