--- conflicted
+++ resolved
@@ -680,22 +680,15 @@
   (* Boilerplate *)
   pf ppf "@ %a" pp_overloads ()
 
-<<<<<<< HEAD
 let model_prefix = "model_"
 
-=======
 (** Print the full model class. *)
->>>>>>> 5f4e3543
 let pp_model ppf ({Program.prog_name; _} as p) =
   pf ppf "class %s final : public model_base_crtp<%s> {" prog_name prog_name ;
   pf ppf "@ @[<v 1>@ private:@ @[<v 1> %a@]@ " pp_model_private p ;
-<<<<<<< HEAD
-  pf ppf "@ public:@ @[<v 1> ~%s() { }" p.prog_name ;
-  pf ppf "@ @ std::string model_name() const { return \"%s\"; }" (String.drop_prefix prog_name (String.length model_prefix));
-=======
   pf ppf "@ public:@ @[<v 1> ~%s() final { }" p.prog_name ;
   pf ppf "@ @ std::string model_name() const final { return \"%s\"; }"
-    prog_name ;
+    (String.drop_prefix prog_name (String.length model_prefix)) ;
   pf ppf
     {|
 
@@ -707,7 +700,6 @@
   }
   |}
     "%%NAME%%3 %%VERSION%%" stanc_args_to_print ;
->>>>>>> 5f4e3543
   pf ppf "@ %a@]@]@ };" pp_model_public p
 
 (** The C++ aliases needed for the model class*)
