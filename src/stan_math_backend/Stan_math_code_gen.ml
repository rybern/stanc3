--- conflicted
+++ resolved
@@ -153,16 +153,12 @@
   | templates ->
       pf ppf "@[<hov>template <%a>@]@ " (list ~sep:comma string) templates
 
-<<<<<<< HEAD
 let mk_extra_args templates args =
   List.map ~f:(fun (t, v) -> t ^ "& " ^ v) (List.zip_exn templates args)
 
-(* XXX refactor this please - one idea might be to have different functions for
-=======
 (** Print the C++ function definition.
   @param ppf A pretty printer
   Refactor this please - one idea might be to have different functions for
->>>>>>> 2b49938d
    printing user defined distributions vs rngs vs regular functions.
 *)
 let pp_fun_def ppf Program.({fdrt; fdname; fdargs; fdbody; _})
