(** Generate C++ from the MIR.

    This module makes extensive use of the Format[0] module via the Fmt[1] API.
    As such, you'll need to understand the "%a" and "@" notation from [0], especially
    the section headed "Formatted pretty-printing." Then, we use functions like
    [pf] and [strf] from the Fmt library[1]. On top of that, the "@" pretty-printing
    specifiers all actually correspond 1-to-1 with commands like [open_box] from
    the Format library[0]. The boxing system is best described in this explainer
    pdf [2], particularly Section 3 ("Format basics"). It's worth noting that someone
    was able to make a decent-looking pretty-printer for a subset of Javascript[3] that
    might serve as a good reference. Good luck!

    [0] Format module doc: https://caml.inria.fr/pub/docs/manual-ocaml/libref/Format.html
    [1] Fmt module doc: https://erratique.ch/software/fmt/doc/Fmt.html
    [2] Format Unraveled: https://hal.archives-ouvertes.fr/hal-01503081/file/format-unraveled.pdf
    [3] Javascript pretty-printer https://github.com/Virum/compiler/blob/28e807b842bab5dcf11460c8193dd5b16674951f/JavaScript.ml#L112
*)

open Core_kernel
open Middle
open Fmt
open Expression_gen

let pp_call ppf (name, pp_arg, args) =
  pf ppf "%s(@[<hov>%a@])" name (list ~sep:comma pp_arg) args

let pp_call_str ppf (name, args) = pp_call ppf (name, string, args)
let pp_block ppf (pp_body, body) = pf ppf "{@;<1 2>@[<v>%a@]@,}" pp_body body

let pp_set_size ppf (decl_id, st, adtype) =
  (* TODO: generate optimal adtypes for expressions and declarations *)
  ignore adtype ;
  let rec pp_size_ctor ppf st =
    let pp_st ppf st =
      pf ppf "%a" pp_unsizedtype_local (adtype, remove_size st)
    in
    match st with
    | SInt | SReal -> pf ppf "0"
    | SVector d | SRowVector d -> pf ppf "%a(%a)" pp_st st pp_expr d
    | SMatrix (d1, d2) -> pf ppf "%a(%a, %a)" pp_st st pp_expr d1 pp_expr d2
    | SArray (t, d) -> pf ppf "%a(%a, %a)" pp_st st pp_expr d pp_size_ctor t
  in
  match st with
  | SInt | SReal -> ()
  | st -> pf ppf "%s = %a;@," decl_id pp_size_ctor st

let%expect_test "set size mat array" =
  let int i = {expr= Lit (Int, string_of_int i); emeta= internal_meta} in
  strf "@[<v>%a@]" pp_set_size
    ("d", SArray (SArray (SMatrix (int 2, int 3), int 4), int 5), DataOnly)
  |> print_endline ;
  [%expect
    {| d = std::vector<std::vector<Eigen::Matrix<double, -1, -1>>>(5, std::vector<Eigen::Matrix<double, -1, -1>>(4, Eigen::Matrix<double, -1, -1>(2, 3))); |}]

(** [pp_for_loop ppf (loopvar, lower, upper, pp_body, body)] tries to
    pretty print a for-loop from lower to upper given some loopvar.*)
let pp_for_loop ppf (loopvar, lower, upper, pp_body, body) =
  pf ppf "@[<hov>for (@[<hov>size_t %s = %a;@ %s <= %a;@ %s++@])" loopvar
    pp_expr lower loopvar pp_expr upper loopvar ;
  pf ppf " %a@]" pp_body body

(* pf ppf " {@;<1 2>@[<v>%a@]@;<1 2>}@]" pp_body body *)

let rec pp_run_code_per_el ?depth:(d = 0) pp_code_per_element ppf (name, st) =
  let size =
    { expr=
        FunApp
          ( CompilerInternal
          , string_of_internal_fn FnLength
          , [{expr= Var name; emeta= internal_meta}] )
    ; emeta= {mloc= no_span; mtype= UInt; madlevel= DataOnly} }
  in
  let loopvar = sprintf "i_%d__" d in
  let loop_0_to_size per_ele new_vident =
    pp_for_loop ppf (loopvar, loop_bottom, size, per_ele, new_vident)
  in
  match st with
  | SInt | SReal -> pf ppf "%a" pp_code_per_element name
  | SVector _ | SRowVector _ | SMatrix _ ->
      loop_0_to_size pp_code_per_element (strf "%s(%s)" name loopvar)
  | SArray (st, _) ->
      loop_0_to_size
        (pp_run_code_per_el ~depth:(d + 1) pp_code_per_element)
        (strf "%s[%s]" name loopvar, st)

let rec integer_el_type = function
  | SReal | SVector _ | SMatrix _ | SRowVector _ -> false
  | SInt -> true
  | SArray (st, _) -> integer_el_type st

let pp_decl ppf (vident, ut, adtype) =
  pf ppf "%a %s;" pp_unsizedtype_local (adtype, ut) vident

let pp_sized_decl ppf (vident, st, adtype) =
  pf ppf "%a@,%a" pp_decl
    (vident, remove_size st, adtype)
    pp_set_size (vident, st, adtype)

let pp_unused = fmt "(void) %s;  // suppress unused var warning@ "

let pp_function__ ppf (prog_name, fname) =
  pf ppf "static const char* function__ = %S;@ "
    (strf "%s_namespace::%s" prog_name fname) ;
  pp_unused ppf "function__"

let pp_located_msg ppf msg =
  pf ppf
    {|stan::lang::rethrow_located(
          std::runtime_error(std::string(%S) + ": " + e.what()), current_statement__);
      // Next line prevents compiler griping about no return
      throw std::runtime_error("*** IF YOU SEE THIS, PLEASE REPORT A BUG ***"); |}
    msg

let maybe_templated_arg_types (args : fun_arg_decl) =
  let is_autodiff (adtype, _, _) =
    match adtype with AutoDiffable -> true | _ -> false
  in
  List.filter ~f:is_autodiff args
  |> List.mapi ~f:(fun i _ -> sprintf "T%d__" i)

let%expect_test "arg types templated correctly" =
  [(AutoDiffable, "xreal", UReal); (DataOnly, "yint", UInt)]
  |> maybe_templated_arg_types |> String.concat ~sep:"," |> print_endline ;
  [%expect {| T0__ |}]

(** Pretty-prints a function's return-type, taking into account templated argument
    promotion.*)
let pp_returntype ppf arg_types rt =
  let scalar =
    strf "typename boost::math::tools::promote_args<@[<-35>%a@]>::type"
      (list ~sep:comma string)
      (maybe_templated_arg_types arg_types)
  in
  match rt with
  | Some ut -> pf ppf "%a@," pp_unsizedtype_custom_scalar (scalar, ut)
  | None -> pf ppf "void@,"

let pp_location ppf loc =
<<<<<<< HEAD
  ignore (loc : location_span) ;
  ignore ppf

(*
  pf ppf "current_statement__ = (char* )%S;@;"
    (Mir.string_of_location_span loc)
 *)
=======
  pf ppf "current_statement__ = %S;@;" (Middle.string_of_location_span loc)
>>>>>>> b1c9650a

(** [pp_located_error ppf (pp_body_block, body_block, err_msg)] surrounds [body_block]
    with a C++ try-catch that will rethrow the error with the proper source location
    from the [body_block] (required to be a [stmt_loc Block] variant).*)
let pp_located_error ppf (pp_body_block, body, err_msg) =
  ignore err_msg ; pp_body_block ppf body

(*
  pf ppf "@ try %a" pp_body_block body ;
  string ppf " catch (const std::exception& e) " ;
  pp_block ppf (pp_located_msg, err_msg)
 *)

let math_fn_translations = function
  | FnPrint ->
      Some ("stan_print", [{expr= Var "pstream__"; emeta= internal_meta}])
  | FnLength -> Some ("length", [])
  | _ -> None

let trans_math_fn fname =
  Option.(
    value ~default:(fname, [])
      (bind (internal_fn_of_string fname) ~f:math_fn_translations))

let pp_arg ppf (custom_scalar, (_, name, ut)) =
  pf ppf "const %a& %s" pp_unsizedtype_custom_scalar (custom_scalar, ut) name

let rec pp_statement ppf {stmt; smeta} =
  ( match stmt with
  | Block _ | Break | Continue | Skip -> ()
  | _ -> pp_location ppf smeta ) ;
  let pp_stmt_list = list ~sep:cut pp_statement in
  match stmt with
  | Assignment (lhs, {expr= FunApp (CompilerInternal, f, _) as expr; emeta})
    when internal_fn_of_string f = Some FnReadData ->
      pp_statement ppf
        { stmt=
            Assignment
              ( lhs
              , {expr= Indexed ({expr; emeta}, [Single loop_bottom]); emeta} )
        ; smeta }
  | Assignment ((assignee, idcs), rhs) ->
      pf ppf "%a = %a;"
        (Mir.pp_indexed Mir.pp_expr_typed_located)
        (assignee, idcs) pp_expr rhs
  | TargetPE e -> pf ppf "lp_accum__.add(%a);" pp_expr e
  | NRFunApp (CompilerInternal, fname, {expr= Lit (Str, check_name); _} :: args)
    when fname = string_of_internal_fn FnCheck ->
      let args = {expr= Var "function__"; emeta= internal_meta} :: args in
      pp_statement ppf
        {stmt= NRFunApp (CompilerInternal, "check_" ^ check_name, args); smeta}
  | NRFunApp (CompilerInternal, fname, args) ->
      let fname, extra_args = trans_math_fn fname in
      pf ppf "%s(@[<hov>%a@]);" fname (list ~sep:comma pp_expr)
        (extra_args @ args)
  | NRFunApp (StanLib, fname, args) ->
      pf ppf "%s(@[<hov>%a@]);" fname (list ~sep:comma pp_expr) args
  | NRFunApp (UserDefined, fname, args) ->
      pf ppf "%s(@[<hov>%a@]);" fname (list ~sep:comma pp_expr) args
  | Break -> string ppf "break;"
  | Continue -> string ppf "continue;"
  | Return e -> pf ppf "return %a;" (option pp_expr) e
  | Skip -> ()
  | IfElse (cond, ifbranch, elsebranch) ->
      let pp_else ppf x = pf ppf "else %a" pp_statement x in
      pf ppf "if (@[<hov>%a@]) %a %a" pp_expr cond pp_block
        (pp_statement, ifbranch) (option pp_else) elsebranch
  | While (cond, body) ->
      pf ppf "while (@[<hov>%a@]) %a" pp_expr cond pp_block (pp_statement, body)
  | For
      { body=
          {stmt= Assignment (_, {expr= FunApp (CompilerInternal, f, _); _}); _}
          as body
      ; _ }
    when internal_fn_of_string f = Some FnReadParam ->
      pp_statement ppf body
      (* Skip For loop part, just emit body due to the way FnReadParam emits *)
  | For {loopvar; lower; upper; body} ->
      pp_for_loop ppf (loopvar, lower, upper, pp_statement, body)
  | Block ls -> pp_block ppf (pp_stmt_list, ls)
  | SList ls -> pp_stmt_list ppf ls
  | Decl {decl_adtype; decl_id; decl_type} ->
      pp_sized_decl ppf (decl_id, decl_type, decl_adtype)

(** [pp_located_error_b] automatically adds a Block wrapper *)
let pp_located_error_b ppf (body_stmts, err_msg) =
  pp_located_error ppf
    (pp_statement, {stmt= Block body_stmts; smeta= no_span}, err_msg)

let pp_fun_def ppf = function
  | {fdrt; fdname; fdargs; fdbody; _} -> (
      let argtypetemplates =
        List.mapi ~f:(fun i _ -> sprintf "T%d__" i) fdargs
      in
      let pp_body ppf fdbody =
        let text = pf ppf "%s@;" in
        pf ppf
          "@[<hv 8>typedef typename \
           boost::math::tools::promote_args<%a>::type local_scalar_t__;@]@,"
          (list ~sep:comma string) argtypetemplates ;
        text "typedef local_scalar_t__ fun_return_scalar_t__;" ;
        text "const static bool propto__ = true;" ;
        text "(void) propto__;" ;
        text
          "local_scalar_t__ \
           DUMMY_VAR__(std::numeric_limits<double>::quiet_NaN());" ;
        pp_unused ppf "DUMMY_VAR__" ;
        pp_located_error ppf (pp_statement, fdbody, "inside UDF " ^ fdname) ;
        pf ppf "@ "
      in
      pf ppf "@[<hov>template <%a>@]@ "
        (list ~sep:comma (fmt "typename %s"))
        argtypetemplates ;
      pp_returntype ppf fdargs fdrt ;
      pf ppf "%s(@[<hov>%a" fdname (list ~sep:comma pp_arg)
        (List.zip_exn argtypetemplates fdargs) ;
      pf ppf ", std::ostream* pstream__@]) " ;
      match fdbody.stmt with
      | Skip -> pf ppf ";@ "
      | _ -> pp_block ppf (pp_body, fdbody) )

let%expect_test "location propagates" =
  let loc1 = {no_span with begin_loc= {no_loc with filename= "HI"}} in
  let loc2 = {no_span with begin_loc= {no_loc with filename= "LO"}} in
  { smeta= loc1
  ; stmt=
      Block
        [ { stmt= NRFunApp (CompilerInternal, string_of_internal_fn FnPrint, [])
          ; smeta= loc2 } ] }
  |> strf "@[<v>%a@]" pp_statement
  |> print_endline ;
  [%expect {|
    {
      stan_print(pstream__);
    } |}]

let pp_statements = list ~sep:cut pp_statement
let version = "// Code generated by Stan version 2.18.0"
let includes = "#include <stan/model/model_header.hpp>"

let rec basetype = function
  | UInt -> "int"
  | UReal -> "double"
  | UArray t -> basetype t
  | UMatrix -> "matrix_d"
  | URowVector -> "row_vector_d"
  | UVector -> "vector_d"
  | x -> raise_s [%message "basetype not defined for " (x : unsizedtype)]

let rec pp_zeroing_ctor_call ppf st =
  match st with
  | SInt | SReal -> string ppf "0"
  | SArray (t, dim) -> pf ppf "%a, %a" pp_expr dim pp_zeroing_ctor_call t
  | SRowVector dim | SVector dim -> ignore dim ; pf ppf "%s" "XXX TODO"
  | SMatrix (dim1, dim2) -> ignore (dim1, dim2)

let var_context_container st =
  match basetype (remove_size st) with "int" -> "vals_i" | _ -> "vals_r"

(* Read in data steps:
   1. context__.validate_dims() (what is this?)
   1. find vals_%s__ from context__.vals_%s(vident)
   1. keep track of pos__
   1. run checks on resulting vident
*)

let pp_ctor ppf p =
  (* XXX:
     1. Set num_params_r__
  *)
  let params =
    [ "stan::io::var_context& context__"; "unsigned int random_seed__ = 0"
    ; "std::ostream* pstream__ = nullptr" ]
  in
  pf ppf "%s(@[<hov 0>%a) : prob_grad(0) @]" p.prog_name
    (list ~sep:comma string) params ;
  pp_block ppf
    ( (fun ppf p ->
        pf ppf "typedef double local_scalar_t__;@ " ;
        pf ppf "boost::ecuyer1988 base_rng__ = @ " ;
        pf ppf "    stan::services::util::create_rng(random_seed__, 0);@ " ;
        pp_unused ppf "base_rng__" ;
        pp_function__ ppf (p.prog_name, p.prog_name) ;
        pp_located_error_b ppf (p.prepare_data, "inside ctor") )
    , p )

let pp_model_private ppf p =
  let data_decl = function
    | decl_id, (st, Data) -> Some (decl_id, remove_size st, DataOnly)
    | _ -> None
  in
  let data_decls = List.filter_map ~f:data_decl p.input_vars in
  pf ppf "%a" (list ~sep:cut pp_decl) data_decls

let pp_method ppf rt name params intro ?(outro = []) ppbody =
  pf ppf "@[<v 2>%s %a const " rt pp_call_str (name, params) ;
  pf ppf "{@,%a" (list ~sep:cut string) intro ;
  pf ppf "@ " ;
  ppbody ppf ;
  if not (List.is_empty outro) then pf ppf "@ %a" (list ~sep:cut string) outro ;
  pf ppf "@,} // %s() @,@]" name

let pp_get_param_names ppf p =
  let add_param = fmt "names.push_back(%S);" in
  pp_method ppf "void" "get_param_names" ["std::vector<std::string>& names"] []
    (fun ppf -> (list ~sep:cut add_param) ppf (List.map ~f:fst p.output_vars)
  )

let rec get_dims = function
  | SInt | SReal -> []
  | SVector d | SRowVector d -> [d]
  | SMatrix (dim1, dim2) -> [dim1; dim2]
  | SArray (t, dim) -> dim :: get_dims t

let%expect_test "dims" =
  let v s = {expr= Var s; emeta= internal_meta} in
  strf "@[%a@]" (list ~sep:comma pp_expr)
    (get_dims (SArray (SMatrix (v "x", v "y"), v "z")))
  |> print_endline ;
  [%expect {| z, x, y |}]

let pp_get_dims ppf p =
  let pp_dim ppf dim = pf ppf "dims__.push_back(%a);@," pp_expr dim in
  let pp_dim_sep ppf () =
    pf ppf "dimss__.push_back(dims__);@,dims__.resize(0);@,"
  in
  let pp_output_var ppf =
    (list ~sep:pp_dim_sep (list ~sep:cut pp_dim))
      ppf
      List.(map ~f:get_dims (map ~f:(fun (_, (st, _)) -> st) p.output_vars))
  in
  let params = ["std::vector<std::vector<size_t>>& dimss__"] in
  pp_method ppf "void" "get_dims" params
    ["dimss__.resize(0);"; "std::vector<size_t> dims__;"] (fun ppf ->
      pp_output_var ppf ; pp_dim_sep ppf () )

let pp_method_b ppf rt name params intro ?(outro = []) body =
  pp_method ppf rt name params intro
    (fun ppf -> pp_located_error_b ppf (body, "inside " ^ name))
    ~outro

let pp_write_array ppf p =
  pf ppf "template <typename RNG>@ " ;
  let params =
    [ "RNG& base_rng"; "std::vector<double>& params_r__"
    ; "std::vector<int>& params_i__"; "std::vector<double>& vars__"
    ; "bool include_tparams__ = true"; "bool include_gqs__ = true"
    ; "std::ostream* pstream__ = 0" ]
  in
  let intro =
    [ "typedef double local_scalar_t__;"; "vars__.resize(0);"
    ; "stan::io::reader<local_scalar_t__> in__(params_r__, params_i__);"
    ; strf "%a" pp_function__ (p.prog_name, "write_array")
    ; strf "%a" pp_unused "function__" ]
  in
  pp_method_b ppf "void" "write_array" params intro p.generate_quantities

let pp_constrained_param_names ppf p =
  let params =
    [ "std::vector<std::string>& param_names__"; "bool include_tparams__ = true"
    ; "bool include_gqs__ = true" ]
  in
  ignore p ;
  pp_method ppf "void" "constrained_param_names" params
    ["//TODO constrained_param_names"] (fun _ -> ())

let pp_unconstrained_param_names ppf p =
  let params =
    [ "std::vector<std::string>& param_names__"; "bool include_tparams__ = true"
    ; "bool include_gqs__ = true" ]
  in
  let intro = ["//TODO unconstrained_param_names"] in
  ignore p ;
  pp_method ppf "void" "unconstrained_param_names" params intro (fun _ -> ())

let pp_transform_inits ppf p =
  let params =
    [ "const stan::io::var_context& context__"; "std::vector<int>& params_i__"
    ; "std::vector<double>& params_r__"; "std::ostream* pstream__" ]
  in
  let intro =
    [ "typedef double local_scalar_t__;"
    ; "stan::io::writer<double> writer__(params_r__, params_i__);"
    ; "std::vector<double> vals_r__;"; "std::vector<int> vals_i__;" ]
  in
  pp_method_b ppf "void" "transform_inits" params intro p.transform_inits

let pp_fndef_sig ppf (rt, fname, params) =
  pf ppf "%s %s(@[<hov>%a@])" rt fname (list ~sep:comma string) params

let pp_log_prob ppf p =
  pf ppf "template <bool propto__, bool jacobian__, typename T__>@ " ;
  let params =
    [ "std::vector<T__>& params_r__"; "std::vector<int>& params_i__"
    ; "std::ostream* pstream__ = 0" ]
  in
  let intro =
    [ "typedef T__ local_scalar_t__;"
    ; "local_scalar_t__ DUMMY_VAR__(std::numeric_limits<double>::quiet_NaN());"
    ; strf "%a" pp_unused "DUMMY_VAR__"
    ; "T__ lp__(0.0);"; "stan::math::accumulator<T__> lp_accum__;"
    ; "stan::io::reader<local_scalar_t__> in__(params_r__, params_i__);" ]
  in
  let outro = ["lp_accum__.add(lp__);"; "return lp_accum__.sum();"] in
  pp_method_b ppf "T__" "log_prob" params intro p.log_prob ~outro

let pp_overloads ppf () =
  pf ppf
    {|
    template <typename RNG>
    void write_array(RNG& base_rng,
                     Eigen::Matrix<double,Eigen::Dynamic,1>& params_r,
                     Eigen::Matrix<double,Eigen::Dynamic,1>& vars,
                     bool include_tparams = true,
                     bool include_gqs = true,
                     std::ostream* pstream = 0) const {
      std::vector<double> params_r_vec(params_r.size());
      for (int i = 0; i < params_r.size(); ++i)
        params_r_vec[i] = params_r(i);
      std::vector<double> vars_vec;
      std::vector<int> params_i_vec;
      write_array(base_rng, params_r_vec, params_i_vec, vars_vec, include_tparams, include_gqs, pstream);
      vars.resize(vars_vec.size());
      for (int i = 0; i < vars.size(); ++i)
        vars(i) = vars_vec[i];
    }

    template <bool propto, bool jacobian, typename T_>
    T_ log_prob(Eigen::Matrix<T_,Eigen::Dynamic,1>& params_r,
               std::ostream* pstream = 0) const {
      std::vector<T_> vec_params_r;
      vec_params_r.reserve(params_r.size());
      for (int i = 0; i < params_r.size(); ++i)
        vec_params_r.push_back(params_r(i));
      std::vector<int> vec_params_i;
      return log_prob<propto,jacobian,T_>(vec_params_r, vec_params_i, pstream);
    }
|}

let pp_model_public ppf p =
  pf ppf "@ %a" pp_ctor p ;
  pf ppf "@ %a" pp_log_prob p ;
  pf ppf "@ %a" pp_get_param_names p ;
  pf ppf "@ %a" pp_get_dims p ;
  pf ppf "@ %a" pp_write_array p ;
  pf ppf "@ %a" pp_constrained_param_names p ;
  pf ppf "@ %a" pp_unconstrained_param_names p ;
  pf ppf "@ %a" pp_transform_inits p ;
  pf ppf "@ %a" pp_overloads ()

let pp_model ppf (p : typed_prog) =
  pf ppf "class %s : public prob_grad {" p.prog_name ;
  pf ppf "@ @[<v 1>@ private:@ @[<v 1> %a@]@ " pp_model_private p ;
  pf ppf "@ public:@ @[<v 1> ~%s() { }" p.prog_name ;
  pf ppf "@ @ static std::string model_name() { return \"%s\"; }" p.prog_name ;
  pf ppf "@ %a@]@]@ };" pp_model_public p

let globals = "static char* current_statement__;"

let usings =
  {|
using std::istream;
using std::string;
using std::stringstream;
using std::vector;
using stan::io::dump;
using stan::math::lgamma;
using stan::model::prob_grad;
using namespace stan::math; |}

let pp_prog ppf (p : (mtype_loc_ad with_expr, stmt_loc) prog) =
  pf ppf "@[<v>@ %s@ %s@ namespace %s_namespace {@ %s@ %s@ %a@ %a@ }@ @]"
    version includes p.prog_name usings globals (list ~sep:cut pp_fun_def)
    p.functions_block pp_model p ;
  pf ppf "@,typedef %s_namespace::%s stan_model;@," p.prog_name p.prog_name

let%expect_test "udf" =
  let with_no_loc stmt = {stmt; smeta= no_span} in
  let w e = {expr= e; emeta= internal_meta} in
  { fdrt= None
  ; fdname= "sars"
  ; fdargs= [(DataOnly, "x", UMatrix); (AutoDiffable, "y", URowVector)]
  ; fdbody=
      Return
        (Some
           (w @@ FunApp (StanLib, "add", [w @@ Var "x"; w @@ Lit (Int, "1")])))
      |> with_no_loc |> List.return |> Block |> with_no_loc
  ; fdloc= no_span }
  |> strf "@[<v>%a" pp_fun_def |> print_endline ;
  [%expect
    {|
    template <typename T0__, typename T1__>
    void
    sars(const Eigen::Matrix<T0__, -1, -1>& x,
         const Eigen::Matrix<T1__, 1, -1>& y, std::ostream* pstream__) {
      typedef typename boost::math::tools::promote_args<T0__,
              T1__>::type local_scalar_t__;
      typedef local_scalar_t__ fun_return_scalar_t__;
      const static bool propto__ = true;
      (void) propto__;
      local_scalar_t__ DUMMY_VAR__(std::numeric_limits<double>::quiet_NaN());
      (void) DUMMY_VAR__;  // suppress unused var warning
      {
        return add(x, 1);
      }

    } |}]<|MERGE_RESOLUTION|>--- conflicted
+++ resolved
@@ -136,17 +136,13 @@
   | None -> pf ppf "void@,"
 
 let pp_location ppf loc =
-<<<<<<< HEAD
   ignore (loc : location_span) ;
   ignore ppf
 
 (*
   pf ppf "current_statement__ = (char* )%S;@;"
-    (Mir.string_of_location_span loc)
+    (string_of_location_span loc)
  *)
-=======
-  pf ppf "current_statement__ = %S;@;" (Middle.string_of_location_span loc)
->>>>>>> b1c9650a
 
 (** [pp_located_error ppf (pp_body_block, body_block, err_msg)] surrounds [body_block]
     with a C++ try-catch that will rethrow the error with the proper source location
@@ -190,7 +186,7 @@
         ; smeta }
   | Assignment ((assignee, idcs), rhs) ->
       pf ppf "%a = %a;"
-        (Mir.pp_indexed Mir.pp_expr_typed_located)
+        (Middle.pp_indexed pp_expr_typed_located)
         (assignee, idcs) pp_expr rhs
   | TargetPE e -> pf ppf "lp_accum__.add(%a);" pp_expr e
   | NRFunApp (CompilerInternal, fname, {expr= Lit (Str, check_name); _} :: args)
