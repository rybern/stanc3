(** Generate C++ from the MIR.

    This module makes extensive use of the Format[0] module via the Fmt[1] API.
    As such, you'll need to understand the "%a" and "@" notation from [0], especially
    the section headed "Formatted pretty-printing." Then, we use functions like
    [pf] and [strf] from the Fmt library[1]. On top of that, the "@" pretty-printing
    specifiers all actually correspond 1-to-1 with commands like [open_box] from
    the Format library[0]. The boxing system is best described in this explainer
    pdf [2], particularly Section 3 ("Format basics"). It's worth noting that someone
    was able to make a decent-looking pretty-printer for a subset of Javascript[3] that
    might serve as a good reference. Good luck!

    [0] Format module doc: https://caml.inria.fr/pub/docs/manual-ocaml/libref/Format.html
    [1] Fmt module doc: https://erratique.ch/software/fmt/doc/Fmt.html
    [2] Format Unraveled: https://hal.archives-ouvertes.fr/hal-01503081/file/format-unraveled.pdf
    [3] Javascript pretty-printer https://github.com/Virum/compiler/blob/28e807b842bab5dcf11460c8193dd5b16674951f/JavaScript.ml#L112
*)

open Core_kernel
open Middle
open Fmt
open Expression_gen
open Statement_gen

let pp_unused = fmt "(void) %s;  // suppress unused var warning@ "

let pp_function__ ppf (prog_name, fname) =
  pf ppf "static const char* function__ = %S;@ "
    (strf "%s_namespace::%s" prog_name fname) ;
  pp_unused ppf "function__"

let pp_located ppf _ =
  pf ppf
    {|stan::lang::rethrow_located(e, locations_array__[current_statement__]);
      // Next line prevents compiler griping about no return
      throw std::runtime_error("*** IF YOU SEE THIS, PLEASE REPORT A BUG ***"); |}

<<<<<<< HEAD
let maybe_templated_arg_types (args : fun_arg_decl list) =
  let is_autodiff (adtype, _, _) =
    match adtype with AutoDiffable -> true | _ -> false
  in
  List.filter ~f:is_autodiff args |> List.mapi ~f:(fun i _ -> sprintf "T%d__" i)
=======
let rec contains_int = function
  | UnsizedType.UInt -> true
  | UArray t -> contains_int t
  | _ -> false

let arg_needs_template = function
  | UnsizedType.DataOnly, _, _ -> false
  | _, _, t when contains_int t -> false
  | _ -> true

let maybe_templated_arg_types (args : Program.fun_arg_decl) =
  List.mapi args ~f:(fun i a ->
      match arg_needs_template a with
      | true -> Some (sprintf "T%d__" i)
      | false -> None )
>>>>>>> 742349db

let%expect_test "arg types templated correctly" =
  [(AutoDiffable, "xreal", UReal); (DataOnly, "yint", UInt)]
  |> maybe_templated_arg_types |> List.filter_opt |> String.concat ~sep:","
  |> print_endline ;
  [%expect {| T0__ |}]

let pp_promoted_scalar ppf args =
  match args with
  | [] -> pf ppf "double"
  | _ ->
      let rec promote_args_chunked ppf args =
        let go ppf tl =
          match tl with [] -> () | _ -> pf ppf ", %a" promote_args_chunked tl
        in
        match args with
        | [] -> pf ppf "double"
        | hd :: tl ->
            pf ppf "typename boost::math::tools::promote_args<%a%a>::type"
              (list ~sep:comma string) hd go tl
      in
      promote_args_chunked ppf
        List.(
          chunks_of ~length:5 (filter_opt (maybe_templated_arg_types args)))

(** Pretty-prints a function's return-type, taking into account templated argument
    promotion.*)
let pp_returntype ppf arg_types rt =
  let scalar = strf "%a" pp_promoted_scalar arg_types in
  match rt with
  | Some ut when contains_int ut ->
      pf ppf "%a@," pp_unsizedtype_custom_scalar ("int", ut)
  | Some ut -> pf ppf "%a@," pp_unsizedtype_custom_scalar (scalar, ut)
  | None -> pf ppf "void@,"

(** [pp_located_error ppf (pp_body_block, body_block, err_msg)] surrounds [body_block]
    with a C++ try-catch that will rethrow the error with the proper source location
    from the [body_block] (required to be a [stmt_loc Block] variant).*)
let pp_located_error ppf (pp_body_block, body) =
  pf ppf "@ try %a" pp_body_block body ;
  string ppf " catch (const std::exception& e) " ;
  pp_block ppf (pp_located, ())

let pp_arg ppf (custom_scalar_opt, (_, name, ut)) =
  let scalar =
    match custom_scalar_opt with
    | Some scalar -> scalar
    | None -> stantype_prim_str ut
  in
  pf ppf "const %a& %s" pp_unsizedtype_custom_scalar (scalar, ut) name

(** [pp_located_error_b] automatically adds a Block wrapper *)
let pp_located_error_b ppf body_stmts =
  pp_located_error ppf
    ( pp_statement
    , Stmt.Fixed.{pattern= Block body_stmts; meta= Locations.no_span_num} )

let typename = ( ^ ) "typename "

let get_templates_and_args fdargs =
  let argtypetemplates = maybe_templated_arg_types fdargs in
  ( List.filter_opt argtypetemplates
  , List.map
      ~f:(fun a -> strf "%a" pp_arg a)
      (List.zip_exn argtypetemplates fdargs) )

let pp_template_decorator ppf = function
  | [] -> ()
  | templates ->
      pf ppf "@[<hov>template <%a>@]@ " (list ~sep:comma string) templates

(* XXX refactor this please - one idea might be to have different functions for
   printing user defined distributions vs rngs vs regular functions.
*)
let pp_fun_def ppf Program.({fdrt; fdname; fdargs; fdbody; _}) =
  let is_dist = is_user_dist fdname in
  let is_rng = String.is_suffix fdname ~suffix:"_rng" in
  let extra = if is_dist then ["lp__"; "lp_accum__"] else [] in
  let prefix_extra_templates, prefix_extra_args =
    if is_rng then (["RNG"], ["base_rng__"]) else ([], [])
  in
  let extra_templates = List.map ~f:(( ^ ) "T_") extra in
  let mk_extra_args templates args =
    List.map ~f:(fun (t, v) -> t ^ "& " ^ v) (List.zip_exn templates args)
  in
  let argtypetemplates, args = get_templates_and_args fdargs in
  let pp_body ppf (Stmt.Fixed.({pattern; _}) as fdbody) =
    let text = pf ppf "%s@;" in
    pf ppf "@[<hv 8>using local_scalar_t__ = %a;@]@," pp_promoted_scalar fdargs ;
    if not is_dist then (
      text "const static bool propto__ = true;" ;
      text "(void) propto__;" ) ;
    let blocked_fdbody =
      match pattern with
      | SList stmts -> {fdbody with pattern= Block stmts}
      | Block _ -> fdbody
      | _ -> {fdbody with pattern= Block [fdbody]}
    in
    pp_located_error ppf (pp_statement, blocked_fdbody) ;
    pf ppf "@ "
  in
  let templates =
    (if is_dist then ["bool propto__"] else [])
    @ List.(
        map ~f:typename
          (prefix_extra_templates @ argtypetemplates @ extra_templates))
  in
  let pp_sig ppf name =
    pp_template_decorator ppf templates ;
    pp_returntype ppf fdargs fdrt ;
    let arg_strs =
      mk_extra_args prefix_extra_templates prefix_extra_args
      @ args
      @ mk_extra_args extra_templates extra
      @ ["std::ostream* pstream__"]
    in
    pf ppf "%s(@[<hov>%a@]) " name (list ~sep:comma string) arg_strs
  in
  pp_sig ppf fdname ;
  match Stmt.Fixed.(fdbody.pattern) with
  | Skip -> pf ppf ";@ "
  | _ ->
      pp_block ppf (pp_body, fdbody) ;
      pf ppf "@,@,struct %s%s {@,%a const @,{@,return %a;@,}@,};@," fdname
        functor_suffix pp_sig "operator()" pp_call_str
        ( fdname
        , prefix_extra_args
          @ List.map ~f:(fun (_, name, _) -> name) fdargs
          @ extra @ ["pstream__"] )

let version = "// Code generated by %%NAME%% %%VERSION%%"
let includes = "#include <stan/model/model_header.hpp>"

let rec get_dims = function
  | SizedType.SInt | SReal -> []
  | SVector d | SRowVector d -> [d]
  | SMatrix (dim1, dim2) -> [dim1; dim2]
  | SArray (t, dim) -> dim :: get_dims t

let%expect_test "dims" =
  let v s = Expr.{Fixed.pattern= Var s; meta= Typed.Meta.empty} in
  strf "@[%a@]" (list ~sep:comma pp_expr)
    (get_dims (SArray (SMatrix (v "x", v "y"), v "z")))
  |> print_endline ;
  [%expect {| z, x, y |}]

(* Read in data steps:
   1. context__.validate_dims() (what is this?)
   1. find vals_%s__ from context__.vals_%s(vident)
   1. keep track of pos__
   1. run checks on resulting vident
*)

let pp_ctor ppf ({Program.prog_name; _} as p) =
  let params =
    [ "stan::io::var_context& context__"; "unsigned int random_seed__ = 0"
    ; "std::ostream* pstream__ = nullptr" ]
  in
  pf ppf "%s(@[<hov 0>%a) : model_base_crtp(0) @]" prog_name
    (list ~sep:comma string) params ;
  let pp_mul ppf () = pf ppf " * " in
  let pp_num_param ppf dims =
    pf ppf "num_params_r__ += %a;" (list ~sep:pp_mul pp_expr) dims
  in
  let get_param_st = function
    | _, {Program.out_block= Parameters; out_unconstrained_st= st; _} -> (
      match get_dims st with
      | [] -> Some [Expr.Helpers.loop_bottom]
      | ls -> Some ls )
    | _ -> None
  in
  let pp_stmt_topdecl_size_only ppf (Stmt.Fixed.({pattern; _}) as s) =
    match pattern with
    | Decl {decl_id; decl_type; _} -> (
      match decl_type with
      | Sized st -> pp_set_size ppf (decl_id, st, DataOnly)
      | Unsized _ -> () )
    | _ -> pp_statement ppf s
  in
  pp_block ppf
    ( (fun ppf {Program.prog_name; prepare_data; output_vars; _} ->
        pf ppf "typedef double local_scalar_t__;@ " ;
        pf ppf "boost::ecuyer1988 base_rng__ = @ " ;
        pf ppf "    stan::services::util::create_rng(random_seed__, 0);@ " ;
        pp_unused ppf "base_rng__" ;
        pp_function__ ppf (prog_name, prog_name) ;
        pp_located_error ppf
          (pp_block, (list ~sep:cut pp_stmt_topdecl_size_only, prepare_data)) ;
        cut ppf () ;
        pf ppf "num_params_r__ = 0U;@ " ;
        pf ppf "%a@ "
          (list ~sep:cut pp_num_param)
          (List.filter_map ~f:get_param_st output_vars) )
    , p )

let pp_model_private ppf {Program.prepare_data; _} =
  let decl Stmt.Fixed.({pattern; _}) =
    match pattern with
    | Decl d ->
        Some (d.decl_id, Type.to_unsized d.decl_type, UnsizedType.DataOnly)
    | _ -> None
  in
  let data_decls = List.filter_map ~f:decl prepare_data in
  pf ppf "%a" (list ~sep:cut pp_decl) data_decls

let pp_method ppf rt name params intro ?(outro = []) ppbody =
  pf ppf "@[<v 2>%s %a const " rt pp_call_str (name, params) ;
  pf ppf "{@,%a" (list ~sep:cut string) intro ;
  pf ppf "@ " ;
  ppbody ppf ;
  if not (List.is_empty outro) then pf ppf "@ %a" (list ~sep:cut string) outro ;
  pf ppf "@,} // %s() @,@]" name

let pp_get_param_names ppf {Program.output_vars; _} =
  let add_param = fmt "names__.push_back(%S);" in
  pp_method ppf "void" "get_param_names" ["std::vector<std::string>& names__"]
    [] (fun ppf ->
      pf ppf "names__.resize(0);@ " ;
      (list ~sep:cut add_param) ppf (List.map ~f:fst output_vars) )

let pp_get_dims ppf {Program.output_vars; _} =
  let pp_dim ppf dim = pf ppf "dims__.push_back(%a);@," pp_expr dim in
  let pp_dim_sep ppf () =
    pf ppf "dimss__.push_back(dims__);@,dims__.resize(0);@,"
  in
  let pp_output_var ppf =
    (list ~sep:pp_dim_sep (list ~sep:cut pp_dim))
      ppf
      List.(
        map ~f:get_dims
          (map
             ~f:(fun (_, {Program.out_constrained_st= st; _}) -> st)
             output_vars))
  in
  let params = ["std::vector<std::vector<size_t>>& dimss__"] in
  pp_method ppf "void" "get_dims" params
    ["dimss__.resize(0);"; "std::vector<size_t> dims__;"] (fun ppf ->
      pp_output_var ppf ; pp_dim_sep ppf () )

let pp_method_b ppf rt name params intro ?(outro = []) body =
  pp_method ppf rt name params intro
    (fun ppf -> pp_located_error_b ppf body)
    ~outro

let pp_write_array ppf {Program.prog_name; generate_quantities; _} =
  pf ppf "template <typename RNG>@ " ;
  let params =
    [ "RNG& base_rng__"; "std::vector<double>& params_r__"
    ; "std::vector<int>& params_i__"; "std::vector<double>& vars__"
    ; "bool emit_transformed_parameters__ = true"
    ; "bool emit_generated_quantities__ = true"; "std::ostream* pstream__ = 0"
    ]
  in
  let intro =
    [ "typedef double local_scalar_t__;"; "vars__.resize(0);"
    ; "stan::io::reader<local_scalar_t__> in__(params_r__, params_i__);"
    ; strf "%a" pp_function__ (prog_name, "write_array")
    ; strf "%a" pp_unused "function__"
    ; "double lp__ = 0.0;"
    ; "(void) lp__;  // dummy to suppress unused var warning"
    ; "stan::math::accumulator<double> lp_accum__;" ]
  in
  pp_method_b ppf "void" "write_array" params intro generate_quantities

let rec pp_for_loop_iteratee ?(index_ids = []) ppf (iteratee, dims, pp_body) =
  let iter d pp_body =
    let loopvar, gensym_exit = Common.Gensym.enter () in
    pp_for_loop ppf
      ( loopvar
      , Expr.Helpers.loop_bottom
      , d
      , pp_block
      , (pp_body, (iteratee, loopvar :: index_ids)) ) ;
    gensym_exit ()
  in
  match dims with
  | [] -> pp_body ppf (iteratee, index_ids)
  | dim :: dims ->
      iter dim (fun ppf (i, idcs) ->
          pf ppf "%a" pp_block
            (pp_for_loop_iteratee ~index_ids:idcs, (i, dims, pp_body)) )

let pp_constrained_param_names ppf {Program.output_vars; _} =
  let params =
    [ "std::vector<std::string>& param_names__"
    ; "bool emit_transformed_parameters__ = true"
    ; "bool emit_generated_quantities__ = true" ]
  in
  let paramvars, tparamvars, gqvars =
    List.partition3_map
      ~f:(function
        | id, {Program.out_block= Parameters; out_constrained_st= st; _} ->
            `Fst (id, st)
        | id, {out_block= TransformedParameters; out_constrained_st= st; _} ->
            `Snd (id, st)
        | id, {out_block= GeneratedQuantities; out_constrained_st= st; _} ->
            `Trd (id, st))
      output_vars
  in
  let emit_name ppf (name, idcs) =
    let to_string = fmt "std::to_string(%s)" in
    pf ppf "param_names__.push_back(std::string() + %a);"
      (list ~sep:(fun ppf () -> pf ppf " + '.' + ") string)
      (strf "%S" name :: List.map ~f:(strf "%a" to_string) idcs)
  in
  let pp_param_names ppf (decl_id, st) =
    let dims = List.rev (get_dims st) in
    pp_for_loop_iteratee ppf (decl_id, dims, emit_name)
  in
  pp_method ppf "void" "constrained_param_names" params [] (fun ppf ->
      (list ~sep:cut pp_param_names) ppf paramvars ;
      pf ppf "@,if (emit_transformed_parameters__) %a@," pp_block
        (list ~sep:cut pp_param_names, tparamvars) ;
      pf ppf "@,if (emit_generated_quantities__) %a@," pp_block
        (list ~sep:cut pp_param_names, gqvars) )

(* XXX This is just a copy of constrained, I need to figure out which one is wrong
   and fix it eventually. From Bob,

   Off the top of my head, I think the four that change sizes
   from constrained to unconstrained are:

   simplex:  K -> (K - 1)
   covar_matrix:  K^2 -> (K choose 2) + K
   corr_matrix:  K^2 -> (K choose 2)
   cholesky_corr: (K choose 2) + K -> (K choose 2)

   cholesky_cov does not change size (it's (K choose 2) + K).
   Now that our unit vector uses the normal thing, that also doesn't
   change size.  The ordered types and constrained types don't
   change sizes either.
*)
let pp_unconstrained_param_names ppf {Program.output_vars; _} =
  let params =
    [ "std::vector<std::string>& param_names__"
    ; "bool emit_transformed_parameters__ = true"
    ; "bool emit_generated_quantities__ = true" ]
  in
  let paramvars, tparamvars, gqvars =
    List.partition3_map
      ~f:(function
        | id, {Program.out_block= Parameters; out_unconstrained_st= st; _} ->
            `Fst (id, st)
        | id, {out_block= TransformedParameters; out_unconstrained_st= st; _}
          ->
            `Snd (id, st)
        | id, {out_block= GeneratedQuantities; out_unconstrained_st= st; _} ->
            `Trd (id, st))
      output_vars
  in
  let emit_name ppf (name, idcs) =
    let to_string = fmt "std::to_string(%s)" in
    pf ppf "param_names__.push_back(std::string() + %a);"
      (list ~sep:(fun ppf () -> pf ppf " + '.' + ") string)
      (strf "%S" name :: List.map ~f:(strf "%a" to_string) idcs)
  in
  let pp_param_names ppf (decl_id, st) =
    let dims = List.rev (get_dims st) in
    pp_for_loop_iteratee ppf (decl_id, dims, emit_name)
  in
  pp_method ppf "void" "unconstrained_param_names" params [] (fun ppf ->
      (list ~sep:cut pp_param_names) ppf paramvars ;
      pf ppf "@,if (emit_transformed_parameters__) %a@," pp_block
        (list ~sep:cut pp_param_names, tparamvars) ;
      pf ppf "@,if (emit_generated_quantities__) %a@," pp_block
        (list ~sep:cut pp_param_names, gqvars) )

let pp_transform_inits ppf {Program.transform_inits; _} =
  let params =
    [ "const stan::io::var_context& context__"; "std::vector<int>& params_i__"
    ; "std::vector<double>& vars__"; "std::ostream* pstream__" ]
  in
  let intro =
    [ "typedef double local_scalar_t__;"; "vars__.resize(0);"
    ; "vars__.reserve(num_params_r__);" ]
  in
  pp_method_b ppf "void" "transform_inits" params intro transform_inits

let pp_log_prob ppf Program.({prog_name; log_prob; _}) =
  pf ppf "template <bool propto__, bool jacobian__, typename T__>@ " ;
  let params =
    [ "std::vector<T__>& params_r__"; "std::vector<int>& params_i__"
    ; "std::ostream* pstream__ = 0" ]
  in
  let intro =
    [ "typedef T__ local_scalar_t__;"; "T__ lp__(0.0);"
    ; "stan::math::accumulator<T__> lp_accum__;"
    ; strf "%a" pp_function__ (prog_name, "log_prob")
    ; "stan::io::reader<local_scalar_t__> in__(params_r__, params_i__);" ]
  in
  let outro = ["lp_accum__.add(lp__);"; "return lp_accum__.sum();"] in
  pp_method_b ppf "T__" "log_prob" params intro log_prob ~outro

let pp_outvar_metadata ppf (method_name, outvars) =
  let intro = ["stringstream s__;"] in
  let outro = ["return s__.str();"] in
  let json_str = Cpp_Json.out_var_interpolated_json_str outvars in
  let ppbody ppf = pf ppf "s__ << %s;" json_str in
  pp_method ppf "std::string" method_name [] intro ~outro ppbody

let pp_unconstrained_types ppf {Program.output_vars; _} =
  let grab_unconstrained (name, {Program.out_unconstrained_st; out_block; _}) =
    (name, out_unconstrained_st, out_block)
  in
  let outvars = List.map ~f:grab_unconstrained output_vars in
  pp_outvar_metadata ppf ("get_unconstrained_sizedtypes", outvars)

let pp_constrained_types ppf {Program.output_vars; _} =
  let grab_constrained (name, {Program.out_constrained_st; out_block; _}) =
    (name, out_constrained_st, out_block)
  in
  let outvars = List.map ~f:grab_constrained output_vars in
  pp_outvar_metadata ppf ("get_constrained_sizedtypes", outvars)

let pp_overloads ppf () =
  pf ppf
    {|
    // Begin method overload boilerplate
    template <typename RNG>
    void write_array(RNG& base_rng__,
                     Eigen::Matrix<double,Eigen::Dynamic,1>& params_r,
                     Eigen::Matrix<double,Eigen::Dynamic,1>& vars,
                     bool emit_transformed_parameters__ = true,
                     bool emit_generated_quantities__ = true,
                     std::ostream* pstream = 0) const {
      std::vector<double> params_r_vec(params_r.size());
      for (int i = 0; i < params_r.size(); ++i)
        params_r_vec[i] = params_r(i);
      std::vector<double> vars_vec;
      std::vector<int> params_i_vec;
      write_array(base_rng__, params_r_vec, params_i_vec, vars_vec,
          emit_transformed_parameters__, emit_generated_quantities__, pstream);
      vars.resize(vars_vec.size());
      for (int i = 0; i < vars.size(); ++i)
        vars(i) = vars_vec[i];
    }

    template <bool propto__, bool jacobian__, typename T_>
    T_ log_prob(Eigen::Matrix<T_,Eigen::Dynamic,1>& params_r,
               std::ostream* pstream = 0) const {
      std::vector<T_> vec_params_r;
      vec_params_r.reserve(params_r.size());
      for (int i = 0; i < params_r.size(); ++i)
        vec_params_r.push_back(params_r(i));
      std::vector<int> vec_params_i;
      return log_prob<propto__,jacobian__,T_>(vec_params_r, vec_params_i, pstream);
    }

    void transform_inits(const stan::io::var_context& context,
                         Eigen::Matrix<double, Eigen::Dynamic, 1>& params_r,
                         std::ostream* pstream__) const {
      std::vector<double> params_r_vec;
      std::vector<int> params_i_vec;
      transform_inits(context, params_i_vec, params_r_vec, pstream__);
      params_r.resize(params_r_vec.size());
      for (int i = 0; i < params_r.size(); ++i)
        params_r(i) = params_r_vec[i];
    }
|}

let pp_model_public ppf p =
  pf ppf "@ %a" pp_ctor p ;
  pf ppf "@ %a" pp_log_prob p ;
  pf ppf "@ %a" pp_write_array p ;
  pf ppf "@ %a" pp_transform_inits p ;
  (* Begin metadata methods *)
  pf ppf "@ %a" pp_get_param_names p ;
  (* Post-data metadata methods *)
  pf ppf "@ %a" pp_get_dims p ;
  pf ppf "@ %a" pp_constrained_param_names p ;
  pf ppf "@ %a" pp_unconstrained_param_names p ;
  pf ppf "@ %a" pp_constrained_types p ;
  pf ppf "@ %a" pp_unconstrained_types p ;
  (* Boilerplate *)
  pf ppf "@ %a" pp_overloads ()

let pp_model ppf ({Program.prog_name; _} as p) =
  pf ppf "class %s : public model_base_crtp<%s> {" prog_name prog_name ;
  pf ppf "@ @[<v 1>@ private:@ @[<v 1> %a@]@ " pp_model_private p ;
  pf ppf "@ public:@ @[<v 1> ~%s() { }" p.prog_name ;
  pf ppf "@ @ std::string model_name() const { return \"%s\"; }" prog_name ;
  pf ppf "@ %a@]@]@ };" pp_model_public p

let usings =
  {|
using std::istream;
using std::string;
using std::stringstream;
using std::vector;
using stan::io::dump;
using stan::math::lgamma;
using stan::model::model_base_crtp;
using stan::model::rvalue;
using stan::model::cons_list;
using stan::model::index_uni;
using stan::model::index_max;
using stan::model::index_min;
using stan::model::index_min_max;
using stan::model::index_multi;
using stan::model::index_omni;
using stan::model::nil_index_list;
using namespace stan::math; |}

(* XXX probably move these to the Stan repo when these repos are joined. *)
let custom_functions =
  {|
template <typename T, typename S>
std::vector<T> resize_to_match__(std::vector<T>& dst, const std::vector<S>& src) {
  dst.resize(src.size());
  return dst;
}

template <typename T>
Eigen::Matrix<T, -1, -1>
resize_to_match__(Eigen::Matrix<T, -1, -1>& dst, const Eigen::Matrix<T, -1, -1>& src) {
  dst.resize(src.rows(), src.cols());
  return dst;
}

template <typename T>
Eigen::Matrix<T, 1, -1>
resize_to_match__(Eigen::Matrix<T, 1, -1>& dst, const Eigen::Matrix<T, 1, -1>& src) {
  dst.resize(src.size());
  return dst;
}

template <typename T>
Eigen::Matrix<T, -1, 1>
resize_to_match__(Eigen::Matrix<T, -1, 1>& dst, const Eigen::Matrix<T, -1, 1>& src) {
  dst.resize(src.size());
  return dst;
}
std::vector<double> to_doubles__(std::initializer_list<double> x) {
  return x;
}

std::vector<stan::math::var> to_vars__(std::initializer_list<stan::math::var> x) {
  return x;
}
|}

let namespace Program.({prog_name; _}) = prog_name ^ "_namespace"

let pp_register_map_rect_functors ppf p =
  let find_functors_expr accum Expr.Fixed.({pattern; _}) =
    match pattern with
    | FunApp (StanLib, "map_rect", {pattern= Var f; _} :: _) -> f :: accum
    | _ -> accum
  in
  let rec find_functors_stmt accum stmt =
    Stmt.Fixed.(
      Pattern.fold find_functors_expr find_functors_stmt accum stmt.pattern)
  in
  let functors = Program.fold find_functors_expr find_functors_stmt [] p in
  let pp_register_functor ppf (i, f) =
    pf ppf "STAN_REGISTER_MAP_RECT(%d, %s::%s%s)" i (namespace p) f
      functor_suffix
  in
  pf ppf "@ %a"
    (list ~sep:cut pp_register_functor)
    (List.mapi ~f:(fun i f -> (i + 1, f)) functors)

let pp_prog ppf (p : Program.Typed.t) =
  (* First, do some transformations on the MIR itself before we begin printing it.*)
  let p, s = Locations.prepare_prog p in
  pf ppf "@[<v>@ %s@ %s@ namespace %s {@ %s@ %s@ %a@ %a@ %a@ }@ @]" version
    includes (namespace p) custom_functions usings Locations.pp_globals s
    (list ~sep:cut pp_fun_def) p.functions_block pp_model p ;
  pf ppf "@,typedef %s_namespace::%s stan_model;@," p.prog_name p.prog_name ;
  pf ppf
    {|
#ifndef USING_R

// Boilerplate
stan::model::model_base& new_model(
        stan::io::var_context& data_context,
        unsigned int seed,
        std::ostream* msg_stream) {
  stan_model* m = new stan_model(data_context, seed, msg_stream);
  return *m;
}

#endif
|} ;
  pf ppf "@[<v>%a@]" pp_register_map_rect_functors p<|MERGE_RESOLUTION|>--- conflicted
+++ resolved
@@ -35,13 +35,6 @@
       // Next line prevents compiler griping about no return
       throw std::runtime_error("*** IF YOU SEE THIS, PLEASE REPORT A BUG ***"); |}
 
-<<<<<<< HEAD
-let maybe_templated_arg_types (args : fun_arg_decl list) =
-  let is_autodiff (adtype, _, _) =
-    match adtype with AutoDiffable -> true | _ -> false
-  in
-  List.filter ~f:is_autodiff args |> List.mapi ~f:(fun i _ -> sprintf "T%d__" i)
-=======
 let rec contains_int = function
   | UnsizedType.UInt -> true
   | UArray t -> contains_int t
@@ -57,7 +50,6 @@
       match arg_needs_template a with
       | true -> Some (sprintf "T%d__" i)
       | false -> None )
->>>>>>> 742349db
 
 let%expect_test "arg types templated correctly" =
   [(AutoDiffable, "xreal", UReal); (DataOnly, "yint", UInt)]
