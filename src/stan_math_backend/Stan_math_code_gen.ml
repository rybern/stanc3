(** Generate C++ from the MIR.

    This module makes extensive use of the Format[0] module via the Fmt[1] API.
    As such, you'll need to understand the "%a" and "@" notation from [0], especially
    the section headed "Formatted pretty-printing." Then, we use functions like
    [pf] and [strf] from the Fmt library[1]. On top of that, the "@" pretty-printing
    specifiers all actually correspond 1-to-1 with commands like [open_box] from
    the Format library[0]. The boxing system is best described in this explainer
    pdf [2], particularly Section 3 ("Format basics"). It's worth noting that someone
    was able to make a decent-looking pretty-printer for a subset of Javascript[3] that
    might serve as a good reference. Good luck!

    [0] Format module doc: https://caml.inria.fr/pub/docs/manual-ocaml/libref/Format.html
    [1] Fmt module doc: https://erratique.ch/software/fmt/doc/Fmt.html
    [2] Format Unraveled: https://hal.archives-ouvertes.fr/hal-01503081/file/format-unraveled.pdf
    [3] Javascript pretty-printer https://github.com/Virum/compiler/blob/28e807b842bab5dcf11460c8193dd5b16674951f/JavaScript.ml#L112
*)

open Core_kernel
open Middle
open Fmt
open Expression_gen
open Statement_gen

let standalone_functions = ref false

let stanc_args_to_print =
  let sans_model_and_hpp_paths x =
    not
      String.(
        is_suffix ~suffix:".stan" x
        && not (is_prefix ~prefix:"--filename-in-msg" x)
        || is_prefix ~prefix:"--o" x)
  in
  (* Ignore the "--o" arg, the stan file and the binary name (bin/stanc). *)
  Array.to_list Sys.argv |> List.tl_exn
  |> List.filter ~f:sans_model_and_hpp_paths
  |> String.concat ~sep:" "

let pp_unused = fmt "(void) %s;  // suppress unused var warning"

(** Print name of model function.
  @param prog_name Name of the Stan program.
  @param fname Name of the function.
 *)
let pp_function__ ppf (prog_name, fname) =
  pf ppf {|@[<v>static const char* function__ = "%s_namespace::%s";@,%a@]|}
    prog_name fname pp_unused "function__"

(** Print the body of exception handling for functions *)
let pp_located ppf _ =
  pf ppf
    {|stan::lang::rethrow_located(e, locations_array__[current_statement__]);
      // Next line prevents compiler griping about no return
      throw std::runtime_error("*** IF YOU SEE THIS, PLEASE REPORT A BUG ***"); |}

(** Detect if argument requires C++ template *)
let arg_needs_template = function
  | UnsizedType.DataOnly, _, t ->
      UnsizedType.(is_eigen_type t || is_fun_type t)
  | _, _, t when UnsizedType.contains_int t -> false
  | _ -> true

let capture_needs_template = function
  | _, UnsizedType.DataOnly, _, t -> UnsizedType.is_fun_type t
  | _, _, _, t when UnsizedType.contains_int t -> false
  | _ -> true

(** Print template arguments for C++ functions that need templates
  @param args A pack of `Program.fun_arg_decl` containing functions to detect templates.
  @return A list of arguments with template parameter names added.
 *)
let maybe_templated_arg_types (args : Program.fun_arg_decl) =
  List.mapi args ~f:(fun i a ->
      match arg_needs_template a with
      | true -> Some (sprintf "T%d__" i)
      | false -> None )

let maybe_templated_captures (args : Program.capture_decl) =
  List.mapi args ~f:(fun i a ->
      match capture_needs_template a with
      | true -> Some (sprintf "F%d__" i)
      | false -> None )

let return_arg_types (args : Program.fun_arg_decl) =
  let prefix, needs_template = ("T", arg_needs_template) in
  List.mapi args ~f:(fun i ((_, _, ut) as a) ->
      if not (needs_template a) then None
      else if UnsizedType.is_fun_type ut then
        Some (sprintf "typename %s%d__::captured_scalar_t__" prefix i)
      else if UnsizedType.is_eigen_type ut then
        Some (sprintf "stan::value_type_t<%s%d__>" prefix i)
      else Some (sprintf "%s%d__" prefix i) )

let%expect_test "arg types templated correctly" =
  [(AutoDiffable, "xreal", UReal); (DataOnly, "yint", UInt)]
  |> maybe_templated_arg_types |> List.filter_opt |> String.concat ~sep:","
  |> print_endline ;
  [%expect {| T0__ |}]

(** Print the code for promoting stan real types
 @param ppf A pretty printer
 @param args A pack of arguments to detect whether they need to use the promotion rules.
 *)
let pp_promoted_scalar ppf args =
  match args with
  | [] -> pf ppf "double"
  | _ ->
      let rec promote_args_chunked ppf args =
        let go ppf tl =
          match tl with [] -> () | _ -> pf ppf ", %a" promote_args_chunked tl
        in
        match args with
        | [] -> pf ppf "double"
        | hd :: tl ->
            pf ppf "stan::promote_args_t<%a%a>" (list ~sep:comma string) hd go
              tl
      in
      promote_args_chunked ppf List.(chunks_of ~length:5 (filter_opt args))

(** Pretty-prints a function's return-type, taking into account templated argument
    promotion.*)
let pp_returntype ppf arg_types rt =
  let scalar = strf "%a" pp_promoted_scalar arg_types in
  match rt with
  | Some ut when UnsizedType.contains_int ut ->
      pf ppf "%a@," pp_unsizedtype_custom_scalar ("int", ut)
  | Some ut -> pf ppf "%a@," pp_unsizedtype_custom_scalar (scalar, ut)
  | None -> pf ppf "void@,"

let pp_eigen_arg_to_ref ppf arg_types =
  let pp_ref ppf name =
    pf ppf "@[<hv 8>const auto& %s = to_ref(%s);@]" name (name ^ "_arg__")
  in
  pf ppf "@[<v>%a@]@ " (list ~sep:cut pp_ref)
    (List.filter_map
       ~f:(fun (_, name, ut) ->
         if UnsizedType.is_eigen_type ut then Some name else None )
       arg_types)

(** [pp_located_error ppf (pp_body_block, body_block, err_msg)] surrounds [body_block]
    with a C++ try-catch that will rethrow the error with the proper source location
    from the [body_block] (required to be a [stmt_loc Block] variant).
  @param ppf A pretty printer.
  @param pp_body_block A pretty printer for the body block
  @param body A C++ scoped body block surrounded by squiggly braces.
  *)
let pp_located_error ppf (pp_body_block, body) =
  pf ppf "@ try %a" pp_body_block body ;
  string ppf " catch (const std::exception& e) " ;
  pp_block ppf (pp_located, ())

(** Print the type of an object.
 @param ppf A pretty printer
 @param custom_scalar_opt A string representing a types inner scalar value.
 @param name The name of the object
 @param ut The unsized type of the object
 *)
let pp_arg ppf (custom_scalar_opt, (_, name, ut)) =
  let scalar =
    match custom_scalar_opt with
    | Some scalar -> scalar
    | None -> stantype_prim_str ut
  in
  pf ppf "const %a& %s" pp_unsizedtype_custom_scalar_eigen_exprs (scalar, ut)
    name

let pp_capture ppf (custom_scalar_opt, (_, _, name, ut)) =
  let scalar =
    match custom_scalar_opt with
    | Some scalar -> scalar
    | None -> stantype_prim_str ut
  in
  pf ppf "const %a& %s" pp_unsizedtype_custom_scalar (scalar, ut) name

(** [pp_located_error_b] automatically adds a Block wrapper *)
let pp_located_error_b ppf body_stmts =
  pp_located_error ppf
    ( pp_statement
    , Stmt.Fixed.{pattern= Block body_stmts; meta= Locations.no_span_num} )

let typename = ( ^ ) "typename "

(** Construct an object with it's needed templates for function signatures.
 @param fdargs A sexp list of strings representing C++ types.
  *)
let get_templates_and_args fdargs =
  let argtypetemplates = maybe_templated_arg_types fdargs in
  ( List.filter_opt argtypetemplates
  , List.map
      ~f:(fun a -> strf "%a" pp_arg a)
      (List.zip_exn argtypetemplates fdargs) )

let get_templates_and_captures fdcaptures =
  let argtypetemplates = maybe_templated_captures fdcaptures in
  ( List.filter_opt argtypetemplates
  , List.map
      ~f:(fun a -> strf "%a" pp_capture a)
      (List.zip_exn argtypetemplates fdcaptures) )

(** Print the C++ template parameter decleration before a function.
  @param ppf A pretty printer.
 *)
let pp_template_decorator ppf = function
  | [] -> ()
  | templates ->
      pf ppf "@[<hov>template <%a>@]@ " (list ~sep:comma string) templates

let mk_extra_args templates args =
  List.map ~f:(fun (t, v) -> t ^ "& " ^ v) (List.zip_exn templates args)

let pp_signature is_reduce_sum_fn captures ppf (fdrt, fdname, fdargs) =
  let is_lp = is_user_lp fdname in
  let is_dist = is_user_dist fdname in
  let is_rng = String.is_suffix fdname ~suffix:"_rng" in
  let extra, extra_templates =
    if is_lp then (["lp__"; "lp_accum__"], ["T_lp__"; "T_lp_accum__"])
    else if is_rng then (["base_rng__"], ["RNG"])
    else ([], [])
  in
  let argtypetemplates, args = get_templates_and_args fdargs in
  let templates =
    ( if (is_dist || is_lp) && not is_reduce_sum_fn then ["bool propto__"]
    else [] )
    @ List.(map ~f:typename (argtypetemplates @ extra_templates))
  in
  pp_template_decorator ppf templates ;
  let rt_templates =
    match captures with
    | Some c -> c @ return_arg_types fdargs
    | None -> return_arg_types fdargs
  in
  pp_returntype ppf rt_templates fdrt ;
  let args, variadic_args =
    if is_reduce_sum_fn then List.split_n args 3
    else if captures = None then (args, [])
    else ([], args)
  in
  let arg_strs =
    args
    @ mk_extra_args extra_templates extra
    @ ["std::ostream* pstream__"]
    @ variadic_args
  in
  pf ppf "%s(@[<hov>%a@]) " fdname (list ~sep:comma string) arg_strs

let pp_rs_functor ppf (fdrt, fdname, fdargs) =
  match fdargs with
  | (_, slice, _) :: (_, start, _) :: (_, end_, _) :: rest ->
      (* Produces the reduce_sum functors that has the pstream argument
             as the third and not last argument *)
      let is_dist = is_user_dist fdname in
      let pp_template_propto ppf is_dist =
        if is_dist then pf ppf "template <bool propto__>@ "
      in
      pf ppf "@,@,%astruct %s%s {@,%aconst @,{@,return %a;@,}@,};@,"
        pp_template_propto is_dist fdname reduce_sum_functor_suffix
        (pp_signature true None)
        (fdrt, "operator()", fdargs)
        pp_call_str
        ( (if is_dist then fdname ^ "<propto__>" else fdname)
        , slice :: (start ^ " + 1") :: (end_ ^ " + 1")
          :: List.map ~f:(fun (_, name, _) -> name) rest
          @ ["pstream__"] )
  | _ ->
      raise_s
        [%message "Ill-formed reduce_sum call! This is a bug in the compiler."]

let pp_function_body ppf (fdrt, fdname, fdargs, fdbody) =
  let pp_body ppf (Stmt.Fixed.({pattern; _}) as fdbody) =
<<<<<<< HEAD
    pf ppf "@[<hv 8>using local_scalar_t__ = %a;@]@," pp_promoted_scalar
      (return_arg_types fdargs) ;
    if List.exists ~f:(fun (_, _, t) -> UnsizedType.is_eigen_type t) fdargs
    then pp_eigen_arg_to_ref ppf fdargs ;
    if not (is_user_lp fdname || is_user_dist fdname) then (
      pf ppf "const static bool propto__ = true;@;" ;
      pf ppf "(void) propto__;@;" ) ;
    pf ppf
      "local_scalar_t__ \
       DUMMY_VAR__(std::numeric_limits<double>::quiet_NaN());@;" ;
    pp_unused ppf "DUMMY_VAR__" ;
=======
    pf ppf "@[<hv 8>using local_scalar_t__ = %a;@]@," pp_promoted_scalar fdargs ;
    if List.exists ~f:(fun (_, _, t) -> UnsizedType.is_eigen_type t) fdargs
    then pp_eigen_arg_to_ref ppf fdargs ;
    if not (is_dist || is_lp) then (
      pf ppf "%s@ " "const static bool propto__ = true;" ;
      pf ppf "%s@ " "(void) propto__;" ) ;
    pf ppf "%s@ "
      "local_scalar_t__ DUMMY_VAR__(std::numeric_limits<double>::quiet_NaN());" ;
    pf ppf "%a" pp_unused "DUMMY_VAR__" ;
>>>>>>> b04226f9
    let blocked_fdbody =
      match pattern with
      | SList stmts -> {fdbody with pattern= Block stmts}
      | Block _ -> fdbody
      | _ -> {fdbody with pattern= Block [fdbody]}
    in
    pp_located_error ppf (pp_statement, blocked_fdbody) ;
    pf ppf "@ "
  in
  let rename_eigen (ad, id, ty) =
    if UnsizedType.is_eigen_type ty then (ad, id ^ "_arg__", ty)
    else (ad, id, ty)
  in
  pp_signature false None ppf (fdrt, fdname, List.map ~f:rename_eigen fdargs) ;
  pp_block ppf (pp_body, fdbody)

let pp_closure ppf (fdrt, fdname, fdcaptures, fdargs) =
  let clsname = fdname ^ "_cfunctor__" in
  let pp_member ppf (i, (ref, adlevel, name, type_)) =
    let scalar =
      if capture_needs_template (ref, adlevel, name, type_) then
        sprintf "F%d__" i
      else stantype_prim_str type_
    in
    match ref with
    | UnsizedType.Ref ->
        pf ppf "const %a& %s;" pp_unsizedtype_custom_scalar (scalar, type_)
          name
    | UnsizedType.Copy ->
        pf ppf "%a %s;" pp_unsizedtype_custom_scalar (scalar, type_) name
  in
  let templates, ctor_args = get_templates_and_captures fdcaptures in
  let pp_template ppf b =
    if not (List.is_empty templates) then (
      if b then pf ppf "template" ;
      pf ppf "<@[%a@]>" (list ~sep:comma string)
        (if b then List.map ~f:typename templates else templates) ;
      if b then pf ppf "@," )
  in
  let pp_ctor ppf name =
    let pp_init ppf (_, _, id, _) = pf ppf "%s(%s__)" id id in
    let pp_count ppf () =
      if not (List.is_empty fdcaptures) then comma ppf () ;
      pf ppf "vars_count__(count_vars(@[<hov>%a@]))" (list ~sep:comma string)
        (List.map ~f:(fun (_, _, id, _) -> id ^ "__") fdcaptures)
    in
    pf ppf "%s(const %s%a&) = default ;@ " name name pp_template false ;
    pf ppf "%s(%s%a&&) = default ;@ " name name pp_template false ;
    pf ppf "%s(@[<hov>%a@])@ : @[<hov>%a%a {}@]" name
      (list ~sep:comma (fun ppf s -> pf ppf "%s__" s))
      ctor_args (list ~sep:comma pp_init) fdcaptures pp_count ()
  in
  let pp_op ppf () =
    let scalar_types =
      List.mapi fdcaptures ~f:(fun i ((_, _, _, ut) as a) ->
          if not (capture_needs_template a) then None
          else if UnsizedType.is_fun_type ut then
            Some (sprintf "typename F%d__::captured_scalar_t__" i)
          else Some (sprintf "F%d__" i) )
    in
    let pp_sig = pp_signature false (Some scalar_types) in
    pf ppf "%a const @,{@,return %a;@,}" pp_sig
      (fdrt, "operator()", fdargs)
      pp_call_str
      ( fdname ^ "_impl__"
      , List.map
          ~f:(fun (_, name, _) -> name)
          (Program.captures_to_args fdcaptures @ fdargs)
        @ ["pstream__"] )
  in
  let pp_api ppf () =
    let pp_using ppf () =
      if List.is_empty templates then (
        pf ppf "using captured_scalar_t__ = double;@," ;
        pf ppf "using ValueOf__ = %s;" clsname )
      else (
        pf ppf "using captured_scalar_t__ = stan::return_type_t%a;@,"
          pp_template false ;
        let templates =
          List.filter_mapi fdcaptures ~f:(fun i (r, ad, id, ty) ->
              if not (capture_needs_template (r, ad, id, ty)) then None
              else if UnsizedType.is_fun_type ty then
                Some (sprintf "typename F%d__::ValueOf__" i)
              else Some "double" )
        in
        pf ppf "using ValueOf__ = %s<@[%a@]>;" clsname (list ~sep:comma string)
          templates )
    in
    let pp f =
      list ~sep:comma (fun ppf (_, _, id, _) -> pf ppf "%s(%s)" f id)
    in
    let valueof ppf () =
      pf ppf "auto value_of__() const {@ return ValueOf__(%a);@ }"
        (pp "value_of") fdcaptures
    in
    let deepcopy ppf () =
      pf ppf "auto deep_copy_vars__() const {@ return %s%a(%a);@ }" clsname
        pp_template false (pp "deep_copy_vars") fdcaptures
    in
    let zeros ppf () =
      pf ppf "void zero_adjoints__() {@ @[<v>%a@]@ }"
        (list ~sep:cut (fun ppf (_, _, id, _) ->
             pf ppf "stan::math::zero_adjoints(%s);" id ))
        fdcaptures
    in
    let pp = list ~sep:comma (fun ppf (_, _, id, _) -> string ppf id) in
    let comma ppf () = if not (List.is_empty fdcaptures) then comma ppf () in
    let accumulate ppf () =
      pf ppf
        "double* accumulate_adjoints__(double *dest) const {@ return \
         stan::math::accumulate_adjoints(dest%a%a);@ }"
        comma () pp fdcaptures
    in
    let save ppf () =
      pf ppf
        "stan::math::vari** save_varis__(stan::math::vari **dest) const {@ \
         return stan::math::save_varis(dest%a%a);@ }"
        comma () pp fdcaptures
    in
    pf ppf
      "@ @[<hov>%a@]@ @[<hov>%a@]@ @[<hov>%a@]@ @[<hov>%a@]@ @[<hov>%a@]@ \
       @[<hov>%a@]@ "
      pp_using () valueof () deepcopy () zeros () accumulate () save () ;
    ()
  in
  pf ppf
    "@,@,%a@[<v 2>class %s {@,@[<v>%a@]@,public:@,const size_t vars_count__;@ \
     %a@ %a@ %a@ @]};@,"
    pp_template true clsname (list ~sep:cut pp_member)
    (List.mapi ~f:(fun i a -> (i, a)) fdcaptures)
    pp_ctor clsname pp_op () pp_api () ;
  pf ppf "%aauto %s_make__(@[%a@]) {@ return %s%a(@[%a@]);@ }@," pp_template
    true fdname (list ~sep:comma string) ctor_args clsname pp_template false
    (list ~sep:comma string)
    (List.map ~f:(fun (_, _, id, _) -> id) fdcaptures)

let pp_forward_decl funs_used_in_reduce_sum ppf
    Program.({fdrt; fdname; fdcaptures; fdargs; fdbody; _}) =
  let pp_sig = pp_signature false None in
  match fdcaptures with
  | None ->
      pf ppf "%a;" pp_sig (fdrt, fdname, fdargs) ;
      if fdbody <> None then (
        if Set.mem funs_used_in_reduce_sum fdname then
          pp_rs_functor ppf (fdrt, fdname, fdargs) ;
        if
          not
            ( is_user_lp fdname || is_user_dist fdname
            || String.is_suffix fdname ~suffix:"_rng" )
        then
          pf ppf "@,@,struct %s%s {@,%a const @,{@,return %a;@,}@,};@," fdname
            functor_suffix pp_sig
            (fdrt, "operator()", fdargs)
            pp_call_str
            ( fdname
            , List.map ~f:(fun (_, name, _) -> name) fdargs @ ["pstream__"] ) )
  | Some captures ->
      pf ppf "%a ;" pp_sig
        (fdrt, fdname ^ "_impl__", Program.captures_to_args captures @ fdargs) ;
      pp_closure ppf (fdrt, fdname, captures, fdargs)

let get_impl = function
  | {Program.fdbody= None; _} -> None
  | {fdrt; fdname; fdcaptures= None; fdargs; fdbody= Some fdbody; _} ->
      Some (fdrt, fdname, fdargs, fdbody)
  | {fdrt; fdname; fdcaptures= Some fdcaptures; fdargs; fdbody= Some fdbody; _}
    ->
      Some
        ( fdrt
        , fdname ^ "_impl__"
        , Program.captures_to_args fdcaptures @ fdargs
        , fdbody )

(* Creates functions outside the model namespaces which only call the ones
   inside the namespaces *)
let pp_standalone_fun_def namespace_fun ppf
    Program.({fdname; fdargs; fdbody; fdrt; _}) =
  let extra, extra_templates =
    if is_user_lp fdname then
      (["lp__"; "lp_accum__"], ["double"; "stan::math::accumulator<double>"])
    else if String.is_suffix fdname ~suffix:"_rng" then
      (["base_rng__"], ["boost::ecuyer1988"])
    else ([], [])
  in
  let args =
    List.map
      ~f:(fun (_, name, ut) ->
        strf "const %a& %s" pp_unsizedtype_custom_scalar
          (stantype_prim_str ut, ut)
          name )
      fdargs
  in
  let pp_sig_standalone ppf _ =
    let arg_strs =
      args
      @ mk_extra_args extra_templates extra
      @ ["std::ostream* pstream__ = nullptr"]
    in
    pf ppf "(@[<hov>%a@]) " (list ~sep:comma string) arg_strs
  in
  let mark_function_comment = "// [[stan::function]]" in
  let return_type = match fdrt with None -> "void" | _ -> "auto" in
  let return_stmt = match fdrt with None -> "" | _ -> "return " in
  match fdbody with
  | None -> pf ppf ";@ "
  | Some _ ->
      pf ppf "@,%s@,%s %s%a @,{@, %s%s::%a;@,}@," mark_function_comment
        return_type fdname pp_sig_standalone "" return_stmt namespace_fun
        pp_call_str
        ( ( if is_user_dist fdname || is_user_lp fdname then fdname ^ "<false>"
          else fdname )
        , List.map ~f:(fun (_, name, _) -> name) fdargs @ extra @ ["pstream__"]
        )

let version = "// Code generated by %%NAME%% %%VERSION%%"
let includes = "#include <stan/model/model_header.hpp>"

(** Validate the dimensions of the C++ object are correct at runtime
 @param ppf A pretty printer
 @param name The name of the object.
 @param st The SizedType of the object.
 *)
let pp_validate_data ppf (name, st) =
  if String.is_suffix ~suffix:"__" name then ()
  else
    pf ppf "@[<hov 4>context__.validate_dims(@,%S,@,%S,@,%S,@,%a);@]@ "
      "data initialization" name
      (stantype_prim_str (SizedType.to_unsized st))
      pp_call
      ("context__.to_vec", pp_expr, SizedType.get_dims st)

(** Print the constructor of the model class.
 Read in data steps:
   1. context__.validate_dims() to verify the dimensions are correct at runtime.
   1. find vals_%s__ from context__.vals_%s(vident)
   1. keep track of pos__
   1. run checks on resulting vident
*)
let pp_ctor ppf p =
  let params =
    [ "stan::io::var_context& context__"; "unsigned int random_seed__ = 0"
    ; "std::ostream* pstream__ = nullptr" ]
  in
  pf ppf "%s(@[<hov 0>%a) : model_base_crtp(0) @]" p.Program.prog_name
    (list ~sep:comma string) params ;
  let pp_mul ppf () = pf ppf " * " in
  let pp_num_param ppf dims =
    pf ppf "num_params_r__ += %a;" (list ~sep:pp_mul pp_expr) dims
  in
  let get_param_st = function
    | _, {Program.out_block= Parameters; out_unconstrained_st= st; _} -> (
      match SizedType.get_dims st with
      | [] -> Some [Expr.Helpers.loop_bottom]
      | ls -> Some ls )
    | _ -> None
  in
  let data_idents = List.map ~f:fst p.input_vars |> String.Set.of_list in
  let pp_stmt_topdecl_size_only ppf (Stmt.Fixed.({pattern; meta}) as s) =
    match pattern with
    | Decl {decl_type= Unsized ut; _} when UnsizedType.is_fun_type ut -> ()
    | Decl {decl_id; decl_type; _} when decl_id <> "pos__" -> (
      match decl_type with
      | Sized st ->
          Locations.pp_smeta ppf meta ;
          if Set.mem data_idents decl_id then pp_validate_data ppf (decl_id, st) ;
          pp_set_size ppf (decl_id, st, DataOnly)
      | Unsized _ -> () )
    | _ -> pp_statement ppf s
  in
  pp_block ppf
    ( (fun ppf {Program.prog_name; prepare_data; output_vars; _} ->
        pf ppf "using local_scalar_t__ = double ;@ " ;
        pf ppf "boost::ecuyer1988 base_rng__ = @ " ;
        pf ppf "    stan::services::util::create_rng(random_seed__, 0);@ " ;
        pf ppf "%a@ " pp_unused "base_rng__" ;
        pf ppf "%a@ " pp_function__ (prog_name, prog_name) ;
        pf ppf
          "local_scalar_t__ \
           DUMMY_VAR__(std::numeric_limits<double>::quiet_NaN());@ " ;
        pf ppf "%a" pp_unused "DUMMY_VAR__" ;
        pp_located_error ppf
          (pp_block, (list ~sep:cut pp_stmt_topdecl_size_only, prepare_data)) ;
        cut ppf () ;
        pf ppf "num_params_r__ = 0U;@ " ;
        pp_located_error ppf
          ( pp_block
          , ( list ~sep:cut pp_num_param
            , List.filter_map ~f:get_param_st output_vars ) ) )
    , p )

let rec top_level_decls Stmt.Fixed.({pattern; _}) =
  match pattern with
  | Decl {decl_type= Unsized ut; _} when UnsizedType.is_fun_type ut -> []
  | Decl d when d.decl_id <> "pos__" ->
      [(d.decl_id, Type.to_unsized d.decl_type, UnsizedType.DataOnly)]
  | SList stmts -> List.concat_map ~f:top_level_decls stmts
  | _ -> []

(** Print the private data members of the model class *)
let pp_model_private ppf {Program.prepare_data; _} =
  let data_decls = List.concat_map ~f:top_level_decls prepare_data in
  pf ppf "%a" (list ~sep:cut pp_decl) data_decls

(** Print the signature and blocks of the model class methods.
  @param ppf A pretty printer
  @param rt The return type.
  @param name The method name.
  @param intro Anything that needs printed before the method body.
  @param outro Anything that needs printed after the method body.
  @param cv_attr Optional parameter to add method attributes.
  @param ppbody (?A pretty printer of the method's body)
 *)
let pp_method ppf rt name params intro ?(outro = nop) ?(cv_attr = ["const"])
    ppbody =
  pf ppf "@[<v 2>inline %s %s(@[<hov>@,%a@]) %a " rt name
    (list ~sep:comma string) params (list ~sep:cut string) cv_attr ;
  pf ppf "{@,%a@ " intro () ;
  ppbody ppf ;
  outro ppf () ;
  pf ppf "@,} // %s() @,@]" name

(** Print the `get_param_names` method of the model class
  @param ppf A pretty printer.
 *)
let pp_get_param_names ppf {Program.output_vars; _} =
  let add_param = fmt "names__.emplace_back(%S);" in
  pp_method ppf "void" "get_param_names" ["std::vector<std::string>& names__"]
    nop (fun ppf ->
      pf ppf "names__.clear();@ " ;
      (list ~sep:cut add_param) ppf (List.map ~f:fst output_vars) )

(** Print the `get_dims` method of the model class. *)
let pp_get_dims ppf {Program.output_vars; _} =
  let pp_cast ppf cast_dims =
    pf ppf "static_cast<size_t>(%a)@," pp_expr cast_dims
  in
  let pp_pack ppf inner_dims =
    pf ppf "std::vector<size_t>{@[<hov>@,%a@]}" (list ~sep:comma pp_cast)
      inner_dims
  in
  let pp_add_pack ppf dims =
    pf ppf "dimss__.emplace_back(%a);@," pp_pack dims
  in
  let pp_output_var ppf =
    (list ~sep:cut pp_add_pack)
      ppf
      List.(
        map ~f:SizedType.get_dims
          (map
             ~f:(fun (_, {Program.out_constrained_st= st; _}) -> st)
             output_vars))
  in
  let params = ["std::vector<std::vector<size_t>>& dimss__"] in
  let cv_attr = ["const"] in
  pp_method ppf "void" "get_dims" params
    (const string "dimss__.clear();")
    (fun ppf -> pp_output_var ppf)
    ~cv_attr

let pp_method_b ppf rt name params intro ?(outro = nop) ?(cv_attr = ["const"])
    body =
  pp_method ppf rt name params intro
    (fun ppf -> pp_located_error_b ppf body)
    ~outro ~cv_attr

(** Print the write_array method of the model class *)
let pp_write_array ppf {Program.prog_name; generate_quantities; _} =
  pf ppf
    "template <typename RNG, typename VecR, typename VecI, typename VecVar, \
     stan::require_vector_like_vt<std::is_floating_point, VecR>* = nullptr, \
     stan::require_vector_like_vt<std::is_integral, VecI>* = nullptr, \
     stan::require_std_vector_vt<std::is_floating_point, VecVar>* = nullptr>" ;
  let params =
    [ "RNG& base_rng__"; "VecR& params_r__"; "VecI& params_i__"
    ; "VecVar& vars__"; "const bool emit_transformed_parameters__ = true"
    ; "const bool emit_generated_quantities__ = true"
    ; "std::ostream* pstream__ = nullptr" ]
  in
  let intro ppf () =
    pf ppf "%a@ %a@ %a" (list ~sep:cut string)
      [ "using local_scalar_t__ = double;"; "vars__.resize(0);"
      ; "stan::io::reader<local_scalar_t__> in__(params_r__, params_i__);"
      ; "double lp__ = 0.0;"
      ; "(void) lp__;  // dummy to suppress unused var warning"
      ; "stan::math::accumulator<double> lp_accum__;"
      ; "local_scalar_t__ \
         DUMMY_VAR__(std::numeric_limits<double>::quiet_NaN());" ]
      pp_unused "DUMMY_VAR__" pp_function__ (prog_name, "write_array")
  in
  pp_method_b ppf "void" "write_array_impl" params intro generate_quantities

(** Prints the for loop for `constrained_param_names`
    and `unconstrained_param_names`
  @param index_ids Optional named parameter of a SizedType's dimensions
  @param ppf A pretty printer
  @param dims A list of the dimensions of a SizedType
  @param pp_body Pretty printer for the body of the loop.
 *)
let rec pp_for_loop_iteratee ?(index_ids = []) ppf (iteratee, dims, pp_body) =
  let iter d pp_body =
    let loopvar, gensym_exit = Common.Gensym.enter () in
    pp_for_loop ppf
      ( loopvar
      , Expr.Helpers.loop_bottom
      , d
      , pp_block
      , (pp_body, (iteratee, loopvar :: index_ids)) ) ;
    gensym_exit ()
  in
  match dims with
  | [] -> pp_body ppf (iteratee, index_ids)
  | dim :: dims ->
      iter dim (fun ppf (i, idcs) ->
          pf ppf "%a" pp_block
            (pp_for_loop_iteratee ~index_ids:idcs, (i, dims, pp_body)) )

(** Print the `constrained_param_names` method of the model class. *)
let pp_constrained_param_names ppf {Program.output_vars; _} =
  let params =
    [ "std::vector<std::string>& param_names__"
    ; "bool emit_transformed_parameters__ = true"
    ; "bool emit_generated_quantities__ = true" ]
  in
  let paramvars, tparamvars, gqvars =
    List.partition3_map
      ~f:(function
        | id, {Program.out_block= Parameters; out_constrained_st= st; _} ->
            `Fst (id, st)
        | id, {out_block= TransformedParameters; out_constrained_st= st; _} ->
            `Snd (id, st)
        | id, {out_block= GeneratedQuantities; out_constrained_st= st; _} ->
            `Trd (id, st))
      output_vars
  in
  let emit_name ppf (name, idcs) =
    let to_string = fmt "std::to_string(%s)" in
    pf ppf "param_names__.emplace_back(std::string() + %a);"
      (list ~sep:(fun ppf () -> pf ppf " + '.' + ") string)
      (strf "%S" name :: List.map ~f:(strf "%a" to_string) idcs)
  in
  let pp_param_names ppf (decl_id, st) =
    let dims = List.rev (SizedType.get_dims st) in
    pp_for_loop_iteratee ppf (decl_id, dims, emit_name)
  in
  let cv_attr = ["const"; "final"] in
  pp_method ppf "void" "constrained_param_names" params nop
    (fun ppf ->
      (list ~sep:cut pp_param_names) ppf paramvars ;
      pf ppf "@,if (emit_transformed_parameters__) %a@," pp_block
        (list ~sep:cut pp_param_names, tparamvars) ;
      pf ppf "@,if (emit_generated_quantities__) %a@," pp_block
        (list ~sep:cut pp_param_names, gqvars) )
    ~cv_attr

(* Print the `unconstrained_param_names` method of the model class.
  This is just a copy of constrained, I need to figure out which one is wrong
   and fix it eventually. From Bob,

   Off the top of my head, I think the four that change sizes
   from constrained to unconstrained are:

   simplex:  K -> (K - 1)
   covar_matrix:  K^2 -> (K choose 2) + K
   corr_matrix:  K^2 -> (K choose 2)
   cholesky_corr: (K choose 2) + K -> (K choose 2)

   cholesky_cov does not change size (it's (K choose 2) + K).
   Now that our unit vector uses the normal thing, that also doesn't
   change size.  The ordered types and constrained types don't
   change sizes either.
*)
let pp_unconstrained_param_names ppf {Program.output_vars; _} =
  let params =
    [ "std::vector<std::string>& param_names__"
    ; "bool emit_transformed_parameters__ = true"
    ; "bool emit_generated_quantities__ = true" ]
  in
  let paramvars, tparamvars, gqvars =
    List.partition3_map
      ~f:(function
        | id, {Program.out_block= Parameters; out_unconstrained_st= st; _} ->
            `Fst (id, st)
        | id, {out_block= TransformedParameters; out_unconstrained_st= st; _}
          ->
            `Snd (id, st)
        | id, {out_block= GeneratedQuantities; out_unconstrained_st= st; _} ->
            `Trd (id, st))
      output_vars
  in
  let emit_name ppf (name, idcs) =
    let to_string = fmt "std::to_string(%s)" in
    pf ppf "param_names__.emplace_back(std::string() + %a);"
      (list ~sep:(fun ppf () -> pf ppf " + '.' + ") string)
      (strf "%S" name :: List.map ~f:(strf "%a" to_string) idcs)
  in
  let pp_param_names ppf (decl_id, st) =
    let dims = List.rev (SizedType.get_dims st) in
    pp_for_loop_iteratee ppf (decl_id, dims, emit_name)
  in
  let cv_attr = ["const"; "final"] in
  pp_method ppf "void" "unconstrained_param_names" params nop
    (fun ppf ->
      (list ~sep:cut pp_param_names) ppf paramvars ;
      pf ppf "@,if (emit_transformed_parameters__) %a@," pp_block
        (list ~sep:cut pp_param_names, tparamvars) ;
      pf ppf "@,if (emit_generated_quantities__) %a@," pp_block
        (list ~sep:cut pp_param_names, gqvars) )
    ~cv_attr

(** Print the `transform_inits` method of the model class *)
let pp_transform_inits ppf {Program.transform_inits; _} =
  pf ppf
    "template <typename VecVar, typename VecI, \
     stan::require_std_vector_t<VecVar>* = nullptr, \
     stan::require_vector_like_vt<std::is_integral, VecI>* = nullptr>" ;
  let params =
    [ "const stan::io::var_context& context__"; "VecI& params_i__"
    ; "VecVar& vars__"; "std::ostream* pstream__ = nullptr" ]
  in
  let intro ppf () =
    pf ppf
      "using local_scalar_t__ = \
       double;@,vars__.clear();@,vars__.reserve(num_params_r__);"
  in
  let cv_attr = ["const"] in
  pp_method_b ppf "void" "transform_inits_impl" params intro transform_inits
    ~cv_attr

(** Print the `log_prob` method of the model class *)
let pp_log_prob ppf Program.({prog_name; log_prob; _}) =
  pf ppf
    "template <bool propto__, bool jacobian__, typename VecR, typename VecI, \
     stan::require_vector_like_t<VecR>* = nullptr, \
     stan::require_vector_like_vt<std::is_integral, VecI>* = nullptr>" ;
  let params =
    [ "VecR& params_r__"; "VecI& params_i__"
    ; "std::ostream* pstream__ = nullptr" ]
  in
  let intro ppf () =
    pf ppf "%a@ %a@ %a" (list ~sep:cut string)
      [ "using T__ = stan::scalar_type_t<VecR>;"
      ; "using local_scalar_t__ = T__;"; "T__ lp__(0.0);"
      ; "stan::math::accumulator<T__> lp_accum__;"
      ; "stan::io::reader<local_scalar_t__> in__(params_r__, params_i__);"
      ; "local_scalar_t__ \
         DUMMY_VAR__(std::numeric_limits<double>::quiet_NaN());" ]
      pp_unused "DUMMY_VAR__" pp_function__ (prog_name, "log_prob")
  in
  let outro ppf () =
    pf ppf "@ lp_accum__.add(lp__);@ return lp_accum__.sum();"
  in
  let cv_attr = ["const"] in
  pp_method_b ppf "stan::scalar_type_t<VecR>" "log_prob_impl" params intro
    log_prob ~outro ~cv_attr

(** Print the body of the constrained and unconstrained sizedtype methods
 in the model class
 @param ppf A pretty printer
 @param method_name The name of the method to wrap the body in.
 @param outvars The parameters to gather the sizes for.
 *)
let pp_outvar_metadata ppf (method_name, outvars) =
  let intro = const string "std::stringstream s__;" in
  let outro ppf () = pf ppf "@ return s__.str();" in
  let json_str = Cpp_Json.out_var_interpolated_json_str outvars in
  let ppbody ppf = pf ppf "s__ << %s;" json_str in
  pp_method ppf "std::string" method_name [] intro ~outro ppbody

(** Print the `get_unconstrained_sizedtypes` method of the model class *)
let pp_unconstrained_types ppf {Program.output_vars; _} =
  let grab_unconstrained (name, {Program.out_unconstrained_st; out_block; _}) =
    (name, out_unconstrained_st, out_block)
  in
  let outvars = List.map ~f:grab_unconstrained output_vars in
  pp_outvar_metadata ppf ("get_unconstrained_sizedtypes", outvars)

(** Print the `get_constrained_sizedtypes` method of the model class *)
let pp_constrained_types ppf {Program.output_vars; _} =
  let grab_constrained (name, {Program.out_constrained_st; out_block; _}) =
    (name, out_constrained_st, out_block)
  in
  let outvars = List.map ~f:grab_constrained output_vars in
  pp_outvar_metadata ppf ("get_constrained_sizedtypes", outvars)

(** Print the generic method overloads needed in the model class. *)
let pp_overloads ppf () =
  pf ppf
    {|
    // Begin method overload boilerplate
    template <typename RNG>
    inline void write_array(RNG& base_rng,
                            Eigen::Matrix<double,Eigen::Dynamic,1>& params_r,
                            Eigen::Matrix<double,Eigen::Dynamic,1>& vars,
                            const bool emit_transformed_parameters = true,
                            const bool emit_generated_quantities = true,
                            std::ostream* pstream = nullptr) const {
      std::vector<double> vars_vec(vars.size());
      std::vector<int> params_i;
      write_array_impl(base_rng, params_r, params_i, vars_vec,
          emit_transformed_parameters, emit_generated_quantities, pstream);
      vars.resize(vars_vec.size());
      for (int i = 0; i < vars.size(); ++i) {
        vars.coeffRef(i) = vars_vec[i];
      }
    }

    template <typename RNG>
    inline void write_array(RNG& base_rng, std::vector<double>& params_r,
                            std::vector<int>& params_i,
                            std::vector<double>& vars,
                            bool emit_transformed_parameters = true,
                            bool emit_generated_quantities = true,
                            std::ostream* pstream = nullptr) const {
      write_array_impl(base_rng, params_r, params_i, vars, emit_transformed_parameters, emit_generated_quantities, pstream);
    }

    template <bool propto__, bool jacobian__, typename T_>
    inline T_ log_prob(Eigen::Matrix<T_,Eigen::Dynamic,1>& params_r,
                       std::ostream* pstream = nullptr) const {
      Eigen::Matrix<int, -1, 1> params_i;
      return log_prob_impl<propto__, jacobian__>(params_r, params_i, pstream);
    }

    template <bool propto__, bool jacobian__, typename T__>
    inline T__ log_prob(std::vector<T__>& params_r,
                        std::vector<int>& params_i,
                        std::ostream* pstream = nullptr) const {
      return log_prob_impl<propto__, jacobian__>(params_r, params_i, pstream);
    }


    inline void transform_inits(const stan::io::var_context& context,
                         Eigen::Matrix<double, Eigen::Dynamic, 1>& params_r,
                         std::ostream* pstream = nullptr) const final {
      std::vector<double> params_r_vec(params_r.size());
      std::vector<int> params_i;
      transform_inits_impl(context, params_i, params_r_vec, pstream);
      params_r.resize(params_r_vec.size());
      for (int i = 0; i < params_r.size(); ++i) {
        params_r.coeffRef(i) = params_r_vec[i];
      }
    }
    inline void transform_inits(const stan::io::var_context& context,
                                std::vector<int>& params_i,
                                std::vector<double>& vars,
                                std::ostream* pstream = nullptr) const final {
      transform_inits_impl(context, params_i, vars, pstream);
    }
|}

(** Print the public parts of the model class *)
let pp_model_public ppf p =
  pf ppf "@ %a" pp_ctor p ;
  pf ppf "@ %a" pp_log_prob p ;
  pf ppf "@ %a" pp_write_array p ;
  pf ppf "@ %a" pp_transform_inits p ;
  (* Begin metadata methods *)
  pf ppf "@ %a" pp_get_param_names p ;
  (* Post-data metadata methods *)
  pf ppf "@ %a" pp_get_dims p ;
  pf ppf "@ %a" pp_constrained_param_names p ;
  pf ppf "@ %a" pp_unconstrained_param_names p ;
  pf ppf "@ %a" pp_constrained_types p ;
  pf ppf "@ %a" pp_unconstrained_types p ;
  (* Boilerplate *)
  pf ppf "@ %a" pp_overloads ()

let model_prefix = "model_"

(** Print the full model class. *)
let pp_model ppf ({Program.prog_name; _} as p) =
  pf ppf "class %s final : public model_base_crtp<%s> {" prog_name prog_name ;
  pf ppf "@ @[<v 1>@ private:@ @[<v 1> %a@]@ " pp_model_private p ;
  pf ppf "@ public:@ @[<v 1> ~%s() { }" prog_name ;
  pf ppf "@ @ inline std::string model_name() const final { return \"%s\"; }"
    prog_name ;
  pf ppf
    {|

  inline std::vector<std::string> model_compile_info() const noexcept {
    return std::vector<std::string>{"stanc_version = %s", "stancflags = %s"};
  }
  |}
    "%%NAME%%3 %%VERSION%%" stanc_args_to_print ;
  pf ppf "@ %a@]@]@ };" pp_model_public p

(** The C++ aliases needed for the model class*)
let usings =
  {|
using stan::io::dump;
using stan::model::model_base_crtp;
using stan::model::rvalue;
using stan::model::cons_list;
using stan::model::index_uni;
using stan::model::index_max;
using stan::model::index_min;
using stan::model::index_min_max;
using stan::model::index_multi;
using stan::model::index_omni;
using stan::model::nil_index_list;
using namespace stan::math;
|}

(** Create the model's namespace. *)
let namespace Program.({prog_name; _}) = prog_name ^ "_namespace"

(** Find and register functiors used for map_rect. *)
let pp_register_map_rect_functors ppf p =
  let pp_register_functor ppf (i, f) =
    pf ppf "STAN_REGISTER_MAP_RECT(%d, %s::%s)" i (namespace p) f
  in
  pf ppf "@ %a"
    (list ~sep:cut pp_register_functor)
    (List.sort ~compare (Hashtbl.to_alist map_rect_calls))

let is_fun_used_with_variadic_fn variadic_fn_test p =
  let rec find_functors_expr accum Expr.Fixed.({pattern; _}) =
    String.Set.union accum
      ( match pattern with
      | FunApp (StanLib, x, {pattern= Var f; _} :: _) when variadic_fn_test x
        ->
          String.Set.of_list [Utils.stdlib_distribution_name f]
      | x -> Expr.Fixed.Pattern.fold find_functors_expr accum x )
  in
  let rec find_functors_stmt accum stmt =
    Stmt.Fixed.(
      Pattern.fold find_functors_expr find_functors_stmt accum stmt.pattern)
  in
  Program.fold find_functors_expr find_functors_stmt String.Set.empty p

(** Print the full C++ for the stan program. *)
let pp_prog ppf (p : Program.Typed.t) =
  (* First, do some transformations on the MIR itself before we begin printing it.*)
  let p, s = Locations.prepare_prog p in
<<<<<<< HEAD
  let funs_used_in_reduce_sum =
    is_fun_used_with_variadic_fn Stan_math_signatures.is_reduce_sum_fn p
  in
  pf ppf "@[<v>@ %s@ %s@ namespace %s {@ %s@ %s@ %a@ %a@ %a@ %a@ }@ @]" version
    includes (namespace p) custom_functions usings Locations.pp_globals s
    (list (pp_forward_decl funs_used_in_reduce_sum))
=======
  let pp_fun_def_with_variadic_fn_list ppf fblock =
    pp_fun_def ppf fblock
      (is_fun_used_with_variadic_fn Stan_math_signatures.is_reduce_sum_fn p)
      (is_fun_used_with_variadic_fn Stan_math_signatures.is_variadic_ode_fn p)
  in
  let reduce_sum_struct_decls =
    String.Set.map
      ~f:(fun x ->
        if Utils.is_distribution_name x then
          "template <bool propto__>\nstruct " ^ x ^ reduce_sum_functor_suffix
          ^ ";"
        else "struct " ^ x ^ reduce_sum_functor_suffix ^ ";" )
      (is_fun_used_with_variadic_fn Stan_math_signatures.is_reduce_sum_fn p)
    |> Set.elements |> String.concat ~sep:"\n"
  in
  pf ppf "@[<v>@ %s@ %s@ namespace %s {@ %s@ %a@ %s@ %a@ %a@ }@ @]" version
    includes (namespace p) usings Locations.pp_globals s
    reduce_sum_struct_decls
    (list ~sep:cut pp_fun_def_with_variadic_fn_list)
>>>>>>> b04226f9
    p.functions_block
    (list ~sep:cut pp_function_body)
    (List.filter_map ~f:get_impl p.functions_block)
    (if !standalone_functions then fun _ _ -> () else pp_model)
    p ;
  if !standalone_functions then
    pf ppf "@[<v>%a@ @]"
      (list ~sep:cut (pp_standalone_fun_def (namespace p)))
      (List.filter
         ~f:(fun {fdcaptures; _} -> is_none fdcaptures)
         p.functions_block)
  else (
    pf ppf "@,using stan_model = %s_namespace::%s;@," p.prog_name p.prog_name ;
    pf ppf
      {|
#ifndef USING_R

// Boilerplate
stan::model::model_base& new_model(
        stan::io::var_context& data_context,
        unsigned int seed,
        std::ostream* msg_stream) {
  stan_model* m = new stan_model(data_context, seed, msg_stream);
  return *m;
}

stan::math::profile_map& get_stan_profile_data() {
  return %s_namespace::profiles__;
}

#endif
|}
      p.prog_name ;
    pf ppf "@[<v>%a@]" pp_register_map_rect_functors p )<|MERGE_RESOLUTION|>--- conflicted
+++ resolved
@@ -268,7 +268,6 @@
 
 let pp_function_body ppf (fdrt, fdname, fdargs, fdbody) =
   let pp_body ppf (Stmt.Fixed.({pattern; _}) as fdbody) =
-<<<<<<< HEAD
     pf ppf "@[<hv 8>using local_scalar_t__ = %a;@]@," pp_promoted_scalar
       (return_arg_types fdargs) ;
     if List.exists ~f:(fun (_, _, t) -> UnsizedType.is_eigen_type t) fdargs
@@ -280,17 +279,6 @@
       "local_scalar_t__ \
        DUMMY_VAR__(std::numeric_limits<double>::quiet_NaN());@;" ;
     pp_unused ppf "DUMMY_VAR__" ;
-=======
-    pf ppf "@[<hv 8>using local_scalar_t__ = %a;@]@," pp_promoted_scalar fdargs ;
-    if List.exists ~f:(fun (_, _, t) -> UnsizedType.is_eigen_type t) fdargs
-    then pp_eigen_arg_to_ref ppf fdargs ;
-    if not (is_dist || is_lp) then (
-      pf ppf "%s@ " "const static bool propto__ = true;" ;
-      pf ppf "%s@ " "(void) propto__;" ) ;
-    pf ppf "%s@ "
-      "local_scalar_t__ DUMMY_VAR__(std::numeric_limits<double>::quiet_NaN());" ;
-    pf ppf "%a" pp_unused "DUMMY_VAR__" ;
->>>>>>> b04226f9
     let blocked_fdbody =
       match pattern with
       | SList stmts -> {fdbody with pattern= Block stmts}
@@ -1025,18 +1013,8 @@
 let pp_prog ppf (p : Program.Typed.t) =
   (* First, do some transformations on the MIR itself before we begin printing it.*)
   let p, s = Locations.prepare_prog p in
-<<<<<<< HEAD
   let funs_used_in_reduce_sum =
     is_fun_used_with_variadic_fn Stan_math_signatures.is_reduce_sum_fn p
-  in
-  pf ppf "@[<v>@ %s@ %s@ namespace %s {@ %s@ %s@ %a@ %a@ %a@ %a@ }@ @]" version
-    includes (namespace p) custom_functions usings Locations.pp_globals s
-    (list (pp_forward_decl funs_used_in_reduce_sum))
-=======
-  let pp_fun_def_with_variadic_fn_list ppf fblock =
-    pp_fun_def ppf fblock
-      (is_fun_used_with_variadic_fn Stan_math_signatures.is_reduce_sum_fn p)
-      (is_fun_used_with_variadic_fn Stan_math_signatures.is_variadic_ode_fn p)
   in
   let reduce_sum_struct_decls =
     String.Set.map
@@ -1048,11 +1026,10 @@
       (is_fun_used_with_variadic_fn Stan_math_signatures.is_reduce_sum_fn p)
     |> Set.elements |> String.concat ~sep:"\n"
   in
-  pf ppf "@[<v>@ %s@ %s@ namespace %s {@ %s@ %a@ %s@ %a@ %a@ }@ @]" version
+  pf ppf "@[<v>@ %s@ %s@ namespace %s {@ %s@ %a%s@ %a@ %a@ %a@ }@ @]" version
     includes (namespace p) usings Locations.pp_globals s
     reduce_sum_struct_decls
-    (list ~sep:cut pp_fun_def_with_variadic_fn_list)
->>>>>>> b04226f9
+    (list (pp_forward_decl funs_used_in_reduce_sum))
     p.functions_block
     (list ~sep:cut pp_function_body)
     (List.filter_map ~f:get_impl p.functions_block)
