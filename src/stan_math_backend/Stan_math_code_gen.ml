(** Generate C++ from the MIR.

    This module makes extensive use of the Format[0] module via the Fmt[1] API.
    As such, you'll need to understand the "%a" and "@" notation from [0], especially
    the section headed "Formatted pretty-printing." Then, we use functions like
    [pf] and [strf] from the Fmt library[1]. On top of that, the "@" pretty-printing
    specifiers all actually correspond 1-to-1 with commands like [open_box] from
    the Format library[0]. The boxing system is best described in this explainer
    pdf [2], particularly Section 3 ("Format basics"). It's worth noting that someone
    was able to make a decent-looking pretty-printer for a subset of Javascript[3] that
    might serve as a good reference. Good luck!

    [0] Format module doc: https://caml.inria.fr/pub/docs/manual-ocaml/libref/Format.html
    [1] Fmt module doc: https://erratique.ch/software/fmt/doc/Fmt.html
    [2] Format Unraveled: https://hal.archives-ouvertes.fr/hal-01503081/file/format-unraveled.pdf
    [3] Javascript pretty-printer https://github.com/Virum/compiler/blob/28e807b842bab5dcf11460c8193dd5b16674951f/JavaScript.ml#L112
*)

open Core_kernel
open Middle
open Fmt
open Expression_gen
open Statement_gen

let standalone_functions = ref false

let stanc_args_to_print =
  let sans_model_and_hpp_paths x =
    not String.(is_suffix ~suffix:".stan" x || is_prefix ~prefix:"--o" x)
  in
  (* Ignore the "--o" arg, the stan file and the binary name (bin/stanc). *)
  Array.to_list Sys.argv |> List.tl_exn
  |> List.filter ~f:sans_model_and_hpp_paths
  |> String.concat ~sep:" "

let pp_unused = fmt "(void) %s;  // suppress unused var warning@ "

(** Print name of model function.
  @param prog_name Name of the Stan program.
  @param fname Name of the function.
 *)
let pp_function__ ppf (prog_name, fname) =
  pf ppf "static const char* function__ = %S;@ "
    (strf "%s_namespace::%s" prog_name fname) ;
  pp_unused ppf "function__"

(** Print the body of exception handling for functions *)
let pp_located ppf _ =
  pf ppf
    {|stan::lang::rethrow_located(e, locations_array__[current_statement__]);
      // Next line prevents compiler griping about no return
      throw std::runtime_error("*** IF YOU SEE THIS, PLEASE REPORT A BUG ***"); |}

(** Detect if argument requires C++ template *)
let arg_needs_template = function
  | UnsizedType.DataOnly, _, t -> UnsizedType.is_eigen_type t
  | _, _, t when UnsizedType.contains_int t -> false
  | _ -> true

(** Print template arguments for C++ functions that need templates
  @param args A pack of `Program.fun_arg_decl` containing functions to detect templates.
  @return A list of arguments with template parameter names added.
 *)
let maybe_templated_arg_types prefix (args : Program.fun_arg_decl) =
  List.mapi args ~f:(fun i a ->
      match arg_needs_template a with
      | true -> Some (sprintf "%s%d__" prefix i)
      | false -> None )

<<<<<<< HEAD
let maybe_templated_arg_scalars prefix (args : Program.fun_arg_decl) =
  List.mapi args ~f:(fun i (ad, id, ty) ->
      if not (arg_needs_template (ad, id, ty)) then None
      else if UnsizedType.is_fun_type ty then
        Some (sprintf "typename %s%d__::captured_scalar_t__" prefix i)
      else Some (sprintf "%s%d__" prefix i) )
=======
let return_arg_types (args : Program.fun_arg_decl) =
  List.mapi args ~f:(fun i ((_, _, ut) as a) ->
      if UnsizedType.is_eigen_type ut && arg_needs_template a then
        Some (sprintf "stan::value_type_t<T%d__>" i)
      else if arg_needs_template a then Some (sprintf "T%d__" i)
      else None )
>>>>>>> b25c0b64

let%expect_test "arg types templated correctly" =
  [(AutoDiffable, "xreal", UReal); (DataOnly, "yint", UInt)]
  |> maybe_templated_arg_types "T"
  |> List.filter_opt |> String.concat ~sep:"," |> print_endline ;
  [%expect {| T0__ |}]

(** Print the code for promoting stan real types
 @param ppf A pretty printer
 @param args A pack of arguments to detect whether they need to use the promotion rules.
 *)
let pp_promoted_scalar ppf args =
  match args with
  | [] -> pf ppf "double"
  | _ ->
      let rec promote_args_chunked ppf args =
        let go ppf tl =
          match tl with [] -> () | _ -> pf ppf ", %a" promote_args_chunked tl
        in
        match args with
        | [] -> pf ppf "double"
        | hd :: tl ->
            pf ppf "stan::promote_args_t<%a%a>" (list ~sep:comma string) hd go
              tl
      in
<<<<<<< HEAD
      promote_args_chunked ppf List.(chunks_of ~length:5 (filter_opt args))
=======
      promote_args_chunked ppf
        List.(chunks_of ~length:5 (filter_opt (return_arg_types args)))
>>>>>>> b25c0b64

(** Pretty-prints a function's return-type, taking into account templated argument
    promotion.*)
let pp_returntype ppf arg_types rt =
  let scalar = strf "%a" pp_promoted_scalar arg_types in
  match rt with
  | Some ut when UnsizedType.contains_int ut ->
      pf ppf "%a@," pp_unsizedtype_custom_scalar ("int", ut)
  | Some ut -> pf ppf "%a@," pp_unsizedtype_custom_scalar (scalar, ut)
  | None -> pf ppf "void@,"

let pp_eigen_arg_to_ref ppf arg_types =
  let pp_ref ppf name =
    pf ppf "@[<hv 8>const auto& %s = to_ref(%s);@]" name (name ^ "_arg__")
  in
  pf ppf "@[<v>%a@]@ " (list ~sep:cut pp_ref)
    (List.filter_map
       ~f:(fun (_, name, ut) ->
         if UnsizedType.is_eigen_type ut then Some name else None )
       arg_types)

(** [pp_located_error ppf (pp_body_block, body_block, err_msg)] surrounds [body_block]
    with a C++ try-catch that will rethrow the error with the proper source location
    from the [body_block] (required to be a [stmt_loc Block] variant).
  @param ppf A pretty printer.
  @param pp_body_block A pretty printer for the body block
  @param body A C++ scoped body block surrounded by squiggly braces.
  *)
let pp_located_error ppf (pp_body_block, body) =
  pf ppf "@ try %a" pp_body_block body ;
  string ppf " catch (const std::exception& e) " ;
  pp_block ppf (pp_located, ())

(** Print the type of an object.
 @param ppf A pretty printer
 @param custom_scalar_opt A string representing a types inner scalar value.
 @param name The name of the object
 @param ut The unsized type of the object
 *)
let pp_arg ppf (custom_scalar_opt, (_, name, ut)) =
  let scalar =
    match custom_scalar_opt with
    | Some scalar -> scalar
    | None -> stantype_prim_str ut
  in
  (* we add the _arg suffix for any Eigen types *)
  pf ppf "const %a& %s" pp_unsizedtype_custom_scalar_eigen_exprs (scalar, ut)
    name

let pp_arg_eigen_suffix ppf (custom_scalar_opt, (_, name, ut)) =
  let scalar =
    match custom_scalar_opt with
    | Some scalar -> scalar
    | None -> stantype_prim_str ut
  in
  (* we add the _arg suffix for any Eigen types *)
  let opt_arg_suffix =
    if UnsizedType.is_eigen_type ut then name ^ "_arg__" else name
  in
  pf ppf "const %a& %s" pp_unsizedtype_custom_scalar_eigen_exprs (scalar, ut)
    opt_arg_suffix

(** [pp_located_error_b] automatically adds a Block wrapper *)
let pp_located_error_b ppf body_stmts =
  pp_located_error ppf
    ( pp_statement
    , Stmt.Fixed.{pattern= Block body_stmts; meta= Locations.no_span_num} )

let typename = ( ^ ) "typename "

(** Construct an object with it's needed templates for function signatures.
 @param fdargs A sexp list of strings representing C++ types.
  *)
let get_templates_and_args prefix fdargs =
  let argtypetemplates = maybe_templated_arg_types prefix fdargs in
  ( List.filter_opt argtypetemplates
  , List.map
      ~f:(fun a -> strf "%a" pp_arg a)
      (List.zip_exn argtypetemplates fdargs)
  , List.map
      ~f:(fun a -> strf "%a" pp_arg_eigen_suffix a)
      (List.zip_exn argtypetemplates fdargs) )

(** Print the C++ template parameter decleration before a function.
  @param ppf A pretty printer.
 *)
let pp_template_decorator ppf = function
  | [] -> ()
  | templates ->
      pf ppf "@[<hov>template <%a>@]@ " (list ~sep:comma string) templates

let mk_extra_args templates args =
  List.map ~f:(fun (t, v) -> t ^ "& " ^ v) (List.zip_exn templates args)

let pp_signature captures ppf (fdrt, fdname, fdargs) =
  let is_lp = is_user_lp fdname in
  let is_dist = is_user_dist fdname in
  let is_rng = String.is_suffix fdname ~suffix:"_rng" in
  let extra, extra_templates =
    if is_lp then (["lp__"; "lp_accum__"], ["T_lp__"; "T_lp_accum__"])
    else if is_rng then (["base_rng__"], ["RNG"])
    else ([], [])
  in
<<<<<<< HEAD
  let argtypetemplates, args = get_templates_and_args "T" fdargs in
  let templates =
    (if is_dist || is_lp then ["bool propto__"] else [])
    @ List.(map ~f:typename (argtypetemplates @ extra_templates))
  in
  pp_template_decorator ppf templates ;
  let rt_templates =
    match captures with
    | Some c -> c @ maybe_templated_arg_scalars "T" fdargs
    | None -> maybe_templated_arg_scalars "T" fdargs
  in
  pp_returntype ppf rt_templates fdrt ;
  let arg_strs = args @ mk_extra_args extra_templates extra in
  let arg_strs =
    if captures <> None then "std::ostream* pstream__" :: arg_strs
    else arg_strs @ ["std::ostream* pstream__"]
  in
  pf ppf "%s(@[<hov>%a@]) " fdname (list ~sep:comma string) arg_strs

let pp_rs_functor ppf (fdrt, fdname, fdargs) =
  match fdargs with
  | (_, slice, _) :: (_, start, _) :: (_, end_, _) :: rest ->
      (* Produces the reduce_sum functors that has the pstream argument
             as the third and not last argument *)
      let is_dist = is_user_dist fdname in
      let argtypetemplates, args = get_templates_and_args "T" fdargs in
      let templates = List.map ~f:typename argtypetemplates in
      let pp_template_propto ppf maybe =
        if maybe then pf ppf "template <bool propto__>@ "
      in
      let pp_sig_rs ppf name =
        let first_three, rest = List.split_n args 3 in
        let arg_strs = first_three @ ["std::ostream* pstream__"] @ rest in
        pp_template_decorator ppf templates ;
        pp_returntype ppf (maybe_templated_arg_scalars "T" fdargs) fdrt ;
        pf ppf "%s(@[<hov>%a@])" name (list ~sep:comma string) arg_strs
      in
      pf ppf "@,@,%astruct %s%s {@,%a const @,{@,return %a;@,}@,};@,"
        pp_template_propto is_dist fdname reduce_sum_functor_suffix pp_sig_rs
        "operator()" pp_call_str
        ( (if is_dist then fdname ^ "<propto__>" else fdname)
        , slice :: (start ^ " + 1") :: (end_ ^ " + 1")
          :: List.map ~f:(fun (_, name, _) -> name) rest
          @ ["pstream__"] )
  | _ ->
      raise_s
        [%message "Ill-formed reduce_sum call! This is bug in the compiler."]

let pp_closure ppf (fdrt, fdname, fdcaptures, fdargs) =
  let clsname = fdname ^ "_cfunctor__" in
  let pp_member ppf (i, (adlevel, name, type_)) =
    let scalar =
      if arg_needs_template (adlevel, name, type_) then sprintf "F%d__" i
      else "double"
    in
    pf ppf "%a %s;" pp_unsizedtype_custom_scalar (scalar, type_) name
  in
  let templates, ctor_args = get_templates_and_args "F" fdcaptures in
  let pp_template ppf b =
    if not (List.is_empty templates) then (
      if b then pf ppf "template" ;
      pf ppf "<@[%a@]>" (list ~sep:comma string)
        (if b then List.map ~f:typename templates else templates) ;
      if b then pf ppf "@," )
  in
  let pp_ctor ppf name =
    let pp_init ppf (_, id, _) = pf ppf "%s(%s__)" id id in
    let pp_count ppf () =
      if not (List.is_empty fdcaptures) then comma ppf () ;
      pf ppf "vars_count__(count_vars(@[<hov>%a@]))" (list ~sep:comma string)
        (List.map ~f:(fun (_, id, _) -> id ^ "__") fdcaptures)
    in
    pf ppf "%s(const %s%a&) = default ;@ " name name pp_template false ;
    pf ppf "%s(%s%a&&) = default ;@ " name name pp_template false ;
    pf ppf "%s(@[<hov>%a@])@ : @[<hov>%a%a {}@]" name
      (list ~sep:comma (fun ppf s -> pf ppf "%s__" s))
      ctor_args (list ~sep:comma pp_init) fdcaptures pp_count ()
  in
  let pp_op ppf () =
    pf ppf "%a const @,{@,return %a;@,}"
      (pp_signature (Some (maybe_templated_arg_scalars "F" fdcaptures)))
      (fdrt, "operator()", fdargs)
      pp_call_str
      ( fdname ^ "_impl__"
      , List.map ~f:(fun (_, name, _) -> name) (fdcaptures @ fdargs)
        @ ["pstream__"] )
  in
  let pp_api ppf () =
    let pp_using ppf () =
      if List.is_empty templates then (
        pf ppf "using captured_scalar_t__ = double;@," ;
        pf ppf "using ValueOf__ = %s;" clsname )
      else (
        pf ppf "using captured_scalar_t__ = stan::return_type_t%a;@,"
          pp_template false ;
        let templates =
          List.filter_mapi fdcaptures ~f:(fun i (ad, id, ty) ->
              if not (arg_needs_template (ad, id, ty)) then None
              else if UnsizedType.is_fun_type ty then
                Some (sprintf "typename F%d__::ValueOf__" i)
              else Some "double" )
        in
        pf ppf "using ValueOf__ = %s<@[%a@]>;" clsname (list ~sep:comma string)
          templates )
    in
    let pp f = list ~sep:comma (fun ppf (_, id, _) -> pf ppf "%s(%s)" f id) in
    let valueof ppf () =
      pf ppf "auto value_of__() const {@ return ValueOf__(%a);@ }"
        (pp "value_of") fdcaptures
    in
    let deepcopy ppf () =
      pf ppf "auto deep_copy_vars__() const {@ return %s%a(%a);@ }" clsname
        pp_template false (pp "deep_copy_vars") fdcaptures
    in
    let zeros ppf () =
      pf ppf "void zero_adjoints__() {@ @[<v>%a@]@ }"
        (list ~sep:cut (fun ppf (_, id, _) ->
             pf ppf "stan::math::zero_adjoints(%s);" id ))
        fdcaptures
    in
    let pp = list ~sep:comma (fun ppf (_, id, _) -> string ppf id) in
    let comma ppf () = if not (List.is_empty fdcaptures) then comma ppf () in
    let accumulate ppf () =
      pf ppf
        "double* accumulate_adjoints__(double *dest) const {@ return \
         stan::math::accumulate_adjoints(dest%a%a);@ }"
        comma () pp fdcaptures
    in
    let save ppf () =
      pf ppf
        "stan::math::vari** save_varis__(stan::math::vari **dest) const {@ \
         return stan::math::save_varis(dest%a%a);@ }"
        comma () pp fdcaptures
    in
    pf ppf
      "@ @[<hov>%a@]@ @[<hov>%a@]@ @[<hov>%a@]@ @[<hov>%a@]@ @[<hov>%a@]@ \
       @[<hov>%a@]@ "
      pp_using () valueof () deepcopy () zeros () accumulate () save () ;
    ()
  in
  pf ppf
    "@,@,%a@[<v 2>class %s {@,@[<v>%a@]@,public:@,const size_t vars_count__;@ \
     %a@ %a@ %a@ @]};@,"
    pp_template true clsname (list ~sep:cut pp_member)
    (List.mapi ~f:(fun i a -> (i, a)) fdcaptures)
    pp_ctor clsname pp_op () pp_api () ;
  pf ppf "%aauto %s_make__(@[%a@]) {@ return %s%a(@[%a@]);@ }@," pp_template
    true fdname (list ~sep:comma string) ctor_args clsname pp_template false
    (list ~sep:comma string)
    (List.map ~f:(fun (_, id, _) -> id) fdcaptures)

let pp_forward_decl funs_used_in_reduce_sum ppf
    Program.({fdrt; fdname; fdcaptures; fdargs; fdbody; _}) =
  match fdcaptures with
  | None ->
      pf ppf "%a;" (pp_signature None) (fdrt, fdname, fdargs) ;
      if fdbody <> None then (
        if Set.mem funs_used_in_reduce_sum fdname then
          pp_rs_functor ppf (fdrt, fdname, fdargs) ;
        if
          not
            ( is_user_lp fdname || is_user_dist fdname
            || String.is_suffix fdname ~suffix:"_rng" )
        then
          pf ppf "@,@,struct %s%s {@,%a const @,{@,return %a;@,}@,};@," fdname
            functor_suffix (pp_signature None)
            (fdrt, "operator()", fdargs)
            pp_call_str
            ( fdname
            , List.map ~f:(fun (_, name, _) -> name) fdargs @ ["pstream__"] ) )
  | Some captures ->
      pf ppf "%a ;" (pp_signature None)
        (fdrt, fdname ^ "_impl__", captures @ fdargs) ;
      pp_closure ppf (fdrt, fdname, captures, fdargs)

let get_impl = function
  | {Program.fdbody= None; _} -> None
  | {fdrt; fdname; fdcaptures= None; fdargs; fdbody= Some fdbody; _} ->
      Some (fdrt, fdname, fdargs, fdbody)
  | {fdrt; fdname; fdcaptures= Some fdcaptures; fdargs; fdbody= Some fdbody; _}
    ->
      Some (fdrt, fdname ^ "_impl__", fdcaptures @ fdargs, fdbody)

let pp_function_body ppf (fdrt, fdname, fdargs, fdbody) =
  let pp_body ppf (Stmt.Fixed.({pattern; _}) as fdbody) =
    pf ppf "@[<hv 8>using local_scalar_t__ = %a;@]@," pp_promoted_scalar
      (maybe_templated_arg_scalars "T" fdargs) ;
    if not (is_user_lp fdname || is_user_dist fdname) then (
      pf ppf "const static bool propto__ = true;@;" ;
      pf ppf "(void) propto__;@;" ) ;
    pf ppf
      "local_scalar_t__ \
       DUMMY_VAR__(std::numeric_limits<double>::quiet_NaN());@;" ;
=======
  let argtypetemplates, args, args_expressions =
    get_templates_and_args fdargs
  in
  let pp_body ppf (Stmt.Fixed.({pattern; _}) as fdbody) =
    let text = pf ppf "%s@;" in
    pf ppf "@[<hv 8>using local_scalar_t__ = %a;@]@," pp_promoted_scalar fdargs ;
    if List.exists ~f:(fun (_, _, t) -> UnsizedType.is_eigen_type t) fdargs
    then pp_eigen_arg_to_ref ppf fdargs ;
    if not (is_dist || is_lp) then (
      text "const static bool propto__ = true;" ;
      text "(void) propto__;" ) ;
    text
      "local_scalar_t__ DUMMY_VAR__(std::numeric_limits<double>::quiet_NaN());" ;
>>>>>>> b25c0b64
    pp_unused ppf "DUMMY_VAR__" ;
    let blocked_fdbody =
      match pattern with
      | SList stmts -> {fdbody with pattern= Block stmts}
      | Block _ -> fdbody
      | _ -> {fdbody with pattern= Block [fdbody]}
    in
    pp_located_error ppf (pp_statement, blocked_fdbody) ;
    pf ppf "@ "
  in
<<<<<<< HEAD
  pp_signature None ppf (fdrt, fdname, fdargs) ;
  pp_block ppf (pp_body, fdbody)
=======
  let templates =
    (if is_dist || is_lp then ["bool propto__"] else [])
    @ List.(map ~f:typename (argtypetemplates @ extra_templates))
  in
  let pp_sig ppf (name, args, is_reduce_sum_fn, is_variadic_ode_fn) =
    if (is_reduce_sum_fn || is_variadic_ode_fn) && is_dist then
      pp_template_decorator ppf (List.tl_exn templates)
    else pp_template_decorator ppf templates ;
    pp_returntype ppf fdargs fdrt ;
    let args, variadic_args =
      if is_reduce_sum_fn then List.split_n args 3
      else if is_variadic_ode_fn then List.split_n args 2
      else (args, [])
    in
    let arg_strs =
      args
      @ mk_extra_args extra_templates extra
      @ ["std::ostream* pstream__"]
      @ variadic_args
    in
    pf ppf "%s(@[<hov>%a@]) " name (list ~sep:comma string) arg_strs
  in
  pp_sig ppf (fdname, args_expressions, false, false) ;
  match fdbody with
  | None -> pf ppf ";@ "
  | Some fdbody ->
      pp_block ppf (pp_body, fdbody) ;
      pf ppf "@,@,struct %s%s {@,%a const @,{@,return %a;@,}@,};@," fdname
        functor_suffix pp_sig
        ("operator()", args, false, false)
        pp_call_str
        ( (if is_dist || is_lp then fdname ^ "<propto__>" else fdname)
        , List.map ~f:(fun (_, name, _) -> name) fdargs @ extra @ ["pstream__"]
        ) ;
      if String.Set.mem funs_used_in_reduce_sum fdname then
        (* Produces the reduce_sum functors that has the pstream argument
        as the third and not last argument *)
        match fdargs with
        | (_, slice, _) :: (_, start, _) :: (_, end_, _) :: rest ->
            let pp_template_propto ppf name =
              if is_user_dist name then pf ppf "template <bool propto__>@ "
              else pf ppf ""
            in
            pf ppf "@,@,%astruct %s%s {@,%a const @,{@,return %a;@,}@,};@,"
              pp_template_propto fdname fdname reduce_sum_functor_suffix pp_sig
              ("operator()", args, true, false)
              pp_call_str
              ( (if is_dist || is_lp then fdname ^ "<propto__>" else fdname)
              , slice :: (start ^ " + 1") :: (end_ ^ " + 1")
                :: List.map ~f:(fun (_, name, _) -> name) rest
                @ extra @ ["pstream__"] )
        | _ ->
            raise_s
              [%message
                "Ill-formed reduce_sum call! This is bug in the compiler."]
      else if String.Set.mem funs_used_in_variadic_ode fdname then
        (* Produces the variadic ode functors that has the pstream argument
        as the third and not last argument *)
        pf ppf "@,@,struct %s%s {@,%a const @,{@,return %a;@,}@,};@," fdname
          variadic_ode_functor_suffix pp_sig
          ("operator()", args, false, true)
          pp_call_str
          ( fdname
          , List.map ~f:(fun (_, name, _) -> name) fdargs
            @ extra @ ["pstream__"] )
>>>>>>> b25c0b64

(* Creates functions outside the model namespaces which only call the ones
   inside the namespaces *)
let pp_standalone_fun_def namespace_fun ppf
    Program.({fdname; fdargs; fdbody; fdrt; _}) =
  let extra, extra_templates =
    if is_user_lp fdname then
      (["lp__"; "lp_accum__"], ["double"; "stan::math::accumulator<double>"])
    else if String.is_suffix fdname ~suffix:"_rng" then
      (["base_rng__"], ["boost::ecuyer1988"])
    else ([], [])
  in
  let args =
    List.map
      ~f:(fun (_, name, ut) ->
        strf "const %a& %s" pp_unsizedtype_custom_scalar
          (stantype_prim_str ut, ut)
          name )
      fdargs
  in
  let pp_sig_standalone ppf _ =
    let arg_strs =
      args
      @ mk_extra_args extra_templates extra
      @ ["std::ostream* pstream__ = nullptr"]
    in
    pf ppf "(@[<hov>%a@]) " (list ~sep:comma string) arg_strs
  in
  let mark_function_comment = "// [[stan::function]]" in
  let return_type = match fdrt with None -> "void" | _ -> "auto" in
  let return_stmt = match fdrt with None -> "" | _ -> "return " in
  match fdbody with
  | None -> pf ppf ";@ "
  | Some _ ->
      pf ppf "@,%s@,%s %s%a @,{@, %s%s::%a;@,}@," mark_function_comment
        return_type fdname pp_sig_standalone "" return_stmt namespace_fun
        pp_call_str
        ( ( if is_user_dist fdname || is_user_lp fdname then fdname ^ "<false>"
          else fdname )
        , List.map ~f:(fun (_, name, _) -> name) fdargs @ extra @ ["pstream__"]
        )

let version = "// Code generated by %%NAME%% %%VERSION%%"
let includes = "#include <stan/model/model_header.hpp>"

(** Validate the dimensions of the C++ object are correct at runtime
 @param ppf A pretty printer
 @param name The name of the object.
 @param st The SizedType of the object.
 *)
let pp_validate_data ppf (name, st) =
  if String.is_suffix ~suffix:"__" name then ()
  else
    pf ppf "@[<hov 4>context__.validate_dims(@,%S,@,%S,@,%S,@,%a);@]@ "
      "data initialization" name
      (stantype_prim_str (SizedType.to_unsized st))
      pp_call
      ("context__.to_vec", pp_expr, SizedType.get_dims st)

(** Print the constructor of the model class.
 Read in data steps:
   1. context__.validate_dims() to verify the dimensions are correct at runtime.
   1. find vals_%s__ from context__.vals_%s(vident)
   1. keep track of pos__
   1. run checks on resulting vident
*)
let pp_ctor ppf p =
  let params =
    [ "stan::io::var_context& context__"; "unsigned int random_seed__ = 0"
    ; "std::ostream* pstream__ = nullptr" ]
  in
  pf ppf "%s(@[<hov 0>%a) : model_base_crtp(0) @]" p.Program.prog_name
    (list ~sep:comma string) params ;
  let pp_mul ppf () = pf ppf " * " in
  let pp_num_param ppf dims =
    pf ppf "num_params_r__ += %a;" (list ~sep:pp_mul pp_expr) dims
  in
  let get_param_st = function
    | _, {Program.out_block= Parameters; out_unconstrained_st= st; _} -> (
      match SizedType.get_dims st with
      | [] -> Some [Expr.Helpers.loop_bottom]
      | ls -> Some ls )
    | _ -> None
  in
  let data_idents = List.map ~f:fst p.input_vars |> String.Set.of_list in
  let pp_stmt_topdecl_size_only ppf (Stmt.Fixed.({pattern; meta}) as s) =
    match pattern with
    | Decl {decl_type= Unsized ut; _} when UnsizedType.is_fun_type ut -> ()
    | Decl {decl_id; decl_type; _} when decl_id <> "pos__" -> (
      match decl_type with
      | Sized st ->
          Locations.pp_smeta ppf meta ;
          if Set.mem data_idents decl_id then pp_validate_data ppf (decl_id, st) ;
          pp_set_size ppf (decl_id, st, DataOnly)
      | Unsized _ -> () )
    | _ -> pp_statement ppf s
  in
  pp_block ppf
    ( (fun ppf {Program.prog_name; prepare_data; output_vars; _} ->
        pf ppf "using local_scalar_t__ = double ;@ " ;
        pf ppf "boost::ecuyer1988 base_rng__ = @ " ;
        pf ppf "    stan::services::util::create_rng(random_seed__, 0);@ " ;
        pp_unused ppf "base_rng__" ;
        pp_function__ ppf (prog_name, prog_name) ;
        pf ppf
          "local_scalar_t__ \
           DUMMY_VAR__(std::numeric_limits<double>::quiet_NaN());@ " ;
        pp_unused ppf "DUMMY_VAR__" ;
        pp_located_error ppf
          (pp_block, (list ~sep:cut pp_stmt_topdecl_size_only, prepare_data)) ;
        cut ppf () ;
        pf ppf "num_params_r__ = 0U;@ " ;
        pp_located_error ppf
          ( pp_block
          , ( list ~sep:cut pp_num_param
            , List.filter_map ~f:get_param_st output_vars ) ) )
    , p )

let rec top_level_decls Stmt.Fixed.({pattern; _}) =
  match pattern with
  | Decl {decl_type= Unsized ut; _} when UnsizedType.is_fun_type ut -> []
  | Decl d when d.decl_id <> "pos__" ->
      [(d.decl_id, Type.to_unsized d.decl_type, UnsizedType.DataOnly)]
  | SList stmts -> List.concat_map ~f:top_level_decls stmts
  | _ -> []

(** Print the private data members of the model class *)
let pp_model_private ppf {Program.prepare_data; _} =
  let data_decls = List.concat_map ~f:top_level_decls prepare_data in
  pf ppf "%a" (list ~sep:cut pp_decl) data_decls

(** Print the signature and blocks of the model class methods.
  @param ppf A pretty printer
  @param rt The return type.
  @param name The method name.
  @param intro Anything that needs printed before the method body.
  @param outro Anything that needs printed after the method body.
  @param cv_attr Optional parameter to add method attributes.
  @param ppbody (?A pretty printer of the method's body)
 *)
let pp_method ppf rt name params intro ?(outro = []) ?(cv_attr = ["const"])
    ppbody =
  pf ppf "@[<v 2>inline %s %s(@[<hov>@,%a@]) %a " rt name
    (list ~sep:comma string) params (list ~sep:cut string) cv_attr ;
  pf ppf "{@,%a" (list ~sep:cut string) intro ;
  pf ppf "@ " ;
  ppbody ppf ;
  if not (List.is_empty outro) then pf ppf "@ %a" (list ~sep:cut string) outro ;
  pf ppf "@,} // %s() @,@]" name

(** Print the `get_param_names` method of the model class
  @param ppf A pretty printer.
 *)
let pp_get_param_names ppf {Program.output_vars; _} =
  let add_param = fmt "names__.emplace_back(%S);" in
  pp_method ppf "void" "get_param_names" ["std::vector<std::string>& names__"]
    [] (fun ppf ->
      pf ppf "names__.clear();@ " ;
      (list ~sep:cut add_param) ppf (List.map ~f:fst output_vars) )

(** Print the `get_dims` method of the model class. *)
let pp_get_dims ppf {Program.output_vars; _} =
  let pp_cast ppf cast_dims =
    pf ppf "static_cast<size_t>(%a)@," pp_expr cast_dims
  in
  let pp_pack ppf inner_dims =
    pf ppf "std::vector<size_t>{@[<hov>@,%a@]}" (list ~sep:comma pp_cast)
      inner_dims
  in
  let pp_add_pack ppf dims =
    pf ppf "dimss__.emplace_back(%a);@," pp_pack dims
  in
  let pp_output_var ppf =
    (list ~sep:cut pp_add_pack)
      ppf
      List.(
        map ~f:SizedType.get_dims
          (map
             ~f:(fun (_, {Program.out_constrained_st= st; _}) -> st)
             output_vars))
  in
  let params = ["std::vector<std::vector<size_t>>& dimss__"] in
  let cv_attr = ["const"; "final"] in
  pp_method ppf "void" "get_dims" params ["dimss__.clear();"]
    (fun ppf -> pp_output_var ppf)
    ~cv_attr

let pp_method_b ppf rt name params intro ?(outro = []) ?(cv_attr = ["const"])
    body =
  pp_method ppf rt name params intro
    (fun ppf -> pp_located_error_b ppf body)
    ~outro ~cv_attr

(** Print the write_array method of the model class *)
let pp_write_array ppf {Program.prog_name; generate_quantities; _} =
  pf ppf "template <typename RNG>@ " ;
  let params =
    [ "RNG& base_rng__"; "std::vector<double>& params_r__"
    ; "std::vector<int>& params_i__"; "std::vector<double>& vars__"
    ; "bool emit_transformed_parameters__ = true"
    ; "bool emit_generated_quantities__ = true"
    ; "std::ostream* pstream__ = nullptr" ]
  in
  let intro =
    [ "using local_scalar_t__ = double;"; "vars__.resize(0);"
    ; "stan::io::reader<local_scalar_t__> in__(params_r__, params_i__);"
    ; strf "%a" pp_function__ (prog_name, "write_array")
    ; strf "%a" pp_unused "function__"
    ; "double lp__ = 0.0;"
    ; "(void) lp__;  // dummy to suppress unused var warning"
    ; "stan::math::accumulator<double> lp_accum__;"
    ; "local_scalar_t__ DUMMY_VAR__(std::numeric_limits<double>::quiet_NaN());"
    ; strf "%a" pp_unused "DUMMY_VAR__" ]
  in
  pp_method_b ppf "void" "write_array" params intro generate_quantities

(** Prints the for loop for `constrained_param_names`
    and `unconstrained_param_names`
  @param index_ids Optional named parameter of a SizedType's dimensions
  @param ppf A pretty printer
  @param dims A list of the dimensions of a SizedType
  @param pp_body Pretty printer for the body of the loop.
 *)
let rec pp_for_loop_iteratee ?(index_ids = []) ppf (iteratee, dims, pp_body) =
  let iter d pp_body =
    let loopvar, gensym_exit = Common.Gensym.enter () in
    pp_for_loop ppf
      ( loopvar
      , Expr.Helpers.loop_bottom
      , d
      , pp_block
      , (pp_body, (iteratee, loopvar :: index_ids)) ) ;
    gensym_exit ()
  in
  match dims with
  | [] -> pp_body ppf (iteratee, index_ids)
  | dim :: dims ->
      iter dim (fun ppf (i, idcs) ->
          pf ppf "%a" pp_block
            (pp_for_loop_iteratee ~index_ids:idcs, (i, dims, pp_body)) )

(** Print the `constrained_param_names` method of the model class. *)
let pp_constrained_param_names ppf {Program.output_vars; _} =
  let params =
    [ "std::vector<std::string>& param_names__"
    ; "bool emit_transformed_parameters__ = true"
    ; "bool emit_generated_quantities__ = true" ]
  in
  let paramvars, tparamvars, gqvars =
    List.partition3_map
      ~f:(function
        | id, {Program.out_block= Parameters; out_constrained_st= st; _} ->
            `Fst (id, st)
        | id, {out_block= TransformedParameters; out_constrained_st= st; _} ->
            `Snd (id, st)
        | id, {out_block= GeneratedQuantities; out_constrained_st= st; _} ->
            `Trd (id, st))
      output_vars
  in
  let emit_name ppf (name, idcs) =
    let to_string = fmt "std::to_string(%s)" in
    pf ppf "param_names__.emplace_back(std::string() + %a);"
      (list ~sep:(fun ppf () -> pf ppf " + '.' + ") string)
      (strf "%S" name :: List.map ~f:(strf "%a" to_string) idcs)
  in
  let pp_param_names ppf (decl_id, st) =
    let dims = List.rev (SizedType.get_dims st) in
    pp_for_loop_iteratee ppf (decl_id, dims, emit_name)
  in
  let cv_attr = ["const"; "final"] in
  pp_method ppf "void" "constrained_param_names" params []
    (fun ppf ->
      (list ~sep:cut pp_param_names) ppf paramvars ;
      pf ppf "@,if (emit_transformed_parameters__) %a@," pp_block
        (list ~sep:cut pp_param_names, tparamvars) ;
      pf ppf "@,if (emit_generated_quantities__) %a@," pp_block
        (list ~sep:cut pp_param_names, gqvars) )
    ~cv_attr

(* Print the `unconstrained_param_names` method of the model class.
  This is just a copy of constrained, I need to figure out which one is wrong
   and fix it eventually. From Bob,

   Off the top of my head, I think the four that change sizes
   from constrained to unconstrained are:

   simplex:  K -> (K - 1)
   covar_matrix:  K^2 -> (K choose 2) + K
   corr_matrix:  K^2 -> (K choose 2)
   cholesky_corr: (K choose 2) + K -> (K choose 2)

   cholesky_cov does not change size (it's (K choose 2) + K).
   Now that our unit vector uses the normal thing, that also doesn't
   change size.  The ordered types and constrained types don't
   change sizes either.
*)
let pp_unconstrained_param_names ppf {Program.output_vars; _} =
  let params =
    [ "std::vector<std::string>& param_names__"
    ; "bool emit_transformed_parameters__ = true"
    ; "bool emit_generated_quantities__ = true" ]
  in
  let paramvars, tparamvars, gqvars =
    List.partition3_map
      ~f:(function
        | id, {Program.out_block= Parameters; out_unconstrained_st= st; _} ->
            `Fst (id, st)
        | id, {out_block= TransformedParameters; out_unconstrained_st= st; _}
          ->
            `Snd (id, st)
        | id, {out_block= GeneratedQuantities; out_unconstrained_st= st; _} ->
            `Trd (id, st))
      output_vars
  in
  let emit_name ppf (name, idcs) =
    let to_string = fmt "std::to_string(%s)" in
    pf ppf "param_names__.emplace_back(std::string() + %a);"
      (list ~sep:(fun ppf () -> pf ppf " + '.' + ") string)
      (strf "%S" name :: List.map ~f:(strf "%a" to_string) idcs)
  in
  let pp_param_names ppf (decl_id, st) =
    let dims = List.rev (SizedType.get_dims st) in
    pp_for_loop_iteratee ppf (decl_id, dims, emit_name)
  in
  let cv_attr = ["const"; "final"] in
  pp_method ppf "void" "unconstrained_param_names" params []
    (fun ppf ->
      (list ~sep:cut pp_param_names) ppf paramvars ;
      pf ppf "@,if (emit_transformed_parameters__) %a@," pp_block
        (list ~sep:cut pp_param_names, tparamvars) ;
      pf ppf "@,if (emit_generated_quantities__) %a@," pp_block
        (list ~sep:cut pp_param_names, gqvars) )
    ~cv_attr

(** Print the `transform_inits` method of the model class *)
let pp_transform_inits ppf {Program.transform_inits; _} =
  let params =
    [ "const stan::io::var_context& context__"; "std::vector<int>& params_i__"
    ; "std::vector<double>& vars__"; "std::ostream* pstream__" ]
  in
  let intro =
    [ "using local_scalar_t__ = double;"; "vars__.clear();"
    ; "vars__.reserve(num_params_r__);" ]
  in
  let cv_attr = ["const"; "final"] in
  pp_method_b ppf "void" "transform_inits" params intro transform_inits
    ~cv_attr

(** Print the `log_prob` method of the model class *)
let pp_log_prob ppf Program.({prog_name; log_prob; _}) =
  pf ppf "template <bool propto__, bool jacobian__, typename T__>@ " ;
  let params =
    [ "std::vector<T__>& params_r__"; "std::vector<int>& params_i__"
    ; "std::ostream* pstream__ = nullptr" ]
  in
  let intro =
    [ "using local_scalar_t__ = T__;"; "T__ lp__(0.0);"
    ; "stan::math::accumulator<T__> lp_accum__;"
    ; strf "%a" pp_function__ (prog_name, "log_prob")
    ; "stan::io::reader<local_scalar_t__> in__(params_r__, params_i__);"
    ; "local_scalar_t__ DUMMY_VAR__(std::numeric_limits<double>::quiet_NaN());"
    ; strf "%a" pp_unused "DUMMY_VAR__" ]
  in
  let outro = ["lp_accum__.add(lp__);"; "return lp_accum__.sum();"] in
  let cv_attr = ["const"] in
  pp_method_b ppf "T__" "log_prob" params intro log_prob ~outro ~cv_attr

(** Print the body of the constrained and unconstrained sizedtype methods
 in the model class
 @param ppf A pretty printer
 @param method_name The name of the method to wrap the body in.
 @param outvars The parameters to gather the sizes for.
 *)
let pp_outvar_metadata ppf (method_name, outvars) =
  let intro = ["stringstream s__;"] in
  let outro = ["return s__.str();"] in
  let json_str = Cpp_Json.out_var_interpolated_json_str outvars in
  let ppbody ppf = pf ppf "s__ << %s;" json_str in
  pp_method ppf "std::string" method_name [] intro ~outro ppbody

(** Print the `get_unconstrained_sizedtypes` method of the model class *)
let pp_unconstrained_types ppf {Program.output_vars; _} =
  let grab_unconstrained (name, {Program.out_unconstrained_st; out_block; _}) =
    (name, out_unconstrained_st, out_block)
  in
  let outvars = List.map ~f:grab_unconstrained output_vars in
  pp_outvar_metadata ppf ("get_unconstrained_sizedtypes", outvars)

(** Print the `get_constrained_sizedtypes` method of the model class *)
let pp_constrained_types ppf {Program.output_vars; _} =
  let grab_constrained (name, {Program.out_constrained_st; out_block; _}) =
    (name, out_constrained_st, out_block)
  in
  let outvars = List.map ~f:grab_constrained output_vars in
  pp_outvar_metadata ppf ("get_constrained_sizedtypes", outvars)

(** Print the generic method overloads needed in the model class. *)
let pp_overloads ppf () =
  pf ppf
    {|
    // Begin method overload boilerplate
    template <typename RNG>
    inline void write_array(RNG& base_rng__,
                     Eigen::Matrix<double,Eigen::Dynamic,1>& params_r,
                     Eigen::Matrix<double,Eigen::Dynamic,1>& vars,
                     bool emit_transformed_parameters__ = true,
                     bool emit_generated_quantities__ = true,
                     std::ostream* pstream = nullptr) const {
      std::vector<double> params_r_vec(params_r.size());
      for (int i = 0; i < params_r.size(); ++i)
        params_r_vec[i] = params_r(i);
      std::vector<double> vars_vec;
      std::vector<int> params_i_vec;
      write_array(base_rng__, params_r_vec, params_i_vec, vars_vec,
          emit_transformed_parameters__, emit_generated_quantities__, pstream);
      vars.resize(vars_vec.size());
      for (int i = 0; i < vars.size(); ++i)
        vars(i) = vars_vec[i];
    }

    template <bool propto__, bool jacobian__, typename T_>
    inline T_ log_prob(Eigen::Matrix<T_,Eigen::Dynamic,1>& params_r,
               std::ostream* pstream = nullptr) const {
      std::vector<T_> vec_params_r;
      vec_params_r.reserve(params_r.size());
      for (int i = 0; i < params_r.size(); ++i)
        vec_params_r.push_back(params_r(i));
      std::vector<int> vec_params_i;
      return log_prob<propto__,jacobian__,T_>(vec_params_r, vec_params_i, pstream);
    }

    inline void transform_inits(const stan::io::var_context& context,
                         Eigen::Matrix<double, Eigen::Dynamic, 1>& params_r,
                         std::ostream* pstream__ = nullptr) const {
      std::vector<double> params_r_vec;
      std::vector<int> params_i_vec;
      transform_inits(context, params_i_vec, params_r_vec, pstream__);
      params_r.resize(params_r_vec.size());
      for (int i = 0; i < params_r.size(); ++i)
        params_r(i) = params_r_vec[i];
    }
|}

(** Print the public parts of the model class *)
let pp_model_public ppf p =
  pf ppf "@ %a" pp_ctor p ;
  pf ppf "@ %a" pp_log_prob p ;
  pf ppf "@ %a" pp_write_array p ;
  pf ppf "@ %a" pp_transform_inits p ;
  (* Begin metadata methods *)
  pf ppf "@ %a" pp_get_param_names p ;
  (* Post-data metadata methods *)
  pf ppf "@ %a" pp_get_dims p ;
  pf ppf "@ %a" pp_constrained_param_names p ;
  pf ppf "@ %a" pp_unconstrained_param_names p ;
  pf ppf "@ %a" pp_constrained_types p ;
  pf ppf "@ %a" pp_unconstrained_types p ;
  (* Boilerplate *)
  pf ppf "@ %a" pp_overloads ()

let model_prefix = "model_"

(** Print the full model class. *)
let pp_model ppf ({Program.prog_name; _} as p) =
  pf ppf "class %s final : public model_base_crtp<%s> {" prog_name prog_name ;
  pf ppf "@ @[<v 1>@ private:@ @[<v 1> %a@]@ " pp_model_private p ;
  pf ppf "@ public:@ @[<v 1> ~%s() final { }" prog_name ;
  pf ppf "@ @ std::string model_name() const final { return \"%s\"; }"
    prog_name ;
  pf ppf
    {|

  std::vector<std::string> model_compile_info() const {
    std::vector<std::string> stanc_info;
    stanc_info.push_back("stanc_version = %s");
    stanc_info.push_back("stancflags = %s");
    return stanc_info;
  }
  |}
    "%%NAME%%3 %%VERSION%%" stanc_args_to_print ;
  pf ppf "@ %a@]@]@ };" pp_model_public p

(** The C++ aliases needed for the model class*)
let usings =
  {|
using std::istream;
using std::string;
using std::stringstream;
using std::vector;
using std::pow;
using stan::io::dump;
using stan::math::lgamma;
using stan::model::model_base_crtp;
using stan::model::rvalue;
using stan::model::cons_list;
using stan::model::index_uni;
using stan::model::index_max;
using stan::model::index_min;
using stan::model::index_min_max;
using stan::model::index_multi;
using stan::model::index_omni;
using stan::model::nil_index_list;
using namespace stan::math;
using stan::math::pow; |}

(** Functions needed in the model class not defined yet in stan math.
 FIXME: Move these to the Stan repo when these repos are joined.
*)
let custom_functions =
  {|

inline void validate_positive_index(const char* var_name, const char* expr,
                                    int val) {
  if (val < 1) {
    std::stringstream msg;
    msg << "Found dimension size less than one in simplex declaration"
        << "; variable=" << var_name << "; dimension size expression=" << expr
        << "; expression value=" << val;
    std::string msg_str(msg.str());
    throw std::invalid_argument(msg_str.c_str());
  }
}

inline void validate_unit_vector_index(const char* var_name, const char* expr,
                                       int val) {
  if (val <= 1) {
    std::stringstream msg;
    if (val == 1) {
      msg << "Found dimension size one in unit vector declaration."
          << " One-dimensional unit vector is discrete"
          << " but the target distribution must be continuous."
          << " variable=" << var_name << "; dimension size expression=" << expr;
    } else {
      msg << "Found dimension size less than one in unit vector declaration"
          << "; variable=" << var_name << "; dimension size expression=" << expr
          << "; expression value=" << val;
    }
    std::string msg_str(msg.str());
    throw std::invalid_argument(msg_str.c_str());
  }
}
|}

(** Create the model's namespace. *)
let namespace Program.({prog_name; _}) = prog_name ^ "_namespace"

(** Find and register functiors used for map_rect. *)
let pp_register_map_rect_functors ppf p =
  let pp_register_functor ppf (i, f) =
    pf ppf "STAN_REGISTER_MAP_RECT(%d, %s::%s)" i (namespace p) f
  in
  pf ppf "@ %a"
    (list ~sep:cut pp_register_functor)
    (List.sort ~compare (Hashtbl.to_alist map_rect_calls))

let is_fun_used_with_variadic_fn variadic_fn_test p =
  let rec find_functors_expr accum Expr.Fixed.({pattern; _}) =
    String.Set.union accum
      ( match pattern with
      | FunApp (StanLib, x, {pattern= Var f; _} :: _) when variadic_fn_test x
        ->
          String.Set.of_list [Utils.stdlib_distribution_name f]
      | x -> Expr.Fixed.Pattern.fold find_functors_expr accum x )
  in
  let rec find_functors_stmt accum stmt =
    Stmt.Fixed.(
      Pattern.fold find_functors_expr find_functors_stmt accum stmt.pattern)
  in
  Program.fold find_functors_expr find_functors_stmt String.Set.empty p

(** Print the full C++ for the stan program. *)
let pp_prog ppf (p : Program.Typed.t) =
  (* First, do some transformations on the MIR itself before we begin printing it.*)
  let p, s = Locations.prepare_prog p in
  let funs_used_in_reduce_sum =
    is_fun_used_with_variadic_fn Stan_math_signatures.is_reduce_sum_fn p
  in
  pf ppf "@[<v>@ %s@ %s@ namespace %s {@ %s@ %s@ %a@ %a@ %a@ %a@ }@ @]" version
    includes (namespace p) custom_functions usings Locations.pp_globals s
    (list (pp_forward_decl funs_used_in_reduce_sum))
    p.functions_block
    (list ~sep:cut pp_function_body)
    (List.filter_map ~f:get_impl p.functions_block)
    (if !standalone_functions then fun _ _ -> () else pp_model)
    p ;
  if !standalone_functions then
    pf ppf "@[<v>%a@ @]"
      (list ~sep:cut (pp_standalone_fun_def (namespace p)))
      (List.filter
         ~f:(fun {fdcaptures; _} -> is_none fdcaptures)
         p.functions_block)
  else (
    pf ppf "@,using stan_model = %s_namespace::%s;@," p.prog_name p.prog_name ;
    pf ppf
      {|
#ifndef USING_R

// Boilerplate
stan::model::model_base& new_model(
        stan::io::var_context& data_context,
        unsigned int seed,
        std::ostream* msg_stream) {
  stan_model* m = new stan_model(data_context, seed, msg_stream);
  return *m;
}

#endif
|} ;
    pf ppf "@[<v>%a@]" pp_register_map_rect_functors p )<|MERGE_RESOLUTION|>--- conflicted
+++ resolved
@@ -53,7 +53,13 @@
 
 (** Detect if argument requires C++ template *)
 let arg_needs_template = function
-  | UnsizedType.DataOnly, _, t -> UnsizedType.is_eigen_type t
+  | UnsizedType.DataOnly, _, t -> UnsizedType.is_fun_type t
+  | _, _, t when UnsizedType.contains_int t -> false
+  | _ -> true
+
+let arg_needs_template_eigen = function
+  | UnsizedType.DataOnly, _, t ->
+      UnsizedType.(is_eigen_type t || is_fun_type t)
   | _, _, t when UnsizedType.contains_int t -> false
   | _ -> true
 
@@ -67,21 +73,23 @@
       | true -> Some (sprintf "%s%d__" prefix i)
       | false -> None )
 
-<<<<<<< HEAD
-let maybe_templated_arg_scalars prefix (args : Program.fun_arg_decl) =
-  List.mapi args ~f:(fun i (ad, id, ty) ->
-      if not (arg_needs_template (ad, id, ty)) then None
-      else if UnsizedType.is_fun_type ty then
+let maybe_templated_arg_types_eigen prefix (args : Program.fun_arg_decl) =
+  List.mapi args ~f:(fun i a ->
+      match arg_needs_template_eigen a with
+      | true -> Some (sprintf "%s%d__" prefix i)
+      | false -> None )
+
+let return_arg_types eigen (args : Program.fun_arg_decl) =
+  let prefix, needs_template =
+    if eigen then ("T", arg_needs_template_eigen) else ("F", arg_needs_template)
+  in
+  List.mapi args ~f:(fun i ((_, _, ut) as a) ->
+      if not (needs_template a) then None
+      else if UnsizedType.is_fun_type ut then
         Some (sprintf "typename %s%d__::captured_scalar_t__" prefix i)
+      else if UnsizedType.is_eigen_type ut then
+        Some (sprintf "stan::value_type_t<%s%d__>" prefix i)
       else Some (sprintf "%s%d__" prefix i) )
-=======
-let return_arg_types (args : Program.fun_arg_decl) =
-  List.mapi args ~f:(fun i ((_, _, ut) as a) ->
-      if UnsizedType.is_eigen_type ut && arg_needs_template a then
-        Some (sprintf "stan::value_type_t<T%d__>" i)
-      else if arg_needs_template a then Some (sprintf "T%d__" i)
-      else None )
->>>>>>> b25c0b64
 
 let%expect_test "arg types templated correctly" =
   [(AutoDiffable, "xreal", UReal); (DataOnly, "yint", UInt)]
@@ -107,12 +115,7 @@
             pf ppf "stan::promote_args_t<%a%a>" (list ~sep:comma string) hd go
               tl
       in
-<<<<<<< HEAD
       promote_args_chunked ppf List.(chunks_of ~length:5 (filter_opt args))
-=======
-      promote_args_chunked ppf
-        List.(chunks_of ~length:5 (filter_opt (return_arg_types args)))
->>>>>>> b25c0b64
 
 (** Pretty-prints a function's return-type, taking into account templated argument
     promotion.*)
@@ -158,22 +161,16 @@
     | Some scalar -> scalar
     | None -> stantype_prim_str ut
   in
-  (* we add the _arg suffix for any Eigen types *)
-  pf ppf "const %a& %s" pp_unsizedtype_custom_scalar_eigen_exprs (scalar, ut)
-    name
-
-let pp_arg_eigen_suffix ppf (custom_scalar_opt, (_, name, ut)) =
+  pf ppf "const %a& %s" pp_unsizedtype_custom_scalar (scalar, ut) name
+
+let pp_arg_eigen ppf (custom_scalar_opt, (_, name, ut)) =
   let scalar =
     match custom_scalar_opt with
     | Some scalar -> scalar
     | None -> stantype_prim_str ut
   in
-  (* we add the _arg suffix for any Eigen types *)
-  let opt_arg_suffix =
-    if UnsizedType.is_eigen_type ut then name ^ "_arg__" else name
-  in
   pf ppf "const %a& %s" pp_unsizedtype_custom_scalar_eigen_exprs (scalar, ut)
-    opt_arg_suffix
+    name
 
 (** [pp_located_error_b] automatically adds a Block wrapper *)
 let pp_located_error_b ppf body_stmts =
@@ -186,14 +183,14 @@
 (** Construct an object with it's needed templates for function signatures.
  @param fdargs A sexp list of strings representing C++ types.
   *)
-let get_templates_and_args prefix fdargs =
-  let argtypetemplates = maybe_templated_arg_types prefix fdargs in
+let get_templates_and_args eigen prefix fdargs =
+  let pp_arg, argtypetemplates =
+    if eigen then (pp_arg_eigen, maybe_templated_arg_types_eigen prefix fdargs)
+    else (pp_arg, maybe_templated_arg_types prefix fdargs)
+  in
   ( List.filter_opt argtypetemplates
   , List.map
       ~f:(fun a -> strf "%a" pp_arg a)
-      (List.zip_exn argtypetemplates fdargs)
-  , List.map
-      ~f:(fun a -> strf "%a" pp_arg_eigen_suffix a)
       (List.zip_exn argtypetemplates fdargs) )
 
 (** Print the C++ template parameter decleration before a function.
@@ -207,7 +204,7 @@
 let mk_extra_args templates args =
   List.map ~f:(fun (t, v) -> t ^ "& " ^ v) (List.zip_exn templates args)
 
-let pp_signature captures ppf (fdrt, fdname, fdargs) =
+let pp_signature is_reduce_sum_fn captures ppf (fdrt, fdname, fdargs) =
   let is_lp = is_user_lp fdname in
   let is_dist = is_user_dist fdname in
   let is_rng = String.is_suffix fdname ~suffix:"_rng" in
@@ -216,23 +213,29 @@
     else if is_rng then (["base_rng__"], ["RNG"])
     else ([], [])
   in
-<<<<<<< HEAD
-  let argtypetemplates, args = get_templates_and_args "T" fdargs in
+  let argtypetemplates, args = get_templates_and_args true "T" fdargs in
   let templates =
-    (if is_dist || is_lp then ["bool propto__"] else [])
+    ( if (is_dist || is_lp) && not is_reduce_sum_fn then ["bool propto__"]
+    else [] )
     @ List.(map ~f:typename (argtypetemplates @ extra_templates))
   in
   pp_template_decorator ppf templates ;
   let rt_templates =
     match captures with
-    | Some c -> c @ maybe_templated_arg_scalars "T" fdargs
-    | None -> maybe_templated_arg_scalars "T" fdargs
+    | Some c -> c @ return_arg_types true fdargs
+    | None -> return_arg_types true fdargs
   in
   pp_returntype ppf rt_templates fdrt ;
-  let arg_strs = args @ mk_extra_args extra_templates extra in
+  let args, variadic_args =
+    if is_reduce_sum_fn then List.split_n args 3
+    else if captures = None then (args, [])
+    else ([], args)
+  in
   let arg_strs =
-    if captures <> None then "std::ostream* pstream__" :: arg_strs
-    else arg_strs @ ["std::ostream* pstream__"]
+    args
+    @ mk_extra_args extra_templates extra
+    @ ["std::ostream* pstream__"]
+    @ variadic_args
   in
   pf ppf "%s(@[<hov>%a@]) " fdname (list ~sep:comma string) arg_strs
 
@@ -242,28 +245,50 @@
       (* Produces the reduce_sum functors that has the pstream argument
              as the third and not last argument *)
       let is_dist = is_user_dist fdname in
-      let argtypetemplates, args = get_templates_and_args "T" fdargs in
-      let templates = List.map ~f:typename argtypetemplates in
-      let pp_template_propto ppf maybe =
-        if maybe then pf ppf "template <bool propto__>@ "
+      let pp_template_propto ppf is_dist =
+        if is_dist then pf ppf "template <bool propto__>@ "
       in
-      let pp_sig_rs ppf name =
-        let first_three, rest = List.split_n args 3 in
-        let arg_strs = first_three @ ["std::ostream* pstream__"] @ rest in
-        pp_template_decorator ppf templates ;
-        pp_returntype ppf (maybe_templated_arg_scalars "T" fdargs) fdrt ;
-        pf ppf "%s(@[<hov>%a@])" name (list ~sep:comma string) arg_strs
-      in
-      pf ppf "@,@,%astruct %s%s {@,%a const @,{@,return %a;@,}@,};@,"
-        pp_template_propto is_dist fdname reduce_sum_functor_suffix pp_sig_rs
-        "operator()" pp_call_str
+      pf ppf "@,@,%astruct %s%s {@,%aconst @,{@,return %a;@,}@,};@,"
+        pp_template_propto is_dist fdname reduce_sum_functor_suffix
+        (pp_signature true None)
+        (fdrt, "operator()", fdargs)
+        pp_call_str
         ( (if is_dist then fdname ^ "<propto__>" else fdname)
         , slice :: (start ^ " + 1") :: (end_ ^ " + 1")
           :: List.map ~f:(fun (_, name, _) -> name) rest
           @ ["pstream__"] )
   | _ ->
       raise_s
-        [%message "Ill-formed reduce_sum call! This is bug in the compiler."]
+        [%message "Ill-formed reduce_sum call! This is a bug in the compiler."]
+
+let pp_function_body ppf (fdrt, fdname, fdargs, fdbody) =
+  let pp_body ppf (Stmt.Fixed.({pattern; _}) as fdbody) =
+    pf ppf "@[<hv 8>using local_scalar_t__ = %a;@]@," pp_promoted_scalar
+      (return_arg_types true fdargs) ;
+    if List.exists ~f:(fun (_, _, t) -> UnsizedType.is_eigen_type t) fdargs
+    then pp_eigen_arg_to_ref ppf fdargs ;
+    if not (is_user_lp fdname || is_user_dist fdname) then (
+      pf ppf "const static bool propto__ = true;@;" ;
+      pf ppf "(void) propto__;@;" ) ;
+    pf ppf
+      "local_scalar_t__ \
+       DUMMY_VAR__(std::numeric_limits<double>::quiet_NaN());@;" ;
+    pp_unused ppf "DUMMY_VAR__" ;
+    let blocked_fdbody =
+      match pattern with
+      | SList stmts -> {fdbody with pattern= Block stmts}
+      | Block _ -> fdbody
+      | _ -> {fdbody with pattern= Block [fdbody]}
+    in
+    pp_located_error ppf (pp_statement, blocked_fdbody) ;
+    pf ppf "@ "
+  in
+  let rename_eigen (ad, id, ty) =
+    if UnsizedType.is_eigen_type ty then (ad, id ^ "_arg__", ty)
+    else (ad, id, ty)
+  in
+  pp_signature false None ppf (fdrt, fdname, List.map ~f:rename_eigen fdargs) ;
+  pp_block ppf (pp_body, fdbody)
 
 let pp_closure ppf (fdrt, fdname, fdcaptures, fdargs) =
   let clsname = fdname ^ "_cfunctor__" in
@@ -274,7 +299,7 @@
     in
     pf ppf "%a %s;" pp_unsizedtype_custom_scalar (scalar, type_) name
   in
-  let templates, ctor_args = get_templates_and_args "F" fdcaptures in
+  let templates, ctor_args = get_templates_and_args false "F" fdcaptures in
   let pp_template ppf b =
     if not (List.is_empty templates) then (
       if b then pf ppf "template" ;
@@ -296,8 +321,10 @@
       ctor_args (list ~sep:comma pp_init) fdcaptures pp_count ()
   in
   let pp_op ppf () =
-    pf ppf "%a const @,{@,return %a;@,}"
-      (pp_signature (Some (maybe_templated_arg_scalars "F" fdcaptures)))
+    let pp_sig =
+      pp_signature false (Some (return_arg_types false fdcaptures))
+    in
+    pf ppf "%a const @,{@,return %a;@,}" pp_sig
       (fdrt, "operator()", fdargs)
       pp_call_str
       ( fdname ^ "_impl__"
@@ -370,9 +397,10 @@
 
 let pp_forward_decl funs_used_in_reduce_sum ppf
     Program.({fdrt; fdname; fdcaptures; fdargs; fdbody; _}) =
+  let pp_sig = pp_signature false None in
   match fdcaptures with
   | None ->
-      pf ppf "%a;" (pp_signature None) (fdrt, fdname, fdargs) ;
+      pf ppf "%a;" pp_sig (fdrt, fdname, fdargs) ;
       if fdbody <> None then (
         if Set.mem funs_used_in_reduce_sum fdname then
           pp_rs_functor ppf (fdrt, fdname, fdargs) ;
@@ -382,14 +410,13 @@
             || String.is_suffix fdname ~suffix:"_rng" )
         then
           pf ppf "@,@,struct %s%s {@,%a const @,{@,return %a;@,}@,};@," fdname
-            functor_suffix (pp_signature None)
+            functor_suffix pp_sig
             (fdrt, "operator()", fdargs)
             pp_call_str
             ( fdname
             , List.map ~f:(fun (_, name, _) -> name) fdargs @ ["pstream__"] ) )
   | Some captures ->
-      pf ppf "%a ;" (pp_signature None)
-        (fdrt, fdname ^ "_impl__", captures @ fdargs) ;
+      pf ppf "%a ;" pp_sig (fdrt, fdname ^ "_impl__", captures @ fdargs) ;
       pp_closure ppf (fdrt, fdname, captures, fdargs)
 
 let get_impl = function
@@ -399,112 +426,6 @@
   | {fdrt; fdname; fdcaptures= Some fdcaptures; fdargs; fdbody= Some fdbody; _}
     ->
       Some (fdrt, fdname ^ "_impl__", fdcaptures @ fdargs, fdbody)
-
-let pp_function_body ppf (fdrt, fdname, fdargs, fdbody) =
-  let pp_body ppf (Stmt.Fixed.({pattern; _}) as fdbody) =
-    pf ppf "@[<hv 8>using local_scalar_t__ = %a;@]@," pp_promoted_scalar
-      (maybe_templated_arg_scalars "T" fdargs) ;
-    if not (is_user_lp fdname || is_user_dist fdname) then (
-      pf ppf "const static bool propto__ = true;@;" ;
-      pf ppf "(void) propto__;@;" ) ;
-    pf ppf
-      "local_scalar_t__ \
-       DUMMY_VAR__(std::numeric_limits<double>::quiet_NaN());@;" ;
-=======
-  let argtypetemplates, args, args_expressions =
-    get_templates_and_args fdargs
-  in
-  let pp_body ppf (Stmt.Fixed.({pattern; _}) as fdbody) =
-    let text = pf ppf "%s@;" in
-    pf ppf "@[<hv 8>using local_scalar_t__ = %a;@]@," pp_promoted_scalar fdargs ;
-    if List.exists ~f:(fun (_, _, t) -> UnsizedType.is_eigen_type t) fdargs
-    then pp_eigen_arg_to_ref ppf fdargs ;
-    if not (is_dist || is_lp) then (
-      text "const static bool propto__ = true;" ;
-      text "(void) propto__;" ) ;
-    text
-      "local_scalar_t__ DUMMY_VAR__(std::numeric_limits<double>::quiet_NaN());" ;
->>>>>>> b25c0b64
-    pp_unused ppf "DUMMY_VAR__" ;
-    let blocked_fdbody =
-      match pattern with
-      | SList stmts -> {fdbody with pattern= Block stmts}
-      | Block _ -> fdbody
-      | _ -> {fdbody with pattern= Block [fdbody]}
-    in
-    pp_located_error ppf (pp_statement, blocked_fdbody) ;
-    pf ppf "@ "
-  in
-<<<<<<< HEAD
-  pp_signature None ppf (fdrt, fdname, fdargs) ;
-  pp_block ppf (pp_body, fdbody)
-=======
-  let templates =
-    (if is_dist || is_lp then ["bool propto__"] else [])
-    @ List.(map ~f:typename (argtypetemplates @ extra_templates))
-  in
-  let pp_sig ppf (name, args, is_reduce_sum_fn, is_variadic_ode_fn) =
-    if (is_reduce_sum_fn || is_variadic_ode_fn) && is_dist then
-      pp_template_decorator ppf (List.tl_exn templates)
-    else pp_template_decorator ppf templates ;
-    pp_returntype ppf fdargs fdrt ;
-    let args, variadic_args =
-      if is_reduce_sum_fn then List.split_n args 3
-      else if is_variadic_ode_fn then List.split_n args 2
-      else (args, [])
-    in
-    let arg_strs =
-      args
-      @ mk_extra_args extra_templates extra
-      @ ["std::ostream* pstream__"]
-      @ variadic_args
-    in
-    pf ppf "%s(@[<hov>%a@]) " name (list ~sep:comma string) arg_strs
-  in
-  pp_sig ppf (fdname, args_expressions, false, false) ;
-  match fdbody with
-  | None -> pf ppf ";@ "
-  | Some fdbody ->
-      pp_block ppf (pp_body, fdbody) ;
-      pf ppf "@,@,struct %s%s {@,%a const @,{@,return %a;@,}@,};@," fdname
-        functor_suffix pp_sig
-        ("operator()", args, false, false)
-        pp_call_str
-        ( (if is_dist || is_lp then fdname ^ "<propto__>" else fdname)
-        , List.map ~f:(fun (_, name, _) -> name) fdargs @ extra @ ["pstream__"]
-        ) ;
-      if String.Set.mem funs_used_in_reduce_sum fdname then
-        (* Produces the reduce_sum functors that has the pstream argument
-        as the third and not last argument *)
-        match fdargs with
-        | (_, slice, _) :: (_, start, _) :: (_, end_, _) :: rest ->
-            let pp_template_propto ppf name =
-              if is_user_dist name then pf ppf "template <bool propto__>@ "
-              else pf ppf ""
-            in
-            pf ppf "@,@,%astruct %s%s {@,%a const @,{@,return %a;@,}@,};@,"
-              pp_template_propto fdname fdname reduce_sum_functor_suffix pp_sig
-              ("operator()", args, true, false)
-              pp_call_str
-              ( (if is_dist || is_lp then fdname ^ "<propto__>" else fdname)
-              , slice :: (start ^ " + 1") :: (end_ ^ " + 1")
-                :: List.map ~f:(fun (_, name, _) -> name) rest
-                @ extra @ ["pstream__"] )
-        | _ ->
-            raise_s
-              [%message
-                "Ill-formed reduce_sum call! This is bug in the compiler."]
-      else if String.Set.mem funs_used_in_variadic_ode fdname then
-        (* Produces the variadic ode functors that has the pstream argument
-        as the third and not last argument *)
-        pf ppf "@,@,struct %s%s {@,%a const @,{@,return %a;@,}@,};@," fdname
-          variadic_ode_functor_suffix pp_sig
-          ("operator()", args, false, true)
-          pp_call_str
-          ( fdname
-          , List.map ~f:(fun (_, name, _) -> name) fdargs
-            @ extra @ ["pstream__"] )
->>>>>>> b25c0b64
 
 (* Creates functions outside the model namespaces which only call the ones
    inside the namespaces *)
