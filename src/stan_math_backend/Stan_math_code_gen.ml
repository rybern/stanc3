--- conflicted
+++ resolved
@@ -231,15 +231,9 @@
     pf ppf "%s(@[<hov>%a@]) " name (list ~sep:comma string) arg_strs
   in
   pp_sig ppf fdname ;
-<<<<<<< HEAD
   match fdbody with
   | None -> pf ppf ";@ "
-  | Some fdbody -> (
-=======
-  match Stmt.Fixed.(fdbody.pattern) with
-  | Skip -> pf ppf ";@ "
-  | _ ->
->>>>>>> c923a00e
+  | Some fdbody ->
       pp_block ppf (pp_body, fdbody) ;
       pf ppf "@,@,struct %s%s {@,%a const @,{@,return %a;@,}@,};@," fdname
         functor_suffix pp_sig "operator()" pp_call_str
