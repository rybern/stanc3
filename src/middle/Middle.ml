include Mir
include Mir_pretty_printer
include Stan_math_signatures
include Type_conversion
open Core_kernel
module Validation = Validation

<<<<<<< HEAD
(* == Pretty printers ======================================================= *)

let pp_builtin_syntax = Fmt.(string |> styled `Yellow)
let pp_keyword = Fmt.(string |> styled `Blue)
let angle_brackets pp_v ppf v = Fmt.pf ppf "@[<1><%a>@]" pp_v v

let pp_autodifftype ppf = function
  | DataOnly -> pp_keyword ppf "data "
  | AutoDiffable -> ()

let rec pp_unsizedtype ppf = function
  | UInt -> pp_keyword ppf "int"
  | UReal -> pp_keyword ppf "real"
  | UVector -> pp_keyword ppf "vector"
  | URowVector -> pp_keyword ppf "row_vector"
  | UMatrix -> pp_keyword ppf "matrix"
  | UArray ut -> (Fmt.brackets pp_unsizedtype) ppf ut
  | UFun (argtypes, rt) ->
      Fmt.pf ppf {|%a => %a|}
        Fmt.(list (pair ~sep:comma pp_autodifftype pp_unsizedtype) ~sep:comma)
        argtypes pp_returntype rt
  | UMathLibraryFunction ->
      (angle_brackets Fmt.string) ppf "Stan Math function"

and pp_returntype ppf = function
  | Void -> Fmt.string ppf "void"
  | ReturnType ut -> pp_unsizedtype ppf ut

let rec pp_sizedtype pp_e ppf st =
  match st with
  | SInt -> Fmt.string ppf "int"
  | SReal -> Fmt.string ppf "real"
  | SVector expr -> Fmt.pf ppf {|vector%a|} (Fmt.brackets pp_e) expr
  | SRowVector expr -> Fmt.pf ppf {|row_vector%a|} (Fmt.brackets pp_e) expr
  | SMatrix (d1_expr, d2_expr) ->
      Fmt.pf ppf {|matrix%a|}
        Fmt.(pair ~sep:comma pp_e pp_e |> brackets)
        (d1_expr, d2_expr)
  | SArray (st, expr) ->
      Fmt.pf ppf {|array%a|}
        Fmt.(
          pair ~sep:comma (fun ppf st -> pp_sizedtype pp_e ppf st) pp_e
          |> brackets)
        (st, expr)

let pp_possiblysizedtype pp_e ppf = function
  | Sized st -> pp_sizedtype pp_e ppf st
  | Unsized ust -> pp_unsizedtype ppf ust

let rec pp_expr pp_e ppf = function
  | Var varname -> Fmt.string ppf varname
  | Lit (Str, str) -> Fmt.pf ppf "%S" str
  | Lit (_, str) -> Fmt.string ppf str
  | FunApp (_, name, args) ->
      Fmt.string ppf name ;
      Fmt.(list pp_e ~sep:Fmt.comma |> parens) ppf args
  | TernaryIf (pred, texpr, fexpr) ->
      Fmt.pf ppf {|@[%a@ %a@,%a@,%a@ %a@]|} pp_e pred pp_builtin_syntax "?"
        pp_e texpr pp_builtin_syntax ":" pp_e fexpr
  | Indexed (expr, indices) ->
      pp_indexed pp_e ppf (Fmt.strf "%a" pp_e expr, indices)
  | EAnd (l, r) -> Fmt.pf ppf "%a && %a" pp_e l pp_e r
  | EOr (l, r) -> Fmt.pf ppf "%a || %a" pp_e l pp_e r

and pp_indexed pp_e ppf (ident, indices) =
  Fmt.pf ppf {|@[%s%a@]|} ident
    ( if List.is_empty indices then fun _ _ -> ()
    else Fmt.(list (pp_index pp_e) ~sep:comma |> brackets) )
    indices

and pp_index pp_e ppf = function
  | All -> Fmt.char ppf ':'
  | Single index -> pp_e ppf index
  | Upfrom index -> Fmt.pf ppf {|%a:|} pp_e index
  | Downfrom index -> Fmt.pf ppf {|:%a|} pp_e index
  | Between (lower, upper) -> Fmt.pf ppf {|%a:%a|} pp_e lower pp_e upper
  | MultiIndex index -> Fmt.pf ppf {|%a|} pp_e index

let pp_fun_arg_decl ppf (autodifftype, name, unsizedtype) =
  Fmt.pf ppf "%a%a %s" pp_autodifftype autodifftype pp_unsizedtype unsizedtype
    name

let pp_fun_def pp_s ppf = function
  | {fdrt; fdname; fdargs; fdbody; _} -> (
    match fdrt with
    | Some rt ->
        Fmt.pf ppf {|@[<v2>%a %s%a {@ %a@]@ }|} pp_unsizedtype rt fdname
          Fmt.(list pp_fun_arg_decl ~sep:comma |> parens)
          fdargs pp_s fdbody
    | None ->
        Fmt.pf ppf {|@[<v2>%s %s%a {@ %a@]@ }|} "void" fdname
          Fmt.(list pp_fun_arg_decl ~sep:comma |> parens)
          fdargs pp_s fdbody )

let pp_statement pp_e pp_s ppf = function
  | Assignment ((assignee, idcs), rhs) ->
      Fmt.pf ppf {|@[<h>%a =@ %a;@]|} (pp_indexed pp_e) (assignee, idcs) pp_e
        rhs
  | TargetPE expr ->
      Fmt.pf ppf {|@[<h>%a +=@ %a;@]|} pp_keyword "target" pp_e expr
  | NRFunApp (_, name, args) ->
      Fmt.pf ppf {|@[%s%a;@]|} name Fmt.(list pp_e ~sep:comma |> parens) args
  | Break -> pp_keyword ppf "break;"
  | Continue -> pp_keyword ppf "continue;"
  | Skip -> pp_keyword ppf ";"
  | Return (Some expr) -> Fmt.pf ppf {|%a %a;|} pp_keyword "return" pp_e expr
  | Return _ -> pp_keyword ppf "return;"
  | IfElse (pred, s_true, Some s_false) ->
      Fmt.pf ppf {|%a(%a) %a %a %a|} pp_builtin_syntax "if" pp_e pred pp_s
        s_true pp_builtin_syntax "else" pp_s s_false
  | IfElse (pred, s_true, _) ->
      Fmt.pf ppf {|%a(%a) %a|} pp_builtin_syntax "if" pp_e pred pp_s s_true
  | While (pred, stmt) ->
      Fmt.pf ppf {|%a(%a) %a|} pp_builtin_syntax "while" pp_e pred pp_s stmt
  | For {loopvar; lower; upper; body} ->
      Fmt.pf ppf {|%a(%s in %a:%a) %a|} pp_builtin_syntax "for" loopvar pp_e
        lower pp_e upper pp_s body
  | Block stmts ->
      Fmt.pf ppf {|{@;<1 2>@[<v>%a@]@;}|} Fmt.(list pp_s ~sep:Fmt.cut) stmts
  | SList stmts -> Fmt.(list pp_s ~sep:Fmt.cut |> vbox) ppf stmts
  | Decl {decl_adtype; decl_id; decl_type} ->
      Fmt.pf ppf {|%a%a %s;|} pp_autodifftype decl_adtype
        (pp_possiblysizedtype pp_e)
        decl_type decl_id

let pp_io_block ppf = function
  | Data -> Fmt.string ppf "data"
  | Parameters -> Fmt.string ppf "parameters"
  | TransformedParameters -> Fmt.string ppf "transformed_parameters"
  | GeneratedQuantities -> Fmt.string ppf "generated_quantities"

let pp_io_var pp_e ppf (name, (sized_ty, io_block)) =
  Fmt.pf ppf "@[<h>%a %a %s;@]" pp_io_block io_block (pp_sizedtype pp_e)
    sized_ty name

let pp_block label pp_elem ppf elems =
  Fmt.pf ppf {|@[<v2>%a {@ %a@]@ }|} pp_keyword label
    Fmt.(list ~sep:cut pp_elem)
    elems ;
  Format.pp_force_newline ppf ()

let pp_io_var_block label pp_e = pp_block label (pp_io_var pp_e)

let pp_input_vars pp_e ppf {input_vars; _} =
  pp_io_var_block "input_vars" pp_e ppf input_vars

let pp_output_vars pp_e ppf {output_vars; _} =
  pp_io_var_block "output_vars" pp_e ppf output_vars

let pp_functions_block pp_s ppf {functions_block; _} =
  pp_block "functions" pp_s ppf functions_block

let pp_prepare_data pp_s ppf {prepare_data; _} =
  pp_block "prepare_data" pp_s ppf prepare_data

let pp_log_prob pp_s ppf {log_prob; _} = pp_block "log_prob" pp_s ppf log_prob

let pp_generate_quantities pp_s ppf {generate_quantities; _} =
  pp_block "generate_quantities" pp_s ppf generate_quantities

let pp_transform_inits pp_s ppf {transform_inits; _} =
  pp_block "transform_inits" pp_s ppf transform_inits

let pp_prog pp_e pp_s ppf prog =
  Format.open_vbox 0 ;
  pp_functions_block (pp_fun_def pp_s) ppf prog ;
  Fmt.cut ppf () ;
  pp_input_vars pp_e ppf prog ;
  Fmt.cut ppf () ;
  pp_prepare_data pp_s ppf prog ;
  Fmt.cut ppf () ;
  pp_log_prob pp_s ppf prog ;
  Fmt.cut ppf () ;
  pp_generate_quantities pp_s ppf prog ;
  Fmt.cut ppf () ;
  pp_transform_inits pp_s ppf prog ;
  Fmt.cut ppf () ;
  pp_output_vars pp_e ppf prog ;
  Format.close_box ()

let rec pp_expr_typed_located ppf {expr; _} =
  pp_expr pp_expr_typed_located ppf expr

let rec pp_stmt_loc ppf {stmt; _} =
  pp_statement pp_expr_typed_located pp_stmt_loc ppf stmt

let rec sexp_of_expr_typed_located {expr; _} =
  sexp_of_expr sexp_of_expr_typed_located expr

let rec sexp_of_stmt_loc {stmt; _} =
  sexp_of_statement sexp_of_expr_typed_located sexp_of_stmt_loc stmt

let pp_typed_prog ppf prog = pp_prog pp_expr_typed_located pp_stmt_loc ppf prog
=======
>>>>>>> 19a074c2

(* ===================== Some helper functions and values ====================== *)

let expr_from_idx (i : expr_typed_located index) =
  match i with
  | All -> []
  | Single e | Upfrom e | Downfrom e | MultiIndex e -> [e]
  | Between (e1, e2) -> [e1; e2]

(** remove_size [st] discards size information from a sizedtype
    to return an unsizedtype. *)
let rec remove_size = function
  | SInt -> UInt
  | SReal -> UReal
  | SVector _ -> UVector
  | SRowVector _ -> URowVector
  | SMatrix _ -> UMatrix
  | SArray (t, _) -> UArray (remove_size t)

let remove_possible_size = function Sized t -> remove_size t | Unsized t -> t
let no_loc = {filename= ""; line_num= 0; col_num= 0; included_from= None}
let no_span = {begin_loc= no_loc; end_loc= no_loc}
let mk_string_of sexp_of x = Sexp.to_string (sexp_of x) ^ "__"
let string_of_internal_fn = mk_string_of sexp_of_internal_fn

let mk_of_string of_sexp x =
  try
    String.chop_suffix_exn ~suffix:"__" x |> Sexp.of_string |> of_sexp |> Some
  with
  | Sexplib.Conv.Of_sexp_error _ -> None
  | Invalid_argument _ -> None

let internal_fn_of_string = mk_of_string internal_fn_of_sexp

let internal_funapp ifn args emeta =
  {expr= FunApp (CompilerInternal, string_of_internal_fn ifn, args); emeta}

let internal_meta = {mloc= no_span; mtype= UInt; madlevel= DataOnly}
let zero = {expr= Lit (Int, "0"); emeta= internal_meta}
let loop_bottom = {expr= Lit (Int, "1"); emeta= internal_meta}
let string_of_operator = mk_string_of sexp_of_operator
let operator_of_string = mk_of_string operator_of_sexp

let%test "bad op name" = phys_equal (operator_of_string "Pluss__") None
let%test "good op name" = operator_of_string "Plus__" = Some Plus

(** remove_size [st] discards size information from a sizedtype
    to return an unsizedtype. *)
let rec remove_size = function
  | SInt -> UInt
  | SReal -> UReal
  | SVector _ -> UVector
  | SRowVector _ -> URowVector
  | SMatrix _ -> UMatrix
  | SArray (t, _) -> UArray (remove_size t)

(* -- Locations and spans --------------------------------------------------- *)

(** Render a location as a string *)
let rec string_of_location loc =
  let open Format in
  let included_from_str =
    match loc.included_from with
    | None -> ""
    | Some loc2 -> sprintf ", included from\n%s" (string_of_location loc2)
  in
  sprintf "file %s, line %d, column %d%s" loc.filename loc.line_num loc.col_num
    included_from_str

(** Render a location_span as a string *)
let string_of_location_span loc_sp =
  match loc_sp with {begin_loc; end_loc} ->
    let bf = begin_loc.filename in
    let ef = end_loc.filename in
    let bl = begin_loc.line_num in
    let el = end_loc.line_num in
    let bc = begin_loc.col_num in
    let ec = end_loc.col_num in
    let open Format in
    let file_line_col_string =
      if bf = ef then
        sprintf "file %s, %s" bf
          ( if bl = el then
            sprintf "line %d, %s" bl
              ( if bc = ec then sprintf "column %d" bc
              else sprintf "columns %d-%d" bc ec )
          else sprintf "line %d, column %d to line %d, column %d" bl bc el ec
          )
      else
        sprintf "file %s, line %d, column %d to file %s, line %d, column %d" bf
          bl bc ef el ec
    in
    let included_from_str =
      match begin_loc.included_from with
      | None -> ""
      | Some loc -> sprintf ", included from\n%s" (string_of_location loc)
    in
    sprintf "%s%s" file_line_col_string included_from_str

let merge_spans left right = {begin_loc= left.begin_loc; end_loc= right.end_loc}

(** Return two lines before and after the specified location. *)
let pp_context ppf ({filename; line_num; col_num; _} : Mir.location) =
  try
    let open In_channel in
    let input = create filename in
    for _ = 1 to line_num - 3 do
      ignore (input_line_exn input)
    done ;
    let get_line num =
      if num > 0 then
        match input_line input with
        | Some input -> Printf.sprintf "%6d:  %s\n" num input
        | _ -> ""
      else ""
    in
    let line_2_before = get_line (line_num - 2) in
    let line_before = get_line (line_num - 1) in
    let our_line = get_line line_num in
    let cursor_line = String.make (col_num + 9) ' ' ^ "^\n" in
    let line_after = get_line (line_num + 1) in
    let line_2_after = get_line (line_num + 2) in
    close input ;
    Fmt.pf ppf
      "   -------------------------------------------------\n\
       %s%s%s%s%s%s   -------------------------------------------------\n"
      line_2_before line_before our_line cursor_line line_after line_2_after
  with _ -> ()

(** Return two lines before and after the specified location
    and print a message *)
let pp_message_with_location ppf (message, loc) =
  Fmt.pf ppf "%a\n%s\n\n" pp_context loc message

(*-- mutable counter for symbol names --*)
let _counter = ref 0

let gensym () =
  _counter := !_counter + 1 ;
  sprintf "sym%d__" !_counter

let gensym_enter () =
  let old_counter = !_counter in
  (gensym (), fun () -> _counter := old_counter)

let gensym_reset_danger_use_cautiously () = _counter := 0
let ternary_if = "TernaryIf__"

(** A hash table to hold some name conversions between the AST nodes and the
    Stan Math name of the operator *)
let string_of_operators =
  Map.Poly.of_alist_multi
    [ (string_of_operator Plus, "add")
    ; (string_of_operator PPlus, "plus")
    ; (string_of_operator Minus, "subtract")
    ; (string_of_operator PMinus, "minus")
    ; (string_of_operator Times, "multiply")
    ; (string_of_operator Divide, "mdivide_right")
    ; (string_of_operator Divide, "divide")
    ; (string_of_operator Modulo, "modulus")
    ; (string_of_operator LDivide, "mdivide_left")
    ; (string_of_operator EltTimes, "elt_multiply")
    ; (string_of_operator EltDivide, "elt_divide")
    ; (string_of_operator Pow, "pow")
    ; (string_of_operator Or, "logical_or")
    ; (string_of_operator And, "logical_and")
    ; (string_of_operator Equals, "logical_eq")
    ; (string_of_operator NEquals, "logical_neq")
    ; (string_of_operator Less, "logical_lt")
    ; (string_of_operator Leq, "logical_lte")
    ; (string_of_operator Greater, "logical_gt")
    ; (string_of_operator Geq, "logical_gte")
    ; (string_of_operator PNot, "logical_negation")
    ; (string_of_operator Transpose, "transpose")
    ; (ternary_if, "if_else")
      (* XXX I don't think the following are able to be looked up at all as they aren't Ast.operators *)
    ; ("(OperatorAssign Plus)", "assign_add")
    ; ("(OperatorAssign Minus)", "assign_subtract")
    ; ("(OperatorAssign Times)", "assign_multiply")
    ; ("(OperatorAssign Divide)", "assign_divide")
    ; ("(OperatorAssign EltTimes)", "assign_elt_times")
    ; ("(OperatorAssign EltDivide)", "assign_elt_divide") ]

(** Querying stan_math_signatures for operator signatures by string name *)
let operator_return_type_from_string op_name argtypes =
  if op_name = "Assign" || op_name = "ArrowAssign" then
    match List.map ~f:snd argtypes with
    | [ut1; ut2] when check_of_same_type_mod_array_conv "" ut1 ut2 -> Some Void
    | _ -> None
  else
    Map.Poly.find_multi string_of_operators op_name
    |> List.find_map ~f:(fun name -> stan_math_returntype name argtypes)

let operator_return_type op =
  operator_return_type_from_string (string_of_operator op)<|MERGE_RESOLUTION|>--- conflicted
+++ resolved
@@ -5,202 +5,11 @@
 open Core_kernel
 module Validation = Validation
 
-<<<<<<< HEAD
-(* == Pretty printers ======================================================= *)
-
-let pp_builtin_syntax = Fmt.(string |> styled `Yellow)
-let pp_keyword = Fmt.(string |> styled `Blue)
-let angle_brackets pp_v ppf v = Fmt.pf ppf "@[<1><%a>@]" pp_v v
-
-let pp_autodifftype ppf = function
-  | DataOnly -> pp_keyword ppf "data "
-  | AutoDiffable -> ()
-
-let rec pp_unsizedtype ppf = function
-  | UInt -> pp_keyword ppf "int"
-  | UReal -> pp_keyword ppf "real"
-  | UVector -> pp_keyword ppf "vector"
-  | URowVector -> pp_keyword ppf "row_vector"
-  | UMatrix -> pp_keyword ppf "matrix"
-  | UArray ut -> (Fmt.brackets pp_unsizedtype) ppf ut
-  | UFun (argtypes, rt) ->
-      Fmt.pf ppf {|%a => %a|}
-        Fmt.(list (pair ~sep:comma pp_autodifftype pp_unsizedtype) ~sep:comma)
-        argtypes pp_returntype rt
-  | UMathLibraryFunction ->
-      (angle_brackets Fmt.string) ppf "Stan Math function"
-
-and pp_returntype ppf = function
-  | Void -> Fmt.string ppf "void"
-  | ReturnType ut -> pp_unsizedtype ppf ut
-
-let rec pp_sizedtype pp_e ppf st =
-  match st with
-  | SInt -> Fmt.string ppf "int"
-  | SReal -> Fmt.string ppf "real"
-  | SVector expr -> Fmt.pf ppf {|vector%a|} (Fmt.brackets pp_e) expr
-  | SRowVector expr -> Fmt.pf ppf {|row_vector%a|} (Fmt.brackets pp_e) expr
-  | SMatrix (d1_expr, d2_expr) ->
-      Fmt.pf ppf {|matrix%a|}
-        Fmt.(pair ~sep:comma pp_e pp_e |> brackets)
-        (d1_expr, d2_expr)
-  | SArray (st, expr) ->
-      Fmt.pf ppf {|array%a|}
-        Fmt.(
-          pair ~sep:comma (fun ppf st -> pp_sizedtype pp_e ppf st) pp_e
-          |> brackets)
-        (st, expr)
-
-let pp_possiblysizedtype pp_e ppf = function
-  | Sized st -> pp_sizedtype pp_e ppf st
-  | Unsized ust -> pp_unsizedtype ppf ust
-
-let rec pp_expr pp_e ppf = function
-  | Var varname -> Fmt.string ppf varname
-  | Lit (Str, str) -> Fmt.pf ppf "%S" str
-  | Lit (_, str) -> Fmt.string ppf str
-  | FunApp (_, name, args) ->
-      Fmt.string ppf name ;
-      Fmt.(list pp_e ~sep:Fmt.comma |> parens) ppf args
-  | TernaryIf (pred, texpr, fexpr) ->
-      Fmt.pf ppf {|@[%a@ %a@,%a@,%a@ %a@]|} pp_e pred pp_builtin_syntax "?"
-        pp_e texpr pp_builtin_syntax ":" pp_e fexpr
-  | Indexed (expr, indices) ->
-      pp_indexed pp_e ppf (Fmt.strf "%a" pp_e expr, indices)
-  | EAnd (l, r) -> Fmt.pf ppf "%a && %a" pp_e l pp_e r
-  | EOr (l, r) -> Fmt.pf ppf "%a || %a" pp_e l pp_e r
-
-and pp_indexed pp_e ppf (ident, indices) =
-  Fmt.pf ppf {|@[%s%a@]|} ident
-    ( if List.is_empty indices then fun _ _ -> ()
-    else Fmt.(list (pp_index pp_e) ~sep:comma |> brackets) )
-    indices
-
-and pp_index pp_e ppf = function
-  | All -> Fmt.char ppf ':'
-  | Single index -> pp_e ppf index
-  | Upfrom index -> Fmt.pf ppf {|%a:|} pp_e index
-  | Downfrom index -> Fmt.pf ppf {|:%a|} pp_e index
-  | Between (lower, upper) -> Fmt.pf ppf {|%a:%a|} pp_e lower pp_e upper
-  | MultiIndex index -> Fmt.pf ppf {|%a|} pp_e index
-
-let pp_fun_arg_decl ppf (autodifftype, name, unsizedtype) =
-  Fmt.pf ppf "%a%a %s" pp_autodifftype autodifftype pp_unsizedtype unsizedtype
-    name
-
-let pp_fun_def pp_s ppf = function
-  | {fdrt; fdname; fdargs; fdbody; _} -> (
-    match fdrt with
-    | Some rt ->
-        Fmt.pf ppf {|@[<v2>%a %s%a {@ %a@]@ }|} pp_unsizedtype rt fdname
-          Fmt.(list pp_fun_arg_decl ~sep:comma |> parens)
-          fdargs pp_s fdbody
-    | None ->
-        Fmt.pf ppf {|@[<v2>%s %s%a {@ %a@]@ }|} "void" fdname
-          Fmt.(list pp_fun_arg_decl ~sep:comma |> parens)
-          fdargs pp_s fdbody )
-
-let pp_statement pp_e pp_s ppf = function
-  | Assignment ((assignee, idcs), rhs) ->
-      Fmt.pf ppf {|@[<h>%a =@ %a;@]|} (pp_indexed pp_e) (assignee, idcs) pp_e
-        rhs
-  | TargetPE expr ->
-      Fmt.pf ppf {|@[<h>%a +=@ %a;@]|} pp_keyword "target" pp_e expr
-  | NRFunApp (_, name, args) ->
-      Fmt.pf ppf {|@[%s%a;@]|} name Fmt.(list pp_e ~sep:comma |> parens) args
-  | Break -> pp_keyword ppf "break;"
-  | Continue -> pp_keyword ppf "continue;"
-  | Skip -> pp_keyword ppf ";"
-  | Return (Some expr) -> Fmt.pf ppf {|%a %a;|} pp_keyword "return" pp_e expr
-  | Return _ -> pp_keyword ppf "return;"
-  | IfElse (pred, s_true, Some s_false) ->
-      Fmt.pf ppf {|%a(%a) %a %a %a|} pp_builtin_syntax "if" pp_e pred pp_s
-        s_true pp_builtin_syntax "else" pp_s s_false
-  | IfElse (pred, s_true, _) ->
-      Fmt.pf ppf {|%a(%a) %a|} pp_builtin_syntax "if" pp_e pred pp_s s_true
-  | While (pred, stmt) ->
-      Fmt.pf ppf {|%a(%a) %a|} pp_builtin_syntax "while" pp_e pred pp_s stmt
-  | For {loopvar; lower; upper; body} ->
-      Fmt.pf ppf {|%a(%s in %a:%a) %a|} pp_builtin_syntax "for" loopvar pp_e
-        lower pp_e upper pp_s body
-  | Block stmts ->
-      Fmt.pf ppf {|{@;<1 2>@[<v>%a@]@;}|} Fmt.(list pp_s ~sep:Fmt.cut) stmts
-  | SList stmts -> Fmt.(list pp_s ~sep:Fmt.cut |> vbox) ppf stmts
-  | Decl {decl_adtype; decl_id; decl_type} ->
-      Fmt.pf ppf {|%a%a %s;|} pp_autodifftype decl_adtype
-        (pp_possiblysizedtype pp_e)
-        decl_type decl_id
-
-let pp_io_block ppf = function
-  | Data -> Fmt.string ppf "data"
-  | Parameters -> Fmt.string ppf "parameters"
-  | TransformedParameters -> Fmt.string ppf "transformed_parameters"
-  | GeneratedQuantities -> Fmt.string ppf "generated_quantities"
-
-let pp_io_var pp_e ppf (name, (sized_ty, io_block)) =
-  Fmt.pf ppf "@[<h>%a %a %s;@]" pp_io_block io_block (pp_sizedtype pp_e)
-    sized_ty name
-
-let pp_block label pp_elem ppf elems =
-  Fmt.pf ppf {|@[<v2>%a {@ %a@]@ }|} pp_keyword label
-    Fmt.(list ~sep:cut pp_elem)
-    elems ;
-  Format.pp_force_newline ppf ()
-
-let pp_io_var_block label pp_e = pp_block label (pp_io_var pp_e)
-
-let pp_input_vars pp_e ppf {input_vars; _} =
-  pp_io_var_block "input_vars" pp_e ppf input_vars
-
-let pp_output_vars pp_e ppf {output_vars; _} =
-  pp_io_var_block "output_vars" pp_e ppf output_vars
-
-let pp_functions_block pp_s ppf {functions_block; _} =
-  pp_block "functions" pp_s ppf functions_block
-
-let pp_prepare_data pp_s ppf {prepare_data; _} =
-  pp_block "prepare_data" pp_s ppf prepare_data
-
-let pp_log_prob pp_s ppf {log_prob; _} = pp_block "log_prob" pp_s ppf log_prob
-
-let pp_generate_quantities pp_s ppf {generate_quantities; _} =
-  pp_block "generate_quantities" pp_s ppf generate_quantities
-
-let pp_transform_inits pp_s ppf {transform_inits; _} =
-  pp_block "transform_inits" pp_s ppf transform_inits
-
-let pp_prog pp_e pp_s ppf prog =
-  Format.open_vbox 0 ;
-  pp_functions_block (pp_fun_def pp_s) ppf prog ;
-  Fmt.cut ppf () ;
-  pp_input_vars pp_e ppf prog ;
-  Fmt.cut ppf () ;
-  pp_prepare_data pp_s ppf prog ;
-  Fmt.cut ppf () ;
-  pp_log_prob pp_s ppf prog ;
-  Fmt.cut ppf () ;
-  pp_generate_quantities pp_s ppf prog ;
-  Fmt.cut ppf () ;
-  pp_transform_inits pp_s ppf prog ;
-  Fmt.cut ppf () ;
-  pp_output_vars pp_e ppf prog ;
-  Format.close_box ()
-
-let rec pp_expr_typed_located ppf {expr; _} =
-  pp_expr pp_expr_typed_located ppf expr
-
-let rec pp_stmt_loc ppf {stmt; _} =
-  pp_statement pp_expr_typed_located pp_stmt_loc ppf stmt
-
 let rec sexp_of_expr_typed_located {expr; _} =
   sexp_of_expr sexp_of_expr_typed_located expr
 
 let rec sexp_of_stmt_loc {stmt; _} =
   sexp_of_statement sexp_of_expr_typed_located sexp_of_stmt_loc stmt
-
-let pp_typed_prog ppf prog = pp_prog pp_expr_typed_located pp_stmt_loc ppf prog
-=======
->>>>>>> 19a074c2
 
 (* ===================== Some helper functions and values ====================== *)
 
