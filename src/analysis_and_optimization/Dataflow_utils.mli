open Core_kernel
open Middle
open Dataflow_types

val union_maps_left :
  ('a, 'b) Map.Poly.t -> ('a, 'b) Map.Poly.t -> ('a, 'b) Map.Poly.t
(** Union maps, preserving the left element in a collision *)

<<<<<<< HEAD
val build_cf_graphs :
  ?flatten_loops:bool
=======
val build_cf_graphs
  : ?blocks_after_body:bool
>>>>>>> c60d3c6a
  -> (label, (Expr.Typed.t, label) Stmt.Fixed.Pattern.t * 'm) Map.Poly.t
  -> label Set.Poly.t
     * (label, label Set.Poly.t) Map.Poly.t
     * (label, label Set.Poly.t) Map.Poly.t
(**
   Simultaneously builds the controlflow parent graph, the predecessor graph and the exit
   set of a statement. It's advantageous to build them together because they both rely on
   some of the same Break, Continue and Return bookkeeping.

   Takes a statement map and returns the triple:
     (exit set, predecessor graph, controlflow parent graph)
   where
     * (exit set, predecessor graph) is the return value of build_predecessor_graph
     * (controlflow parent graph) is the return value of build_cf_graph
*)

val build_cf_graph :
     (label, (Expr.Typed.t, label) Stmt.Fixed.Pattern.t * 'm) Map.Poly.t
  -> (label, label Set.Poly.t) Map.Poly.t
(**
   Building the controlflow graph requires a traversal with state that includes continues,
   breaks, returns and the controlflow graph accumulator. The traversal should be a
   branching traversal with set unions rather than a forward traversal because continue
   and return statements shouldn't affect other branches of execution.
*)

<<<<<<< HEAD
val build_predecessor_graph :
  ?flatten_loops:bool
=======
val build_predecessor_graph
  : ?blocks_after_body:bool
>>>>>>> c60d3c6a
  -> (label, (Expr.Typed.t, label) Stmt.Fixed.Pattern.t * 'm) Map.Poly.t
  -> label Set.Poly.t * (label, label Set.Poly.t) Map.Poly.t
(**
   Building the predecessor graph requires a traversal with state that includes the
   current previous nodes and the predecessor graph accumulator. Special cases are made
   for loops, because they should include the body exits as predecessors to the body, and
   they should include loop predecessors in their exit sets. I'm not sure if the single
   re-traversal of the loop body is sufficient or this requires finding a fixed-point.
*)

val build_recursive_statement :
     (('e, 's) Stmt.Fixed.Pattern.t -> 'm -> 's)
  -> (label, ('e, label) Stmt.Fixed.Pattern.t * 'm) Map.Poly.t
  -> label
  -> 's
(**
   Build a fixed-point data type representation of a statement given a label-map
   representation.
*)

(** Check if the statement controls the execution of its substatements. *)
val is_ctrl_flow : ('a, 'b) Stmt.Fixed.Pattern.t -> bool

(**
   Merge two maps whose values are sets, and union the sets when there's a collision.
*)
val merge_set_maps :
     ('a, 'b Set.Poly.t) Map.Poly.t
  -> ('a, 'b Set.Poly.t) Map.Poly.t
  -> ('a, 'b Set.Poly.t) Map.Poly.t

(**
   Generate a Map by applying a function to each element of a key set.
*)
val generate_map : ('a Set.Poly.t) -> f:('a -> 'b) -> ('a, 'b) Map.Poly.t

val build_statement_map :
     ('s -> ('e, 's) Stmt.Fixed.Pattern.t)
  -> ('s -> 'm)
  -> 's
  -> (label, ('e, label) Stmt.Fixed.Pattern.t * 'm) Map.Poly.t
(**
   The statement map is built by traversing substatements recursively to replace
   substatements with their labels while building up the substatements' statement maps.
   Then, the result is the union of the substatement maps with this statement's singleton
   pair, which is expressed in terms of the new label-containing statement.
*)<|MERGE_RESOLUTION|>--- conflicted
+++ resolved
@@ -6,13 +6,9 @@
   ('a, 'b) Map.Poly.t -> ('a, 'b) Map.Poly.t -> ('a, 'b) Map.Poly.t
 (** Union maps, preserving the left element in a collision *)
 
-<<<<<<< HEAD
-val build_cf_graphs :
-  ?flatten_loops:bool
-=======
 val build_cf_graphs
-  : ?blocks_after_body:bool
->>>>>>> c60d3c6a
+  : ?flatten_loops:bool
+  -> ?blocks_after_body:bool
   -> (label, (Expr.Typed.t, label) Stmt.Fixed.Pattern.t * 'm) Map.Poly.t
   -> label Set.Poly.t
      * (label, label Set.Poly.t) Map.Poly.t
@@ -39,13 +35,9 @@
    and return statements shouldn't affect other branches of execution.
 *)
 
-<<<<<<< HEAD
-val build_predecessor_graph :
-  ?flatten_loops:bool
-=======
 val build_predecessor_graph
-  : ?blocks_after_body:bool
->>>>>>> c60d3c6a
+  : ?flatten_loops:bool
+  -> ?blocks_after_body:bool
   -> (label, (Expr.Typed.t, label) Stmt.Fixed.Pattern.t * 'm) Map.Poly.t
   -> label Set.Poly.t * (label, label Set.Poly.t) Map.Poly.t
 (**
