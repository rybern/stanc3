--- conflicted
+++ resolved
@@ -70,19 +70,10 @@
   ; lazy_code_motion: bool
   ; optimize_ad_levels: bool }
 
-<<<<<<< HEAD
-val optimization_settings_all : optimization_settings
-
-val optimization_settings_none : optimization_settings
-
-val optimization_suite :
-  ?optimization_settings:optimization_settings -> Program.Typed.t -> Program.Typed.t
-=======
 val all_optimizations : optimization_settings
 
 val no_optimizations : optimization_settings
 
 val optimization_suite :
   ?settings:optimization_settings -> Program.Typed.t -> Program.Typed.t
->>>>>>> c60d3c6a
 (** Perform all optimizations in this module on the MIR in an appropriate order. *)